--- conflicted
+++ resolved
@@ -43,39 +43,8 @@
     )
 });
 
-<<<<<<< HEAD
-fn make_n_arg_call_bytes(arity: usize, arg_type: &str) -> Vec<u8> {
-    let mut call_args = String::new();
-    for i in 0..arity {
-        write!(call_args, "({}.const {}) ", arg_type, i).unwrap();
-    }
-
-    let mut func_params = String::new();
-    for i in 0..arity {
-        write!(func_params, "(param $arg{} {}) ", i, arg_type).unwrap();
-    }
-
-    // This wasm module contains a function with a specified amount of arguments in it.
-    let wat = format!(
-        r#"(module
-        (func $call (call $func {call_args}) (return))
-        (func $func {func_params} (return))
-        (export "func" (func $func))
-        (export "call" (func $call))
-        (memory $memory 1)
-      )"#,
-        call_args = call_args,
-        func_params = func_params
-    );
-    wabt::wat2wasm(wat).expect("should parse wat")
-}
-
 fn initialize_builder() -> LmdbWasmTestBuilder {
     let mut builder = LmdbWasmTestBuilder::default();
-=======
-fn initialize_builder() -> InMemoryWasmTestBuilder {
-    let mut builder = InMemoryWasmTestBuilder::default();
->>>>>>> 7697cb86
     builder.run_genesis(&*PRODUCTION_RUN_GENESIS_REQUEST);
     builder
 }
