use std::convert::TryInto;

use casper_engine_test_support::{
    utils, DeployItemBuilder, ExecuteRequestBuilder, LmdbWasmTestBuilder, DEFAULT_ACCOUNT_ADDR,
    DEFAULT_PAYMENT, MINIMUM_ACCOUNT_CREATION_BALANCE, PRODUCTION_RUN_GENESIS_REQUEST,
};
use casper_execution_engine::{
    engine_state::{self, ExecuteRequest},
    execution,
};
use casper_types::{
    account::{AccountHash, ACCOUNT_HASH_LENGTH},
    bytesrepr::Bytes,
    runtime_args,
    system::standard_payment,
    ApiError, U512,
};

const CONTRACT_HOST_FUNCTION_METRICS: &str = "host_function_metrics.wasm";
const CONTRACT_TRANSFER_TO_ACCOUNT_U512: &str = "transfer_to_account_u512.wasm";

// This value is not systemic, as code is added the size of WASM will increase,
// you can change this value to reflect the increase in WASM size.
<<<<<<< HEAD
const HOST_FUNCTION_METRICS_STANDARD_SIZE: usize = 97_569;
const HOST_FUNCTION_METRICS_STANDARD_GAS_COST: u64 = 364_434_284_571;
=======
const HOST_FUNCTION_METRICS_STANDARD_SIZE: usize = 116_188;
const HOST_FUNCTION_METRICS_STANDARD_GAS_COST: u64 = 399_500_059_000;
>>>>>>> ec27792a

/// Acceptable size regression/improvement in percentage.
const SIZE_MARGIN: usize = 5;
/// Acceptable gas cost regression/improvement in percentage.
const GAS_COST_MARGIN: u64 = 5;

const HOST_FUNCTION_METRICS_MAX_SIZE: usize =
    HOST_FUNCTION_METRICS_STANDARD_SIZE * (100 + SIZE_MARGIN) / 100;
const HOST_FUNCTION_METRICS_MAX_GAS_COST: u64 =
    HOST_FUNCTION_METRICS_STANDARD_GAS_COST * (100 + GAS_COST_MARGIN) / 100;

const ACCOUNT0_ADDR: AccountHash = AccountHash::new([42; ACCOUNT_HASH_LENGTH]);
const ACCOUNT1_ADDR: AccountHash = AccountHash::new([43; ACCOUNT_HASH_LENGTH]);

const ARG_TARGET: &str = "target";
const ARG_AMOUNT: &str = "amount";

const ARG_SEED: &str = "seed";
const ARG_OTHERS: &str = "others";
const EXPECTED_REVERT_VALUE: u16 = 9;
const SEED_VALUE: u64 = 821_577_831_833_715_345;
const TRANSFER_FROM_MAIN_PURSE_AMOUNT: u64 = 2_000_000_u64;

#[ignore]
#[test]
fn host_function_metrics_has_acceptable_size() {
    let size = utils::read_wasm_file_bytes(CONTRACT_HOST_FUNCTION_METRICS).len();
    assert!(
        size <= HOST_FUNCTION_METRICS_MAX_SIZE,
        "Performance regression: contract host-function-metrics became {} bytes long; up to {} bytes long would be acceptable.",
        size,
        HOST_FUNCTION_METRICS_MAX_SIZE
    );
    println!(
        "contract host-function-metrics byte size: {}, ubound: {}",
        size, HOST_FUNCTION_METRICS_MAX_SIZE
    )
}

fn create_account_exec_request(address: AccountHash) -> ExecuteRequest {
    ExecuteRequestBuilder::standard(
        *DEFAULT_ACCOUNT_ADDR,
        CONTRACT_TRANSFER_TO_ACCOUNT_U512,
        runtime_args! {
            ARG_TARGET => address,
            ARG_AMOUNT => U512::from(MINIMUM_ACCOUNT_CREATION_BALANCE),
        },
    )
    .build()
}

#[ignore]
#[test]
fn host_function_metrics_has_acceptable_gas_cost() {
    let mut builder = setup();

    let seed: u64 = SEED_VALUE;
    let random_bytes = {
        let mut random_bytes = vec![0_u8; 10_000];
        for (i, byte) in random_bytes.iter_mut().enumerate() {
            *byte = i.checked_rem(256).unwrap().try_into().unwrap();
        }
        random_bytes
    };

    let exec_request = {
        let deploy_item = DeployItemBuilder::new()
            .with_address(ACCOUNT0_ADDR)
            .with_deploy_hash([55; 32])
            .with_session_code(
                CONTRACT_HOST_FUNCTION_METRICS,
                runtime_args! {
                    ARG_SEED => seed,
                    ARG_OTHERS => (Bytes::from(random_bytes), ACCOUNT0_ADDR, ACCOUNT1_ADDR),
                    ARG_AMOUNT => TRANSFER_FROM_MAIN_PURSE_AMOUNT,
                },
            )
            .with_empty_payment_bytes(
                runtime_args! { standard_payment::ARG_AMOUNT => *DEFAULT_PAYMENT },
            )
            .with_authorization_keys(&[ACCOUNT0_ADDR])
            .build();
        ExecuteRequestBuilder::from_deploy_item(deploy_item).build()
    };

    builder.exec(exec_request);

    let error = builder.get_error().expect("should have error");
    assert!(
        matches!(
            error,
            engine_state::Error::Exec(execution::Error::Revert(ApiError::User(user_error)))
            if user_error == EXPECTED_REVERT_VALUE
        ),
        "Expected revert but actual error is {:?}",
        error
    );

    let gas_cost = builder.last_exec_gas_cost().value();
    assert!(
        gas_cost <= U512::from(HOST_FUNCTION_METRICS_MAX_GAS_COST),
        "Performance regression: contract host-function-metrics used {} gas; it should use no more than {} gas.",
        gas_cost,
        HOST_FUNCTION_METRICS_MAX_GAS_COST
    );
}

fn setup() -> LmdbWasmTestBuilder {
    let mut builder = LmdbWasmTestBuilder::default();
    builder
        .run_genesis(&PRODUCTION_RUN_GENESIS_REQUEST)
        .exec(create_account_exec_request(ACCOUNT0_ADDR))
        .expect_success()
        .commit()
        .exec(create_account_exec_request(ACCOUNT1_ADDR))
        .expect_success()
        .commit();
    builder
}<|MERGE_RESOLUTION|>--- conflicted
+++ resolved
@@ -21,13 +21,8 @@
 
 // This value is not systemic, as code is added the size of WASM will increase,
 // you can change this value to reflect the increase in WASM size.
-<<<<<<< HEAD
-const HOST_FUNCTION_METRICS_STANDARD_SIZE: usize = 97_569;
-const HOST_FUNCTION_METRICS_STANDARD_GAS_COST: u64 = 364_434_284_571;
-=======
 const HOST_FUNCTION_METRICS_STANDARD_SIZE: usize = 116_188;
-const HOST_FUNCTION_METRICS_STANDARD_GAS_COST: u64 = 399_500_059_000;
->>>>>>> ec27792a
+const HOST_FUNCTION_METRICS_STANDARD_GAS_COST: u64 = 422_402_224_490;
 
 /// Acceptable size regression/improvement in percentage.
 const SIZE_MARGIN: usize = 5;
