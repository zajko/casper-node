--- conflicted
+++ resolved
@@ -7,14 +7,9 @@
     PRODUCTION_RUN_GENESIS_REQUEST,
 };
 use casper_types::{
-<<<<<<< HEAD
-    account::AccountHash, runtime_args, system::mint, AccessRights, Contract, ContractHash,
-    DeployHash, PublicKey, SecretKey, Transfer, TransferAddr, DEFAULT_WASMLESS_TRANSFER_COST, U512,
-=======
     account::AccountHash, runtime_args, system::mint, AccessRights, AddressableEntity,
-    ContractHash, DeployHash, PublicKey, RuntimeArgs, SecretKey, Transfer, TransferAddr,
+    ContractHash, DeployHash, PublicKey, SecretKey, Transfer, TransferAddr,
     DEFAULT_WASMLESS_TRANSFER_COST, U512,
->>>>>>> a0147930
 };
 
 const CONTRACT_TRANSFER_PURSE_TO_ACCOUNT: &str = "transfer_purse_to_account.wasm";
