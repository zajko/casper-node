--- conflicted
+++ resolved
@@ -34,10 +34,7 @@
 num-traits = "0.2.10"
 once_cell = "1.5.2"
 regex = "1.5.4"
-<<<<<<< HEAD
-=======
 walrus = "0.20.2"
->>>>>>> e4e700e4
 wat = "1.0.47"
 
 [features]
