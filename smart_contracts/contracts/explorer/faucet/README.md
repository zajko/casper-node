--- conflicted
+++ resolved
@@ -33,18 +33,9 @@
 
 ### Costs by Entry Point
 
-<<<<<<< HEAD
 | feature                  | cost             |
 |--------------------------|------------------|
-| faucet install           | `87_073_018_080` |
+| faucet install           | `90_434_698_080` |
 | faucet set variables     | `650_909_620`    |
 | faucet call by installer | `3_250_976_180`  |
-| faucet call by user      | `3_368_796_020`  |
-=======
-| feature | cost             |
-|---------|------------------|
-| faucet install | `84_957_608_930` |
-| faucet set variables | `579_007_510` |
-| faucet call by installer | `3_045_904_980` |
-| faucet call by user | `3_247_050_250` |
->>>>>>> ec27792a
+| faucet call by user      | `3_368_796_020`  |