--- conflicted
+++ resolved
@@ -35,11 +35,7 @@
 
 | feature                  | cost             |
 |--------------------------|------------------|
-<<<<<<< HEAD
-| faucet install           | `83_594_304_740` |
-=======
-| faucet install           | `83_985_809_270` |
->>>>>>> 6aacfd52
+| faucet install           | `83_594_845_660` |
 | faucet set variables     | `648_705_070`    |
 | faucet call by installer | `3_244_975_770`  |
 | faucet call by user      | `3_364_807_470`  |