#![no_std]
#![no_main]

extern crate alloc;

use alloc::{
    string::{String, ToString},
    vec,
};
use core::mem::MaybeUninit;

use casper_contract::{
    contract_api::{runtime, storage},
    ext_ffi,
};
<<<<<<< HEAD
use casper_types::{bytesrepr::ToBytes, ApiError, EraId, Key, U512};
=======
use casper_types::{
    bytesrepr::ToBytes, runtime_args, ApiError, CLType, EntryPoint, EntryPointAccess,
    EntryPointType, EntryPoints, EraId, Key, RuntimeArgs, U512,
};
>>>>>>> e4bab1e8

#[no_mangle]
pub extern "C" fn call() {
    let fn_arg: String = runtime::get_named_arg("fn");
    match fn_arg.as_str() {
        "write" => {
            let len: u32 = runtime::get_named_arg("len");
            let uref = storage::new_uref(());
            for _i in 0..u64::MAX {
                storage::write(uref, vec![u64::MAX; len as usize])
            }
        }
        "read" => {
            let len: Option<u32> = runtime::get_named_arg("len");
            let key = match len {
                Some(len) => {
                    let key = Key::URef(storage::new_uref(()));
                    let uref = storage::new_uref(());
                    storage::write(uref, vec![u64::MAX; len as usize]);
                    key
                }
                None => Key::Hash([0; 32]),
            };
            let key_bytes = key.into_bytes().unwrap();
            let key_ptr = key_bytes.as_ptr();
            let key_size = key_bytes.len();
            let mut buffer = vec![0; len.unwrap_or_default() as usize];
            for _i in 0..u64::MAX {
                let mut value_size = MaybeUninit::uninit();
                let ret = unsafe {
                    ext_ffi::casper_read_value(key_ptr, key_size, value_size.as_mut_ptr())
                };
                // If we actually read a value, we need to clear the host buffer before trying to
                // read another value.
                if len.is_some() {
                    assert_eq!(ret, 0);
                } else {
                    assert_eq!(ret, u32::from(ApiError::ValueNotFound) as i32);
                    continue;
                }
                unsafe {
                    value_size.assume_init();
                }
                let mut bytes_written = MaybeUninit::uninit();
                let ret = unsafe {
                    ext_ffi::casper_read_host_buffer(
                        buffer.as_mut_ptr(),
                        buffer.len(),
                        bytes_written.as_mut_ptr(),
                    )
                };
                assert_eq!(ret, 0);
            }
        }
        "add" => {
            let large: bool = runtime::get_named_arg("large");
            if large {
                let uref = storage::new_uref(U512::zero());
                for _i in 0..u64::MAX {
                    storage::add(uref, U512::MAX)
                }
            } else {
                let uref = storage::new_uref(0_i32);
                for _i in 0..u64::MAX {
                    storage::add(uref, 1_i32)
                }
            }
        }
        "new" => {
            let len: u32 = runtime::get_named_arg("len");
            for _i in 0..u64::MAX {
                let _n = storage::new_uref(vec![u32::MAX; len as usize]);
            }
        }
        "call_contract" => {
            let noop = "noop";
            let mut entry_points = EntryPoints::new();
            entry_points.add_entry_point(EntryPoint::new(
                noop,
                vec![],
                CLType::Unit,
                EntryPointAccess::Public,
                EntryPointType::Contract,
            ));
            let (contract_hash, _version) = storage::new_contract(entry_points, None, None, None);
            let args_len: u32 = runtime::get_named_arg("args_len");
            let args = runtime_args! { "a" => vec![u8::MAX; args_len as usize] };
            for _i in 0..u64::MAX {
                runtime::call_contract::<()>(contract_hash, noop, args.clone());
            }
        }
        "get_key" => {
            for _i in 0..u64::MAX {
                todo!()
            }
        }
        "has_key" => {
            let exists: bool = runtime::get_named_arg("exists");
            if exists {
                runtime::put_key("k", Key::EraInfo(EraId::new(0)));
            }
            for _i in 0..u64::MAX {
                let _b = runtime::has_key("k");
            }
        }
        "put_key" => {
            let large: bool = runtime::get_named_arg("large");
            let key = if large {
                let uref = storage::new_uref(());
                Key::URef(uref)
            } else {
                Key::EraInfo(EraId::new(0))
            };
            for i in 0..u64::MAX {
                runtime::put_key(&i.to_string(), key); // 11:25
            }
        }
        "is_valid_uref" => {
            for _i in 0..u64::MAX {
                todo!()
            }
        }
        "add_associated_key" => {
            for _i in 0..u64::MAX {
                todo!()
            }
        }
        "remove_associated_key" => {
            for _i in 0..u64::MAX {
                todo!()
            }
        }
        "update_associated_key" => {
            for _i in 0..u64::MAX {
                todo!()
            }
        }
        "set_action_threshold" => {
            for _i in 0..u64::MAX {
                todo!()
            }
        }
        "load_named_keys" => {
            for _i in 0..u64::MAX {
                todo!()
            }
        }
        "remove_key" => {
            for _i in 0..u64::MAX {
                todo!()
            }
        }
        "get_caller" => {
            for _i in 0..u64::MAX {
                todo!()
            }
        }
        "get_blocktime" => {
            for _i in 0..u64::MAX {
                todo!()
            }
        }
        "create_purse" => {
            for _i in 0..u64::MAX {
                todo!()
            }
        }
        "transfer_to_account" => {
            for _i in 0..u64::MAX {
                todo!()
            }
        }
        "transfer_from_purse_to_account" => {
            for _i in 0..u64::MAX {
                todo!()
            }
        }
        "transfer_from_purse_to_purse" => {
            for _i in 0..u64::MAX {
                todo!()
            }
        }
        "get_balance" => {
            for _i in 0..u64::MAX {
                todo!()
            }
        }
        "get_phase" => {
            for _i in 0..u64::MAX {
                todo!()
            }
        }
        "get_systemcontract" => {
            for _i in 0..u64::MAX {
                todo!()
            }
        }
        "get_main_purse" => {
            for _i in 0..u64::MAX {
                todo!()
            }
        }
        "read_host_buffer" => {
            for _i in 0..u64::MAX {
                todo!()
            }
        }
        "create_contract_package_at_hash" => {
            for _i in 0..u64::MAX {
                todo!()
            }
        }
        "add_contract_version" => {
            for _i in 0..u64::MAX {
                todo!()
            }
        }
        "disable_contract_version" => {
            for _i in 0..u64::MAX {
                todo!()
            }
        }
        "call_versioned_contract" => {
            for _i in 0..u64::MAX {
                todo!()
            }
        }
        "create_contract_user_group" => {
            for _i in 0..u64::MAX {
                todo!()
            }
        }
        "print" => {
            for _i in 0..u64::MAX {
                todo!()
            }
        }
        "get_runtime_arg_size" => {
            for _i in 0..u64::MAX {
                todo!()
            }
        }
        "get_runtime_arg" => {
            for _i in 0..u64::MAX {
                todo!()
            }
        }
        "remove_contract_user_group" => {
            for _i in 0..u64::MAX {
                todo!()
            }
        }
        "extend_contract_user_group_urefs" => {
            for _i in 0..u64::MAX {
                todo!()
            }
        }
        "remove_contract_user_group_urefs" => {
            for _i in 0..u64::MAX {
                todo!()
            }
        }
        "blake2b" => {
            let len: u32 = runtime::get_named_arg("len");
            let data = vec![1; len as usize];
            // 1_000_000 -> 72:00,  10_000 -> 1:28,  1 -> 0:07
            for _i in 0..u64::MAX {
                let _hash = runtime::blake2b(&data);
            }
        }
        "new_dictionary" => {
            for i in 0..u64::MAX {
                let _uref = storage::new_dictionary(&i.to_string()).unwrap(); // 1:40
            }
        }
        "dictionary_get" => {
            for _i in 0..u64::MAX {
                todo!()
            }
        }
        "dictionary_put" => {
            for _i in 0..u64::MAX {
                todo!()
            }
        }
        "load_call_stack" => {
            for _i in 0..u64::MAX {
                todo!()
            }
        }
        "load_authorization_keys" => {
            for _i in 0..u64::MAX {
                todo!()
            }
        }
        "random_bytes" => {
            for _i in 0..u64::MAX {
                let _n = runtime::random_bytes(); // 0:05
            }
        }
        "dictionary_read" => {
            for _i in 0..u64::MAX {
                todo!()
            }
        }
        "enable_contract_version" => {
            for _i in 0..u64::MAX {
                todo!()
            }
        }
        _ => panic!(),
    }
}

#[no_mangle]
pub extern "C" fn noop() {}<|MERGE_RESOLUTION|>--- conflicted
+++ resolved
@@ -13,14 +13,10 @@
     contract_api::{runtime, storage},
     ext_ffi,
 };
-<<<<<<< HEAD
-use casper_types::{bytesrepr::ToBytes, ApiError, EraId, Key, U512};
-=======
 use casper_types::{
     bytesrepr::ToBytes, runtime_args, ApiError, CLType, EntryPoint, EntryPointAccess,
     EntryPointType, EntryPoints, EraId, Key, RuntimeArgs, U512,
 };
->>>>>>> e4bab1e8
 
 #[no_mangle]
 pub extern "C" fn call() {
