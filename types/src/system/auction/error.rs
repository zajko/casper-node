--- conflicted
+++ resolved
@@ -339,14 +339,6 @@
     /// assert_eq!(51, Error::MissingPurse as u8);
     /// ```
     MissingPurse = 51,
-<<<<<<< HEAD
-    /// The delegated amount is above the maximum allowed.
-    /// ```
-    /// # use casper_types::system::auction::Error;
-    /// assert_eq!(52, Error::DelegationAmountTooLarge as u8);
-    /// ```
-    DelegationAmountTooLarge = 52,
-=======
     /// Failed to transfer validator bid to new public key.
     /// ```
     /// # use casper_types::system::auction::Error;
@@ -361,7 +353,12 @@
     /// assert_eq!(53, Error::BridgeRecordChainTooLong as u8);
     /// ```
     BridgeRecordChainTooLong = 53,
->>>>>>> 1ba245ec
+    /// The delegated amount is above the maximum allowed.
+    /// ```
+    /// # use casper_types::system::auction::Error;
+    /// assert_eq!(54, Error::DelegationAmountTooLarge as u8);
+    /// ```
+    DelegationAmountTooLarge = 54,
 }
 
 impl Display for Error {
@@ -419,12 +416,9 @@
             Error::TransferToAdministrator => formatter.write_str("Transfer to administrator error"),
             Error::ForgedReference => formatter.write_str("Forged reference"),
             Error::MissingPurse => formatter.write_str("Missing purse"),
-<<<<<<< HEAD
-            Error::DelegationAmountTooLarge => formatter.write_str("The delegated amount is above the maximum allowed"),
-=======
             Error::ValidatorBidExistsAlready => formatter.write_str("Validator bid with given public key already exists"),
             Error::BridgeRecordChainTooLong => formatter.write_str("Bridge record chain is too long to find current validator bid"),
->>>>>>> 1ba245ec
+            Error::DelegationAmountTooLarge => formatter.write_str("The delegated amount is above the maximum allowed"),
         }
     }
 }
@@ -508,14 +502,11 @@
             d if d == Error::TransferToAdministrator as u8 => Ok(Error::TransferToAdministrator),
             d if d == Error::ForgedReference as u8 => Ok(Error::ForgedReference),
             d if d == Error::MissingPurse as u8 => Ok(Error::MissingPurse),
-<<<<<<< HEAD
-            d if d == Error::DelegationAmountTooLarge as u8 => Ok(Error::DelegationAmountTooLarge),
-=======
             d if d == Error::ValidatorBidExistsAlready as u8 => {
                 Ok(Error::ValidatorBidExistsAlready)
             }
             d if d == Error::BridgeRecordChainTooLong as u8 => Ok(Error::BridgeRecordChainTooLong),
->>>>>>> 1ba245ec
+            d if d == Error::DelegationAmountTooLarge as u8 => Ok(Error::DelegationAmountTooLarge),
             _ => Err(TryFromU8ForError(())),
         }
     }
