//! Types used to allow creation of Wasm contracts and tests for use on the Casper Platform.

#![cfg_attr(
    not(any(
        feature = "json-schema",
        feature = "datasize",
        feature = "std",
        feature = "testing",
        test,
    )),
    no_std
)]
#![doc(html_root_url = "https://docs.rs/casper-types/3.0.0")]
#![doc(
    html_favicon_url = "https://raw.githubusercontent.com/casper-network/casper-node/blob/dev/images/Casper_Logo_Favicon_48.png",
    html_logo_url = "https://raw.githubusercontent.com/casper-network/casper-node/blob/dev/images/Casper_Logo_Favicon.png"
)]
#![warn(missing_docs)]
#![cfg_attr(docsrs, feature(doc_auto_cfg))]

#[cfg_attr(not(test), macro_use)]
extern crate alloc;
extern crate core;

mod access_rights;
pub mod account;
pub mod addressable_entity;
pub mod api_error;
mod block;
mod block_time;
pub mod bytesrepr;
#[cfg(any(feature = "std", test))]
mod chainspec;
pub mod checksummed_hex;
mod cl_type;
mod cl_value;
mod contract_wasm;
pub mod contracts;
pub mod crypto;
mod deploy_info;
mod digest;
mod display_iter;
mod era_id;
pub mod execution;
#[cfg(any(feature = "std", test))]
pub mod file_utils;
mod gas;
#[cfg(any(feature = "testing", feature = "gens", test))]
pub mod gens;
mod json_pretty_printer;
mod key;
mod motes;
pub mod package;
mod phase;
mod protocol_version;
mod semver;
pub(crate) mod serde_helpers;
mod stored_value;
pub mod system;
mod tagged;
#[cfg(any(feature = "testing", test))]
pub mod testing;
mod timestamp;
mod transaction;
mod transfer;
mod transfer_result;
mod uint;
mod uref;

#[cfg(feature = "std")]
use libc::{c_long, sysconf, _SC_PAGESIZE};
#[cfg(feature = "std")]
use once_cell::sync::Lazy;

pub use crate::uint::{UIntParseError, U128, U256, U512};
pub use access_rights::{
    AccessRights, ContextAccessRights, GrantedAccess, ACCESS_RIGHTS_SERIALIZED_LENGTH,
};
#[doc(inline)]
pub use addressable_entity::{
    AddressableEntity, ContractHash, EntryPoint, EntryPointAccess, EntryPointType, EntryPoints,
    Parameter,
};
#[doc(inline)]
pub use api_error::ApiError;
pub use block::{
    Block, BlockBody, BlockHash, BlockHashAndHeight, BlockHeader, BlockSignatures,
    BlockSignaturesMergeError, BlockValidationError, EraEnd, EraReport, FinalitySignature,
    FinalitySignatureId, SignedBlockHeader, SignedBlockHeaderValidationError,
};
#[cfg(all(feature = "std", feature = "json-schema"))]
pub use block::{
    JsonBlock, JsonBlockBody, JsonBlockHeader, JsonEraEnd, JsonEraReport, JsonProof, JsonReward,
    JsonValidatorWeight,
};
pub use block_time::{BlockTime, BLOCKTIME_SERIALIZED_LENGTH};
#[cfg(any(feature = "std", test))]
pub use chainspec::{
<<<<<<< HEAD
    AccountConfig, AccountsConfig, ActivationPoint, AuctionCosts, BrTableCost, Chainspec,
    ChainspecRawBytes, ChainspecRegistry, ConsensusProtocolName, ControlFlowCosts, CoreConfig,
    DelegatorConfig, DeployConfig, GenesisAccount, GenesisValidator, GlobalStateUpdate,
    GlobalStateUpdateConfig, GlobalStateUpdateError, HandlePaymentCosts, HighwayConfig,
    HostFunction, HostFunctionCost, HostFunctionCosts, LegacyRequiredFinality, MintCosts,
    NetworkConfig, OpcodeCosts, ProtocolConfig, StandardPaymentCosts, StorageCosts, SystemConfig,
    TransactionConfig, TransactionV1Config, UpgradeConfig, ValidatorConfig, WasmConfig,
=======
    AccountConfig, AccountsConfig, ActivationPoint, AdministratorAccount, AuctionCosts,
    BrTableCost, Chainspec, ChainspecRawBytes, ChainspecRegistry, ConsensusProtocolName,
    ControlFlowCosts, CoreConfig, DelegatorConfig, DeployConfig, FeeHandling, GenesisAccount,
    GenesisValidator, GlobalStateUpdate, GlobalStateUpdateConfig, GlobalStateUpdateError,
    HandlePaymentCosts, HighwayConfig, HostFunction, HostFunctionCost, HostFunctionCosts,
    LegacyRequiredFinality, MintCosts, NetworkConfig, OpcodeCosts, ProtocolConfig, RefundHandling,
    StandardPaymentCosts, StorageCosts, SystemConfig, TransactionV1Config, UpgradeConfig,
    ValidatorConfig, WasmConfig,
>>>>>>> cb547b0e
};
#[cfg(any(all(feature = "std", feature = "testing"), test))]
pub use chainspec::{
    DEFAULT_ADD_BID_COST, DEFAULT_ADD_COST, DEFAULT_BIT_COST, DEFAULT_CONST_COST,
    DEFAULT_CONTROL_FLOW_BLOCK_OPCODE, DEFAULT_CONTROL_FLOW_BR_IF_OPCODE,
    DEFAULT_CONTROL_FLOW_BR_OPCODE, DEFAULT_CONTROL_FLOW_BR_TABLE_MULTIPLIER,
    DEFAULT_CONTROL_FLOW_BR_TABLE_OPCODE, DEFAULT_CONTROL_FLOW_CALL_INDIRECT_OPCODE,
    DEFAULT_CONTROL_FLOW_CALL_OPCODE, DEFAULT_CONTROL_FLOW_DROP_OPCODE,
    DEFAULT_CONTROL_FLOW_ELSE_OPCODE, DEFAULT_CONTROL_FLOW_END_OPCODE,
    DEFAULT_CONTROL_FLOW_IF_OPCODE, DEFAULT_CONTROL_FLOW_LOOP_OPCODE,
    DEFAULT_CONTROL_FLOW_RETURN_OPCODE, DEFAULT_CONTROL_FLOW_SELECT_OPCODE,
    DEFAULT_CONVERSION_COST, DEFAULT_CURRENT_MEMORY_COST, DEFAULT_DELEGATE_COST, DEFAULT_DIV_COST,
    DEFAULT_GLOBAL_COST, DEFAULT_GROW_MEMORY_COST, DEFAULT_HOST_FUNCTION_NEW_DICTIONARY,
    DEFAULT_INTEGER_COMPARISON_COST, DEFAULT_LOAD_COST, DEFAULT_LOCAL_COST,
    DEFAULT_MAX_PAYMENT_MOTES, DEFAULT_MAX_STACK_HEIGHT, DEFAULT_MIN_TRANSFER_MOTES,
    DEFAULT_MUL_COST, DEFAULT_NEW_DICTIONARY_COST, DEFAULT_NOP_COST, DEFAULT_STORE_COST,
    DEFAULT_TRANSFER_COST, DEFAULT_UNREACHABLE_COST, DEFAULT_WASMLESS_TRANSFER_COST,
    DEFAULT_WASM_MAX_MEMORY,
};
pub use cl_type::{named_key_type, CLType, CLTyped};
pub use cl_value::{CLTypeMismatch, CLValue, CLValueError};
pub use contract_wasm::{ContractWasm, ContractWasmHash};
#[doc(inline)]
pub use contracts::Contract;
pub use crypto::*;
pub use deploy_info::DeployInfo;
pub use digest::{
    ChunkWithProof, ChunkWithProofVerificationError, Digest, DigestError, IndexedMerkleProof,
    MerkleConstructionError, MerkleVerificationError,
};
pub use display_iter::DisplayIter;
pub use era_id::EraId;
pub use gas::Gas;
pub use json_pretty_printer::json_pretty_print;
#[doc(inline)]
pub use key::{
    DictionaryAddr, FromStrError as KeyFromStrError, HashAddr, Key, KeyTag, BLAKE2B_DIGEST_LENGTH,
    DICTIONARY_ITEM_KEY_MAX_LENGTH, KEY_DICTIONARY_LENGTH, KEY_HASH_LENGTH,
};
pub use motes::Motes;
pub use package::{
    ContractPackageHash, ContractVersion, ContractVersionKey, ContractVersions, Group, Groups,
    Package,
};
pub use phase::{Phase, PHASE_SERIALIZED_LENGTH};
pub use protocol_version::{ProtocolVersion, VersionCheckResult};
pub use semver::{ParseSemVerError, SemVer, SEM_VER_SERIALIZED_LENGTH};
pub use stored_value::{StoredValue, TypeMismatch as StoredValueTypeMismatch};
pub use tagged::Tagged;
#[cfg(any(feature = "std", test))]
pub use timestamp::serde_option_time_diff;
pub use timestamp::{TimeDiff, Timestamp};
#[doc(inline)]
pub use transaction::runtime_args::{NamedArg, RuntimeArgs};
#[cfg(any(all(feature = "std", feature = "testing"), test))]
pub use transaction::TestTransactionV1Builder;
pub use transaction::{
    runtime_args, AuctionTransactionV1, ContractIdentifier, ContractPackageIdentifier, Deploy,
    DeployApproval, DeployApprovalsHash, DeployConfigurationFailure, DeployDecodeFromJsonError,
    DeployError, DeployExcessiveSizeError, DeployFootprint, DeployHash, DeployHeader, DeployId,
    DirectCallV1, ExecutableDeployItem, ExecutableDeployItemIdentifier, NativeTransactionV1,
    PricingModeV1, Transaction, TransactionApprovalsHash, TransactionHash, TransactionId,
    TransactionV1, TransactionV1Approval, TransactionV1ApprovalsHash, TransactionV1ConfigFailure,
    TransactionV1DecodeFromJsonError, TransactionV1Error, TransactionV1ExcessiveSizeError,
    TransactionV1Hash, TransactionV1Header, TransactionV1Kind, TransferTarget,
    UserlandTransactionV1,
};
#[cfg(any(feature = "std", test))]
pub use transaction::{
    DeployBuilder, DeployBuilderError, TransactionV1Builder, TransactionV1BuilderError,
};
pub use transfer::{
    FromStrError as TransferFromStrError, Transfer, TransferAddr, TRANSFER_ADDR_LENGTH,
};
pub use transfer_result::{TransferResult, TransferredTo};
pub use uref::{
    FromStrError as URefFromStrError, URef, URefAddr, UREF_ADDR_LENGTH, UREF_SERIALIZED_LENGTH,
};

/// OS page size.
#[cfg(feature = "std")]
pub static OS_PAGE_SIZE: Lazy<usize> = Lazy::new(|| {
    /// Sensible default for many if not all systems.
    const DEFAULT_PAGE_SIZE: usize = 4096;

    // https://www.gnu.org/software/libc/manual/html_node/Sysconf.html
    let value: c_long = unsafe { sysconf(_SC_PAGESIZE) };
    if value <= 0 {
        DEFAULT_PAGE_SIZE
    } else {
        value as usize
    }
});<|MERGE_RESOLUTION|>--- conflicted
+++ resolved
@@ -96,24 +96,14 @@
 pub use block_time::{BlockTime, BLOCKTIME_SERIALIZED_LENGTH};
 #[cfg(any(feature = "std", test))]
 pub use chainspec::{
-<<<<<<< HEAD
-    AccountConfig, AccountsConfig, ActivationPoint, AuctionCosts, BrTableCost, Chainspec,
-    ChainspecRawBytes, ChainspecRegistry, ConsensusProtocolName, ControlFlowCosts, CoreConfig,
-    DelegatorConfig, DeployConfig, GenesisAccount, GenesisValidator, GlobalStateUpdate,
-    GlobalStateUpdateConfig, GlobalStateUpdateError, HandlePaymentCosts, HighwayConfig,
-    HostFunction, HostFunctionCost, HostFunctionCosts, LegacyRequiredFinality, MintCosts,
-    NetworkConfig, OpcodeCosts, ProtocolConfig, StandardPaymentCosts, StorageCosts, SystemConfig,
-    TransactionConfig, TransactionV1Config, UpgradeConfig, ValidatorConfig, WasmConfig,
-=======
     AccountConfig, AccountsConfig, ActivationPoint, AdministratorAccount, AuctionCosts,
     BrTableCost, Chainspec, ChainspecRawBytes, ChainspecRegistry, ConsensusProtocolName,
     ControlFlowCosts, CoreConfig, DelegatorConfig, DeployConfig, FeeHandling, GenesisAccount,
     GenesisValidator, GlobalStateUpdate, GlobalStateUpdateConfig, GlobalStateUpdateError,
     HandlePaymentCosts, HighwayConfig, HostFunction, HostFunctionCost, HostFunctionCosts,
     LegacyRequiredFinality, MintCosts, NetworkConfig, OpcodeCosts, ProtocolConfig, RefundHandling,
-    StandardPaymentCosts, StorageCosts, SystemConfig, TransactionV1Config, UpgradeConfig,
-    ValidatorConfig, WasmConfig,
->>>>>>> cb547b0e
+    StandardPaymentCosts, StorageCosts, SystemConfig, TransactionConfig, TransactionV1Config,
+    UpgradeConfig, ValidatorConfig, WasmConfig,
 };
 #[cfg(any(all(feature = "std", feature = "testing"), test))]
 pub use chainspec::{
