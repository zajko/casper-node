--- conflicted
+++ resolved
@@ -20,11 +20,7 @@
 mod transaction_session_kind;
 mod transaction_target;
 mod transaction_v1;
-<<<<<<< HEAD
-mod transaction_with_finalized_approvals;
 mod transfer_target;
-=======
->>>>>>> 36eec71c
 
 use alloc::{collections::BTreeSet, vec::Vec};
 use core::fmt::{self, Debug, Display, Formatter};
@@ -51,24 +47,13 @@
     Digest, SecretKey, Timestamp,
 };
 #[cfg(feature = "json-schema")]
-<<<<<<< HEAD
-use crate::{SecretKey, TimeDiff, URef};
-=======
-use crate::{account::ACCOUNT_HASH_LENGTH, TimeDiff, URef};
->>>>>>> 36eec71c
+use crate::{TimeDiff, URef};
 pub use addressable_entity_identifier::AddressableEntityIdentifier;
 pub use approval::Approval;
 pub use approvals_hash::ApprovalsHash;
 pub use deploy::{
-<<<<<<< HEAD
-    Deploy, DeployApproval, DeployApprovalsHash, DeployConfigFailure, DeployDecodeFromJsonError,
-    DeployError, DeployExcessiveSizeError, DeployFootprint, DeployHash, DeployHeader, DeployId,
-    ExecutableDeployItem, ExecutableDeployItemIdentifier, FinalizedDeployApprovals,
-=======
     Deploy, DeployConfigFailure, DeployDecodeFromJsonError, DeployError, DeployExcessiveSizeError,
     DeployHash, DeployHeader, DeployId, ExecutableDeployItem, ExecutableDeployItemIdentifier,
-    TransferTarget,
->>>>>>> 36eec71c
 };
 #[cfg(any(feature = "std", test))]
 pub use deploy::{DeployBuilder, DeployBuilderError};
@@ -95,11 +80,7 @@
 };
 #[cfg(any(feature = "std", test))]
 pub use transaction_v1::{TransactionV1Builder, TransactionV1BuilderError};
-<<<<<<< HEAD
-pub use transaction_with_finalized_approvals::TransactionWithFinalizedApprovals;
 pub use transfer_target::TransferTarget;
-=======
->>>>>>> 36eec71c
 
 const DEPLOY_TAG: u8 = 0;
 const V1_TAG: u8 = 1;
@@ -277,17 +258,6 @@
         }
     }
 
-    /// Returns the number of Motes per unit of Gas the transaction will pay for execution.
-    pub fn gas_price(&self) -> u64 {
-        match self {
-            Transaction::Deploy(deploy) => deploy.gas_price(),
-            Transaction::V1(v1_txn) => match v1_txn.header().pricing_mode() {
-                PricingMode::GasPriceMultiplier(price) => *price,
-                PricingMode::Fixed | PricingMode::Reserved => 1,
-            },
-        }
-    }
-
     /// Returns `true` if the transaction has expired.
     pub fn expired(&self, current_instant: Timestamp) -> bool {
         match self {
@@ -320,10 +290,6 @@
         }
     }
 
-<<<<<<< HEAD
-    /// Returns `true` if `self` represents a native transfer deploy or a native V1 transaction.
-    pub fn is_native(&self) -> bool {
-=======
     // This method is not intended to be used by third party crates.
     //
     // It is required to allow finalized approvals to be injected after reading a `Deploy` from
@@ -338,9 +304,8 @@
         }
     }
 
-    /// Is this a native mint transaction.
-    pub fn is_native_mint(&self) -> bool {
->>>>>>> 36eec71c
+    /// Returns `true` if `self` represents a native transfer deploy or a native V1 transaction.
+    pub fn is_native(&self) -> bool {
         match self {
             Transaction::Deploy(deploy) => deploy.is_transfer(),
             Transaction::V1(v1_txn) => *v1_txn.target() == TransactionTarget::Native,
