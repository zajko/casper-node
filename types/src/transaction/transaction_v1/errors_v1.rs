use alloc::{boxed::Box, string::String};
use core::{
    array::TryFromSliceError,
    fmt::{self, Display, Formatter},
};
#[cfg(feature = "std")]
use std::error::Error as StdError;

#[cfg(feature = "datasize")]
use datasize::DataSize;
use serde::Serialize;

use super::super::TransactionEntryPoint;
#[cfg(doc)]
use super::TransactionV1;
use crate::{crypto, CLType, TimeDiff, Timestamp, U512};

/// Returned when a [`TransactionV1`] fails validation.
#[derive(Clone, Eq, PartialEq, Debug)]
#[cfg_attr(feature = "std", derive(Serialize))]
#[cfg_attr(feature = "datasize", derive(DataSize))]
#[non_exhaustive]
pub enum TransactionV1ConfigFailure {
    /// Invalid chain name.
    InvalidChainName {
        /// The expected chain name.
        expected: String,
        /// The transaction's chain name.
        got: String,
    },

    /// Transaction is too large.
    ExcessiveSize(ExcessiveSizeErrorV1),

    /// Excessive time-to-live.
    ExcessiveTimeToLive {
        /// The time-to-live limit.
        max_ttl: TimeDiff,
        /// The transaction's time-to-live.
        got: TimeDiff,
    },

    /// Transaction's timestamp is in the future.
    TimestampInFuture {
        /// The node's timestamp when validating the transaction.
        validation_timestamp: Timestamp,
        /// Any configured leeway added to `validation_timestamp`.
        timestamp_leeway: TimeDiff,
        /// The transaction's timestamp.
        got: Timestamp,
    },

    /// The provided body hash does not match the actual hash of the body.
    InvalidBodyHash,

    /// The provided transaction hash does not match the actual hash of the transaction.
    InvalidTransactionHash,

    /// The transaction has no approvals.
    EmptyApprovals,

    /// Invalid approval.
    InvalidApproval {
        /// The index of the approval at fault.
        index: usize,
        /// The approval verification error.
        error: crypto::Error,
    },

    /// Excessive length of transaction's runtime args.
    ExcessiveArgsLength {
        /// The byte size limit of runtime arguments.
        max_length: usize,
        /// The length of the transaction's runtime arguments.
        got: usize,
    },

    /// The amount of approvals on the transaction exceeds the configured limit.
    ExcessiveApprovals {
        /// The chainspec limit for max_associated_keys.
        max_associated_keys: u32,
        /// Number of approvals on the transaction.
        got: u32,
    },

    /// The payment amount associated with the transaction exceeds the block gas limit.
    ExceedsBlockGasLimit {
        /// Configured block gas limit.
        block_gas_limit: u64,
        /// The transaction's calculated gas limit.
        got: Box<U512>,
    },

    /// Missing a required runtime arg.
    MissingArg {
        /// The name of the missing arg.
        arg_name: String,
    },

    /// Given runtime arg is not expected type.
    UnexpectedArgType {
        /// The name of the invalid arg.
        arg_name: String,
        /// The expected type for the given runtime arg.
        expected: CLType,
        /// The provided type of the given runtime arg.
        got: CLType,
    },

    /// Insufficient transfer amount.
    InsufficientTransferAmount {
        /// The minimum transfer amount.
        minimum: u64,
        /// The attempted transfer amount.
        attempted: U512,
    },

    /// The entry point for this transaction target cannot not be `TransactionEntryPoint::Custom`.
    EntryPointCannotBeCustom {
        /// The invalid entry point.
        entry_point: TransactionEntryPoint,
    },

    /// The entry point for this transaction target must be `TransactionEntryPoint::Custom`.
    EntryPointMustBeCustom {
        /// The invalid entry point.
        entry_point: TransactionEntryPoint,
    },

    /// The transaction has empty module bytes.
    EmptyModuleBytes,
}

impl Display for TransactionV1ConfigFailure {
    fn fmt(&self, formatter: &mut Formatter) -> fmt::Result {
        match self {
            TransactionV1ConfigFailure::InvalidChainName { expected, got } => {
                write!(
                    formatter,
                    "invalid chain name: expected {expected}, got {got}"
                )
            }
            TransactionV1ConfigFailure::ExcessiveSize(error) => {
                write!(formatter, "transaction size too large: {error}")
            }
            TransactionV1ConfigFailure::ExcessiveTimeToLive { max_ttl, got } => {
                write!(
                    formatter,
                    "time-to-live of {got} exceeds limit of {max_ttl}"
                )
            }
            TransactionV1ConfigFailure::TimestampInFuture {
                validation_timestamp,
                timestamp_leeway,
                got,
            } => {
                write!(
                    formatter,
                    "timestamp of {got} is later than node's validation timestamp of \
                    {validation_timestamp} plus leeway of {timestamp_leeway}"
                )
            }
            TransactionV1ConfigFailure::InvalidBodyHash => {
                write!(
                    formatter,
                    "the provided hash does not match the actual hash of the transaction body"
                )
            }
            TransactionV1ConfigFailure::InvalidTransactionHash => {
                write!(
                    formatter,
                    "the provided hash does not match the actual hash of the transaction"
                )
            }
            TransactionV1ConfigFailure::EmptyApprovals => {
                write!(formatter, "the transaction has no approvals")
            }
            TransactionV1ConfigFailure::InvalidApproval { index, error } => {
                write!(
                    formatter,
                    "the transaction approval at index {index} is invalid: {error}"
                )
            }
            TransactionV1ConfigFailure::ExcessiveArgsLength { max_length, got } => {
                write!(
                    formatter,
                    "serialized transaction runtime args of {got} bytes exceeds limit of \
                    {max_length} bytes"
                )
            }
            TransactionV1ConfigFailure::ExcessiveApprovals {
                max_associated_keys,
                got,
            } => {
                write!(
                    formatter,
                    "number of transaction approvals {got} exceeds the maximum number of \
                    associated keys {max_associated_keys}",
                )
            }
            TransactionV1ConfigFailure::ExceedsBlockGasLimit {
                block_gas_limit,
                got,
            } => {
                write!(
                    formatter,
                    "payment amount of {got} exceeds the block gas limit of {block_gas_limit}"
                )
            }
            TransactionV1ConfigFailure::MissingArg { arg_name } => {
                write!(formatter, "missing required runtime argument '{arg_name}'")
            }
            TransactionV1ConfigFailure::UnexpectedArgType {
                arg_name,
                expected,
                got,
            } => {
                write!(
                    formatter,
                    "expected type of '{arg_name}' runtime argument to be {expected}, but got {got}"
                )
            }
            TransactionV1ConfigFailure::InsufficientTransferAmount { minimum, attempted } => {
                write!(
                    formatter,
                    "insufficient transfer amount; minimum: {minimum} attempted: {attempted}"
                )
            }
            TransactionV1ConfigFailure::EntryPointCannotBeCustom { entry_point } => {
                write!(formatter, "entry point cannot be custom: {entry_point}")
            }
            TransactionV1ConfigFailure::EntryPointMustBeCustom { entry_point } => {
                write!(formatter, "entry point must be custom: {entry_point}")
            }
            TransactionV1ConfigFailure::EmptyModuleBytes => {
                write!(formatter, "the transaction has empty module bytes")
            }
        }
    }
}

impl From<ExcessiveSizeErrorV1> for TransactionV1ConfigFailure {
    fn from(error: ExcessiveSizeErrorV1) -> Self {
        TransactionV1ConfigFailure::ExcessiveSize(error)
    }
}

#[cfg(feature = "std")]
impl StdError for TransactionV1ConfigFailure {
    fn source(&self) -> Option<&(dyn StdError + 'static)> {
        match self {
            TransactionV1ConfigFailure::InvalidApproval { error, .. } => Some(error),
            TransactionV1ConfigFailure::InvalidChainName { .. }
            | TransactionV1ConfigFailure::ExcessiveSize(_)
            | TransactionV1ConfigFailure::ExcessiveTimeToLive { .. }
            | TransactionV1ConfigFailure::TimestampInFuture { .. }
            | TransactionV1ConfigFailure::InvalidBodyHash
            | TransactionV1ConfigFailure::InvalidTransactionHash
            | TransactionV1ConfigFailure::EmptyApprovals
            | TransactionV1ConfigFailure::ExcessiveArgsLength { .. }
            | TransactionV1ConfigFailure::ExcessiveApprovals { .. }
            | TransactionV1ConfigFailure::ExceedsBlockGasLimit { .. }
            | TransactionV1ConfigFailure::MissingArg { .. }
            | TransactionV1ConfigFailure::UnexpectedArgType { .. }
            | TransactionV1ConfigFailure::InsufficientTransferAmount { .. }
            | TransactionV1ConfigFailure::EntryPointCannotBeCustom { .. }
            | TransactionV1ConfigFailure::EntryPointMustBeCustom { .. }
            | TransactionV1ConfigFailure::EmptyModuleBytes => None,
        }
    }
}

/// Error returned when a transaction is too large.
#[derive(Clone, Ord, PartialOrd, Eq, PartialEq, Hash, Debug, Serialize)]
#[cfg_attr(feature = "datasize", derive(DataSize))]
pub struct ExcessiveSizeErrorV1 {
    /// The maximum permitted serialized transaction size, in bytes.
    pub max_transaction_size: u32,
    /// The serialized size of the transaction provided, in bytes.
    pub actual_transaction_size: usize,
}

impl Display for ExcessiveSizeErrorV1 {
    fn fmt(&self, formatter: &mut Formatter) -> fmt::Result {
        write!(
            formatter,
            "transaction size of {} bytes exceeds limit of {}",
            self.actual_transaction_size, self.max_transaction_size
        )
    }
}

#[cfg(feature = "std")]
impl StdError for ExcessiveSizeErrorV1 {}

#[derive(Debug)]
#[non_exhaustive]
pub enum CategorizationError {
    NativeTargetWithCustomEntryPoint,
}

impl Display for CategorizationError {
    fn fmt(&self, formatter: &mut Formatter) -> fmt::Result {
        match self {
            CategorizationError::NativeTargetWithCustomEntryPoint => {
                write!(formatter, "native target with custom entry point")
            }
        }
    }
}

/// Errors other than validation failures relating to Transactions.
#[derive(Debug)]
#[non_exhaustive]
pub enum ErrorV1 {
    /// Error while encoding to JSON.
    EncodeToJson(serde_json::Error),

    /// Error while decoding from JSON.
    DecodeFromJson(DecodeFromJsonErrorV1),

    /// Unable to calculate payment.
    InvalidPayment,
<<<<<<< HEAD

    /// Transaction is malformed and cannot be categorized.
    CategorizationError(CategorizationError),
=======
>>>>>>> 73ad1d79
}

impl From<serde_json::Error> for ErrorV1 {
    fn from(error: serde_json::Error) -> Self {
        ErrorV1::EncodeToJson(error)
    }
}

impl From<DecodeFromJsonErrorV1> for ErrorV1 {
    fn from(error: DecodeFromJsonErrorV1) -> Self {
        ErrorV1::DecodeFromJson(error)
    }
}

impl From<CategorizationError> for ErrorV1 {
    fn from(error: CategorizationError) -> Self {
        ErrorV1::CategorizationError(error)
    }
}

impl Display for ErrorV1 {
    fn fmt(&self, formatter: &mut Formatter) -> fmt::Result {
        match self {
            ErrorV1::EncodeToJson(error) => {
                write!(formatter, "encoding to json: {}", error)
            }
            ErrorV1::DecodeFromJson(error) => {
                write!(formatter, "decoding from json: {}", error)
            }
            ErrorV1::InvalidPayment => write!(formatter, "invalid payment"),
<<<<<<< HEAD
            ErrorV1::CategorizationError(error) => {
                write!(formatter, "categorization error: {}", error)
            }
=======
>>>>>>> 73ad1d79
        }
    }
}

#[cfg(feature = "std")]
impl StdError for ErrorV1 {
    fn source(&self) -> Option<&(dyn StdError + 'static)> {
        match self {
            ErrorV1::EncodeToJson(error) => Some(error),
            ErrorV1::DecodeFromJson(error) => Some(error),
            ErrorV1::InvalidPayment => None,
<<<<<<< HEAD
            ErrorV1::CategorizationError(_) => None,
=======
>>>>>>> 73ad1d79
        }
    }
}

/// Error while decoding a `TransactionV1` from JSON.
#[derive(Debug)]
#[non_exhaustive]
pub enum DecodeFromJsonErrorV1 {
    /// Failed to decode from base 16.
    FromHex(base16::DecodeError),

    /// Failed to convert slice to array.
    TryFromSlice(TryFromSliceError),
}

impl From<base16::DecodeError> for DecodeFromJsonErrorV1 {
    fn from(error: base16::DecodeError) -> Self {
        DecodeFromJsonErrorV1::FromHex(error)
    }
}

impl From<TryFromSliceError> for DecodeFromJsonErrorV1 {
    fn from(error: TryFromSliceError) -> Self {
        DecodeFromJsonErrorV1::TryFromSlice(error)
    }
}

impl Display for DecodeFromJsonErrorV1 {
    fn fmt(&self, formatter: &mut Formatter) -> fmt::Result {
        match self {
            DecodeFromJsonErrorV1::FromHex(error) => {
                write!(formatter, "{}", error)
            }
            DecodeFromJsonErrorV1::TryFromSlice(error) => {
                write!(formatter, "{}", error)
            }
        }
    }
}

#[cfg(feature = "std")]
impl StdError for DecodeFromJsonErrorV1 {
    fn source(&self) -> Option<&(dyn StdError + 'static)> {
        match self {
            DecodeFromJsonErrorV1::FromHex(error) => Some(error),
            DecodeFromJsonErrorV1::TryFromSlice(error) => Some(error),
        }
    }
}<|MERGE_RESOLUTION|>--- conflicted
+++ resolved
@@ -293,22 +293,6 @@
 #[cfg(feature = "std")]
 impl StdError for ExcessiveSizeErrorV1 {}
 
-#[derive(Debug)]
-#[non_exhaustive]
-pub enum CategorizationError {
-    NativeTargetWithCustomEntryPoint,
-}
-
-impl Display for CategorizationError {
-    fn fmt(&self, formatter: &mut Formatter) -> fmt::Result {
-        match self {
-            CategorizationError::NativeTargetWithCustomEntryPoint => {
-                write!(formatter, "native target with custom entry point")
-            }
-        }
-    }
-}
-
 /// Errors other than validation failures relating to Transactions.
 #[derive(Debug)]
 #[non_exhaustive]
@@ -321,12 +305,6 @@
 
     /// Unable to calculate payment.
     InvalidPayment,
-<<<<<<< HEAD
-
-    /// Transaction is malformed and cannot be categorized.
-    CategorizationError(CategorizationError),
-=======
->>>>>>> 73ad1d79
 }
 
 impl From<serde_json::Error> for ErrorV1 {
@@ -341,12 +319,6 @@
     }
 }
 
-impl From<CategorizationError> for ErrorV1 {
-    fn from(error: CategorizationError) -> Self {
-        ErrorV1::CategorizationError(error)
-    }
-}
-
 impl Display for ErrorV1 {
     fn fmt(&self, formatter: &mut Formatter) -> fmt::Result {
         match self {
@@ -357,12 +329,6 @@
                 write!(formatter, "decoding from json: {}", error)
             }
             ErrorV1::InvalidPayment => write!(formatter, "invalid payment"),
-<<<<<<< HEAD
-            ErrorV1::CategorizationError(error) => {
-                write!(formatter, "categorization error: {}", error)
-            }
-=======
->>>>>>> 73ad1d79
         }
     }
 }
@@ -374,10 +340,6 @@
             ErrorV1::EncodeToJson(error) => Some(error),
             ErrorV1::DecodeFromJson(error) => Some(error),
             ErrorV1::InvalidPayment => None,
-<<<<<<< HEAD
-            ErrorV1::CategorizationError(_) => None,
-=======
->>>>>>> 73ad1d79
         }
     }
 }
