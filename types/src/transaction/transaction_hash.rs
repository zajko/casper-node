use alloc::vec::Vec;
use core::fmt::{self, Display, Formatter};

#[cfg(feature = "datasize")]
use datasize::DataSize;
#[cfg(any(feature = "testing", test))]
use rand::Rng;
#[cfg(feature = "json-schema")]
use schemars::JsonSchema;
use serde::{Deserialize, Serialize};

use super::{DeployHash, TransactionV1Hash};
#[cfg(any(feature = "testing", test))]
use crate::testing::TestRng;
use crate::{
    bytesrepr::{self, FromBytes, ToBytes, U8_SERIALIZED_LENGTH},
    Digest,
};

<<<<<<< HEAD
=======
#[cfg(any(feature = "testing", test))]
use crate::testing::TestRng;
#[cfg(any(feature = "testing", test))]
use rand::Rng;

>>>>>>> 36eec71c
const DEPLOY_TAG: u8 = 0;
const V1_TAG: u8 = 1;

/// A versioned wrapper for a transaction hash or deploy hash.
#[derive(Copy, Clone, Ord, PartialOrd, Eq, PartialEq, Hash, Serialize, Deserialize, Debug)]
#[cfg_attr(feature = "datasize", derive(DataSize))]
#[cfg_attr(feature = "json-schema", derive(JsonSchema))]
#[serde(deny_unknown_fields)]
pub enum TransactionHash {
    /// A deploy hash.
    Deploy(DeployHash),
    /// A version 1 transaction hash.
    #[serde(rename = "Version1")]
    V1(TransactionV1Hash),
}

impl TransactionHash {
    /// Digest representation of hash.
    pub fn digest(&self) -> Digest {
        match self {
            TransactionHash::Deploy(deploy_hash) => *deploy_hash.inner(),
            TransactionHash::V1(transaction_hash) => *transaction_hash.inner(),
        }
    }

    /// Returns a random `TransactionHash`.
    #[cfg(any(feature = "testing", test))]
    pub fn random(rng: &mut TestRng) -> Self {
        match rng.gen_range(0..2) {
            0 => TransactionHash::from(DeployHash::random(rng)),
            1 => TransactionHash::from(TransactionV1Hash::random(rng)),
            _ => panic!(),
        }
    }
}

impl From<DeployHash> for TransactionHash {
    fn from(hash: DeployHash) -> Self {
        Self::Deploy(hash)
    }
}

impl From<&DeployHash> for TransactionHash {
    fn from(hash: &DeployHash) -> Self {
        Self::from(*hash)
    }
}

impl From<TransactionV1Hash> for TransactionHash {
    fn from(hash: TransactionV1Hash) -> Self {
        Self::V1(hash)
    }
}

impl From<&TransactionV1Hash> for TransactionHash {
    fn from(hash: &TransactionV1Hash) -> Self {
        Self::from(*hash)
    }
}

impl Display for TransactionHash {
    fn fmt(&self, formatter: &mut Formatter) -> fmt::Result {
        match self {
            TransactionHash::Deploy(hash) => Display::fmt(hash, formatter),
            TransactionHash::V1(hash) => Display::fmt(hash, formatter),
        }
    }
}

impl AsRef<[u8]> for TransactionHash {
    fn as_ref(&self) -> &[u8] {
        match self {
            TransactionHash::Deploy(hash) => hash.as_ref(),
            TransactionHash::V1(hash) => hash.as_ref(),
        }
    }
}

impl ToBytes for TransactionHash {
    fn write_bytes(&self, writer: &mut Vec<u8>) -> Result<(), bytesrepr::Error> {
        match self {
            TransactionHash::Deploy(hash) => {
                DEPLOY_TAG.write_bytes(writer)?;
                hash.write_bytes(writer)
            }
            TransactionHash::V1(hash) => {
                V1_TAG.write_bytes(writer)?;
                hash.write_bytes(writer)
            }
        }
    }

    fn to_bytes(&self) -> Result<Vec<u8>, bytesrepr::Error> {
        let mut buffer = bytesrepr::allocate_buffer(self)?;
        self.write_bytes(&mut buffer)?;
        Ok(buffer)
    }

    fn serialized_length(&self) -> usize {
        U8_SERIALIZED_LENGTH
            + match self {
                TransactionHash::Deploy(hash) => hash.serialized_length(),
                TransactionHash::V1(hash) => hash.serialized_length(),
            }
    }
}

impl FromBytes for TransactionHash {
    fn from_bytes(bytes: &[u8]) -> Result<(Self, &[u8]), bytesrepr::Error> {
        let (tag, remainder) = u8::from_bytes(bytes)?;
        match tag {
            DEPLOY_TAG => {
                let (hash, remainder) = DeployHash::from_bytes(remainder)?;
                Ok((TransactionHash::Deploy(hash), remainder))
            }
            V1_TAG => {
                let (hash, remainder) = TransactionV1Hash::from_bytes(remainder)?;
                Ok((TransactionHash::V1(hash), remainder))
            }
            _ => Err(bytesrepr::Error::Formatting),
        }
    }
}

#[cfg(test)]
mod tests {
    use super::*;
    use crate::testing::TestRng;

    #[test]
    fn bytesrepr_roundtrip() {
        let rng = &mut TestRng::new();

        let hash = TransactionHash::from(DeployHash::random(rng));
        bytesrepr::test_serialization_roundtrip(&hash);

        let hash = TransactionHash::from(TransactionV1Hash::random(rng));
        bytesrepr::test_serialization_roundtrip(&hash);
    }
}<|MERGE_RESOLUTION|>--- conflicted
+++ resolved
@@ -17,14 +17,6 @@
     Digest,
 };
 
-<<<<<<< HEAD
-=======
-#[cfg(any(feature = "testing", test))]
-use crate::testing::TestRng;
-#[cfg(any(feature = "testing", test))]
-use rand::Rng;
-
->>>>>>> 36eec71c
 const DEPLOY_TAG: u8 = 0;
 const V1_TAG: u8 = 1;
 
