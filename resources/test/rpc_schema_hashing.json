{
  "openrpc": "1.0.0-rc1",
  "info": {
    "version": "1.5.3",
    "title": "Client API of Casper Node",
    "description": "This describes the JSON-RPC 2.0 API of a node on the Casper network.",
    "contact": {
      "name": "CasperLabs",
      "url": "https://casperlabs.io"
    },
    "license": {
      "name": "CasperLabs Open Source License Version 1.0",
      "url": "https://raw.githubusercontent.com/CasperLabs/casper-node/master/LICENSE"
    }
  },
  "servers": [
    {
<<<<<<< HEAD
      "openrpc": "1.0.0-rc1",
      "info": {
        "version": "1.5.2",
        "title": "Client API of Casper Node",
        "description": "This describes the JSON-RPC 2.0 API of a node on the Casper network.",
        "contact": {
          "name": "Casper Labs",
          "url": "https://casperlabs.io"
        },
        "license": {
          "name": "APACHE LICENSE, VERSION 2.0",
          "url": "https://www.apache.org/licenses/LICENSE-2.0"
        }
      },
      "servers": [
=======
      "name": "any Casper Network node",
      "url": "http://IP:PORT/rpc/"
    }
  ],
  "methods": [
    {
      "name": "account_put_deploy",
      "summary": "receives a Deploy to be executed by the network",
      "params": [
>>>>>>> 53dd3386
        {
          "name": "deploy",
          "schema": {
            "description": "The `Deploy`.",
            "$ref": "#/components/schemas/Deploy"
          },
          "required": true
        }
      ],
      "result": {
        "name": "account_put_deploy_result",
        "schema": {
          "description": "Result for \"account_put_deploy\" RPC response.",
          "type": "object",
          "required": [
            "api_version",
            "deploy_hash"
          ],
          "properties": {
            "api_version": {
              "description": "The RPC API version.",
              "type": "string"
            },
            "deploy_hash": {
              "description": "The deploy hash.",
              "$ref": "#/components/schemas/DeployHash"
            }
          },
          "additionalProperties": false
        }
      },
      "examples": [
        {
          "name": "account_put_deploy_example",
          "params": [
            {
              "name": "deploy",
              "value": {
                "hash": "5c9b3b099c1378aa8e4a5f07f59ff1fcdc69a83179427c7e67ae0377d94d93fa",
                "header": {
                  "account": "01d9bf2148748a85c89da5aad8ee0b0fc2d105fd39d41a4c796536354f0ae2900c",
                  "timestamp": "2020-11-17T00:39:24.072Z",
                  "ttl": "1h",
                  "gas_price": 1,
                  "body_hash": "d53cf72d17278fd47d399013ca389c50d589352f1a12593c0b8e01872a641b50",
                  "dependencies": [
                    "0101010101010101010101010101010101010101010101010101010101010101"
                  ],
                  "chain_name": "casper-example"
                },
                "payment": {
                  "StoredContractByName": {
                    "name": "casper-example",
                    "entry_point": "example-entry-point",
                    "args": [
                      [
                        "amount",
                        {
                          "cl_type": "I32",
                          "bytes": "e8030000",
                          "parsed": 1000
                        }
                      ]
                    ]
                  }
                },
                "session": {
                  "Transfer": {
                    "args": [
                      [
                        "amount",
                        {
                          "cl_type": "I32",
                          "bytes": "e8030000",
                          "parsed": 1000
                        }
                      ]
                    ]
                  }
                },
                "approvals": [
                  {
                    "signer": "01d9bf2148748a85c89da5aad8ee0b0fc2d105fd39d41a4c796536354f0ae2900c",
                    "signature": "014c1a89f92e29dd74fc648f741137d9caf4edba97c5f9799ce0c9aa6b0c9b58db368c64098603dbecef645774c05dff057cb1f91f2cf390bbacce78aa6f084007"
                  }
                ]
              }
            }
          ],
          "result": {
            "name": "account_put_deploy_example_result",
            "value": {
              "api_version": "1.5.3",
              "deploy_hash": "5c9b3b099c1378aa8e4a5f07f59ff1fcdc69a83179427c7e67ae0377d94d93fa"
            }
          }
        }
      ]
    },
    {
      "name": "info_get_deploy",
      "summary": "returns a Deploy from the network",
      "params": [
        {
          "name": "deploy_hash",
          "schema": {
            "description": "The deploy hash.",
            "$ref": "#/components/schemas/DeployHash"
          },
          "required": true
        },
        {
          "name": "finalized_approvals",
          "schema": {
            "description": "Whether to return the deploy with the finalized approvals substituted. If `false` or omitted, returns the deploy with the approvals that were originally received by the node.",
            "default": false,
            "type": "boolean"
          },
          "required": false
        }
      ],
      "result": {
        "name": "info_get_deploy_result",
        "schema": {
          "description": "Result for \"info_get_deploy\" RPC response.",
          "type": "object",
          "required": [
            "api_version",
            "deploy",
            "execution_results"
          ],
          "properties": {
            "api_version": {
              "description": "The RPC API version.",
              "type": "string"
            },
            "deploy": {
              "description": "The deploy.",
              "$ref": "#/components/schemas/Deploy"
            },
            "execution_results": {
              "description": "The map of block hash to execution result.",
              "type": "array",
              "items": {
                "$ref": "#/components/schemas/JsonExecutionResult"
              }
            },
            "block_hash": {
              "description": "The hash of this deploy's block.",
              "$ref": "#/components/schemas/BlockHash"
            },
            "block_height": {
              "description": "The height of this deploy's block.",
              "type": "integer",
              "format": "uint64",
              "minimum": 0.0
            }
          },
          "additionalProperties": false
        }
      },
      "examples": [
        {
          "name": "info_get_deploy_example",
          "params": [
            {
              "name": "deploy_hash",
              "value": "5c9b3b099c1378aa8e4a5f07f59ff1fcdc69a83179427c7e67ae0377d94d93fa"
            },
            {
              "name": "finalized_approvals",
              "value": true
            }
          ],
          "result": {
            "name": "info_get_deploy_example_result",
            "value": {
              "api_version": "1.5.3",
              "deploy": {
                "hash": "5c9b3b099c1378aa8e4a5f07f59ff1fcdc69a83179427c7e67ae0377d94d93fa",
                "header": {
                  "account": "01d9bf2148748a85c89da5aad8ee0b0fc2d105fd39d41a4c796536354f0ae2900c",
                  "timestamp": "2020-11-17T00:39:24.072Z",
                  "ttl": "1h",
                  "gas_price": 1,
                  "body_hash": "d53cf72d17278fd47d399013ca389c50d589352f1a12593c0b8e01872a641b50",
                  "dependencies": [
                    "0101010101010101010101010101010101010101010101010101010101010101"
                  ],
                  "chain_name": "casper-example"
                },
                "payment": {
                  "StoredContractByName": {
                    "name": "casper-example",
                    "entry_point": "example-entry-point",
                    "args": [
                      [
                        "amount",
                        {
                          "cl_type": "I32",
                          "bytes": "e8030000",
                          "parsed": 1000
                        }
                      ]
                    ]
                  }
                },
                "session": {
                  "Transfer": {
                    "args": [
                      [
                        "amount",
                        {
                          "cl_type": "I32",
                          "bytes": "e8030000",
                          "parsed": 1000
                        }
                      ]
                    ]
                  }
                },
                "approvals": [
                  {
                    "signer": "01d9bf2148748a85c89da5aad8ee0b0fc2d105fd39d41a4c796536354f0ae2900c",
                    "signature": "014c1a89f92e29dd74fc648f741137d9caf4edba97c5f9799ce0c9aa6b0c9b58db368c64098603dbecef645774c05dff057cb1f91f2cf390bbacce78aa6f084007"
                  }
                ]
              },
              "execution_results": [
                {
                  "block_hash": "13c2d7a68ecdd4b74bf4393c88915c836c863fc4bf11d7f2bd930a1bbccacdcb",
                  "result": {
                    "Success": {
                      "effect": {
                        "operations": [
                          {
                            "key": "account-hash-2c4a11c062a8a337bfc97e27fd66291caeb2c65865dcb5d3ef3759c4c97efecb",
                            "kind": "Write"
                          },
                          {
                            "key": "deploy-af684263911154d26fa05be9963171802801a0b6aff8f199b7391eacb8edc9e1",
                            "kind": "Read"
                          }
                        ],
                        "transforms": [
                          {
                            "key": "uref-2c4a11c062a8a337bfc97e27fd66291caeb2c65865dcb5d3ef3759c4c97efecb-007",
                            "transform": {
                              "AddUInt64": 8
                            }
                          },
                          {
                            "key": "deploy-af684263911154d26fa05be9963171802801a0b6aff8f199b7391eacb8edc9e1",
                            "transform": "Identity"
                          }
                        ]
                      },
                      "transfers": [
                        "transfer-5959595959595959595959595959595959595959595959595959595959595959",
                        "transfer-8282828282828282828282828282828282828282828282828282828282828282"
                      ],
                      "cost": "123456"
                    }
                  }
                }
              ]
            }
          }
        }
      ]
    },
    {
      "name": "state_get_account_info",
      "summary": "returns an Account from the network",
      "params": [
        {
          "name": "public_key",
          "schema": {
            "description": "The public key of the Account.",
            "$ref": "#/components/schemas/PublicKey"
          },
          "required": true
        },
        {
          "name": "block_identifier",
          "schema": {
            "description": "The block identifier.",
            "anyOf": [
              {
                "$ref": "#/components/schemas/BlockIdentifier"
              },
              {
                "type": "null"
              }
            ]
          },
          "required": false
        }
      ],
      "result": {
        "name": "state_get_account_info_result",
        "schema": {
          "description": "Result for \"state_get_account_info\" RPC response.",
          "type": "object",
          "required": [
            "account",
            "api_version",
            "merkle_proof"
          ],
          "properties": {
            "api_version": {
              "description": "The RPC API version.",
              "type": "string"
            },
            "account": {
              "description": "The account.",
              "$ref": "#/components/schemas/Account"
            },
            "merkle_proof": {
              "description": "The Merkle proof.",
              "type": "string"
            }
          },
          "additionalProperties": false
        }
      },
      "examples": [
        {
          "name": "state_get_account_info_example",
          "params": [
            {
<<<<<<< HEAD
              "name": "account_identifier",
              "schema": {
                "description": "The public key of the Account.",
                "$ref": "#/components/schemas/AccountIdentifier"
              },
              "required": true
=======
              "name": "public_key",
              "value": "013b6a27bcceb6a42d62a3a8d02a6f0d73653215771de243a63ac048a18b59da29"
>>>>>>> 53dd3386
            },
            {
              "name": "block_identifier",
              "value": {
                "Hash": "13c2d7a68ecdd4b74bf4393c88915c836c863fc4bf11d7f2bd930a1bbccacdcb"
              }
            }
          ],
          "result": {
            "name": "state_get_account_info_example_result",
            "value": {
              "api_version": "1.5.3",
              "account": {
                "account_hash": "account-hash-e94daaff79c2ab8d9c31d9c3058d7d0a0dd31204a5638dc1451fa67b2e3fb88c",
                "named_keys": [],
                "main_purse": "uref-09480c3248ef76b603d386f3f4f8a5f87f597d4eaffd475433f861af187ab5db-007",
                "associated_keys": [
                  {
                    "account_hash": "account-hash-e94daaff79c2ab8d9c31d9c3058d7d0a0dd31204a5638dc1451fa67b2e3fb88c",
                    "weight": 1
                  }
                ],
                "action_thresholds": {
                  "deployment": 1,
                  "key_management": 1
                }
              },
              "merkle_proof": "01000000006ef2e0949ac76e55812421f755abe129b6244fe7168b77f47a72536147614625016ef2e0949ac76e55812421f755abe129b6244fe7168b77f47a72536147614625000000003529cde5c621f857f75f3810611eb4af3f998caaa9d4a3413cf799f99c67db0307010000006ef2e0949ac76e55812421f755abe129b6244fe7168b77f47a7253614761462501010102000000006e06000000000074769d28aac597a36a03a932d4b43e4f10bf0403ee5c41dd035102553f5773631200b9e173e8f05361b681513c14e25e3138639eb03232581db7557c9e8dbbc83ce94500226a9a7fe4f2b7b88d5103a4fc7400f02bf89c860c9ccdd56951a2afe9be0e0267006d820fb5676eb2960e15722f7725f3f8f41030078f8b2e44bf0dc03f71b176d6e800dc5ae9805068c5be6da1a90b2528ee85db0609cc0fb4bd60bbd559f497a98b67f500e1e3e846592f4918234647fca39830b7e1e6ad6f5b7a99b39af823d82ba1873d000003000000010186ff500f287e9b53f823ae1582b1fa429dfede28015125fd233a31ca04d5012002015cc42669a55467a1fdf49750772bfc1aed59b9b085558eb81510e9b015a7c83b0301e3cf4a34b1db6bfa58808b686cb8fe21ebe0c1bcbcee522649d2b135fe510fe3"
            }
          }
        }
      ]
    },
    {
      "name": "state_get_dictionary_item",
      "summary": "returns an item from a Dictionary",
      "params": [
        {
          "name": "state_root_hash",
          "schema": {
            "description": "Hash of the state root",
            "$ref": "#/components/schemas/Digest"
          },
<<<<<<< HEAD
          "examples": [
            {
              "name": "state_get_account_info_example",
              "params": [
                {
                  "name": "account_identifier",
                  "value": "013b6a27bcceb6a42d62a3a8d02a6f0d73653215771de243a63ac048a18b59da29"
                },
                {
                  "name": "block_identifier",
                  "value": {
                    "Hash": "13c2d7a68ecdd4b74bf4393c88915c836c863fc4bf11d7f2bd930a1bbccacdcb"
                  }
                }
              ],
              "result": {
                "name": "state_get_account_info_example_result",
                "value": {
                  "api_version": "1.5.2",
                  "account": {
                    "account_hash": "account-hash-e94daaff79c2ab8d9c31d9c3058d7d0a0dd31204a5638dc1451fa67b2e3fb88c",
                    "named_keys": [],
                    "main_purse": "uref-09480c3248ef76b603d386f3f4f8a5f87f597d4eaffd475433f861af187ab5db-007",
                    "associated_keys": [
                      {
                        "account_hash": "account-hash-e94daaff79c2ab8d9c31d9c3058d7d0a0dd31204a5638dc1451fa67b2e3fb88c",
                        "weight": 1
                      }
                    ],
                    "action_thresholds": {
                      "deployment": 1,
                      "key_management": 1
                    }
                  },
                  "merkle_proof": "01000000006ef2e0949ac76e55812421f755abe129b6244fe7168b77f47a72536147614625016ef2e0949ac76e55812421f755abe129b6244fe7168b77f47a72536147614625000000003529cde5c621f857f75f3810611eb4af3f998caaa9d4a3413cf799f99c67db0307010000006ef2e0949ac76e55812421f755abe129b6244fe7168b77f47a7253614761462501010102000000006e06000000000074769d28aac597a36a03a932d4b43e4f10bf0403ee5c41dd035102553f5773631200b9e173e8f05361b681513c14e25e3138639eb03232581db7557c9e8dbbc83ce94500226a9a7fe4f2b7b88d5103a4fc7400f02bf89c860c9ccdd56951a2afe9be0e0267006d820fb5676eb2960e15722f7725f3f8f41030078f8b2e44bf0dc03f71b176d6e800dc5ae9805068c5be6da1a90b2528ee85db0609cc0fb4bd60bbd559f497a98b67f500e1e3e846592f4918234647fca39830b7e1e6ad6f5b7a99b39af823d82ba1873d000003000000010186ff500f287e9b53f823ae1582b1fa429dfede28015125fd233a31ca04d5012002015cc42669a55467a1fdf49750772bfc1aed59b9b085558eb81510e9b015a7c83b0301e3cf4a34b1db6bfa58808b686cb8fe21ebe0c1bcbcee522649d2b135fe510fe3"
                }
              }
            }
          ]
=======
          "required": true
>>>>>>> 53dd3386
        },
        {
          "name": "dictionary_identifier",
          "schema": {
            "description": "The Dictionary query identifier.",
            "$ref": "#/components/schemas/DictionaryIdentifier"
          },
          "required": true
        }
      ],
      "result": {
        "name": "state_get_dictionary_item_result",
        "schema": {
          "description": "Result for \"state_get_dictionary_item\" RPC response.",
          "type": "object",
          "required": [
            "api_version",
            "dictionary_key",
            "merkle_proof",
            "stored_value"
          ],
          "properties": {
            "api_version": {
              "description": "The RPC API version.",
              "type": "string"
            },
            "dictionary_key": {
              "description": "The key under which the value is stored.",
              "type": "string"
            },
            "stored_value": {
              "description": "The stored value.",
              "$ref": "#/components/schemas/StoredValue"
            },
            "merkle_proof": {
              "description": "The Merkle proof.",
              "type": "string"
            }
          },
          "additionalProperties": false
        }
      },
      "examples": [
        {
          "name": "state_get_dictionary_item_example",
          "params": [
            {
              "name": "state_root_hash",
              "value": "0808080808080808080808080808080808080808080808080808080808080808"
            },
            {
              "name": "dictionary_identifier",
              "value": {
                "URef": {
                  "seed_uref": "uref-09480c3248ef76b603d386f3f4f8a5f87f597d4eaffd475433f861af187ab5db-007",
                  "dictionary_item_key": "a_unique_entry_identifier"
                }
              }
            }
          ],
          "result": {
            "name": "state_get_dictionary_item_example_result",
            "value": {
              "api_version": "1.5.3",
              "dictionary_key": "dictionary-67518854aa916c97d4e53df8570c8217ccc259da2721b692102d76acd0ee8d1f",
              "stored_value": {
                "CLValue": {
                  "cl_type": "U64",
                  "bytes": "0100000000000000",
                  "parsed": 1
                }
              },
              "merkle_proof": "01000000006ef2e0949ac76e55812421f755abe129b6244fe7168b77f47a72536147614625016ef2e0949ac76e55812421f755abe129b6244fe7168b77f47a72536147614625000000003529cde5c621f857f75f3810611eb4af3f998caaa9d4a3413cf799f99c67db0307010000006ef2e0949ac76e55812421f755abe129b6244fe7168b77f47a7253614761462501010102000000006e06000000000074769d28aac597a36a03a932d4b43e4f10bf0403ee5c41dd035102553f5773631200b9e173e8f05361b681513c14e25e3138639eb03232581db7557c9e8dbbc83ce94500226a9a7fe4f2b7b88d5103a4fc7400f02bf89c860c9ccdd56951a2afe9be0e0267006d820fb5676eb2960e15722f7725f3f8f41030078f8b2e44bf0dc03f71b176d6e800dc5ae9805068c5be6da1a90b2528ee85db0609cc0fb4bd60bbd559f497a98b67f500e1e3e846592f4918234647fca39830b7e1e6ad6f5b7a99b39af823d82ba1873d000003000000010186ff500f287e9b53f823ae1582b1fa429dfede28015125fd233a31ca04d5012002015cc42669a55467a1fdf49750772bfc1aed59b9b085558eb81510e9b015a7c83b0301e3cf4a34b1db6bfa58808b686cb8fe21ebe0c1bcbcee522649d2b135fe510fe3"
            }
          }
        }
      ]
    },
    {
      "name": "query_global_state",
      "summary": "a query to global state using either a Block hash or state root hash",
      "params": [
        {
          "name": "state_identifier",
          "schema": {
            "description": "The identifier used for the query.",
            "$ref": "#/components/schemas/GlobalStateIdentifier"
          },
          "required": true
        },
        {
          "name": "key",
          "schema": {
            "description": "`casper_types::Key` as formatted string.",
            "type": "string"
          },
          "required": true
        },
        {
          "name": "path",
          "schema": {
            "description": "The path components starting from the key as base.",
            "default": [],
            "type": "array",
            "items": {
              "type": "string"
            }
          },
          "required": false
        }
      ],
      "result": {
        "name": "query_global_state_result",
        "schema": {
          "description": "Result for \"query_global_state\" RPC response.",
          "type": "object",
          "required": [
            "api_version",
            "merkle_proof",
            "stored_value"
          ],
          "properties": {
            "api_version": {
              "description": "The RPC API version.",
              "type": "string"
            },
            "block_header": {
              "description": "The block header if a Block hash was provided.",
              "anyOf": [
                {
                  "$ref": "#/components/schemas/JsonBlockHeader"
                },
                {
                  "type": "null"
                }
              ]
            },
            "stored_value": {
              "description": "The stored value.",
              "$ref": "#/components/schemas/StoredValue"
            },
            "merkle_proof": {
              "description": "The Merkle proof.",
              "type": "string"
            }
          },
          "additionalProperties": false
        }
      },
      "examples": [
        {
          "name": "query_global_state_example",
          "params": [
            {
<<<<<<< HEAD
              "name": "key",
              "schema": {
                "description": "`casper_types::Key` as formatted string.",
                "type": "string"
              },
              "required": true
            },
            {
              "name": "state_identifier",
              "schema": {
                "description": "The identifier used for the query. If none is passed the tip of the chain will be used.",
                "anyOf": [
                  {
                    "$ref": "#/components/schemas/GlobalStateIdentifier"
                  },
                  {
                    "type": "null"
                  }
                ]
              },
              "required": false
=======
              "name": "state_identifier",
              "value": {
                "BlockHash": "13c2d7a68ecdd4b74bf4393c88915c836c863fc4bf11d7f2bd930a1bbccacdcb"
              }
            },
            {
              "name": "key",
              "value": "deploy-af684263911154d26fa05be9963171802801a0b6aff8f199b7391eacb8edc9e1"
>>>>>>> 53dd3386
            },
            {
              "name": "path",
              "value": []
            }
          ],
          "result": {
            "name": "query_global_state_example_result",
            "value": {
              "api_version": "1.5.3",
              "block_header": {
                "parent_hash": "0707070707070707070707070707070707070707070707070707070707070707",
                "state_root_hash": "0808080808080808080808080808080808080808080808080808080808080808",
                "body_hash": "cd502c5393a3c8b66d6979ad7857507c9baf5a8ba16ba99c28378d3a970fff42",
                "random_bit": true,
                "accumulated_seed": "ac979f51525cfd979b14aa7dc0737c5154eabe0db9280eceaa8dc8d2905b20d5",
                "era_end": {
                  "era_report": {
                    "equivocators": [
                      "013b6a27bcceb6a42d62a3a8d02a6f0d73653215771de243a63ac048a18b59da29"
                    ],
                    "rewards": [
                      {
                        "validator": "018a88e3dd7409f195fd52db2d3cba5d72ca6709bf1d94121bf3748801b40f6f5c",
                        "amount": 1000
                      }
                    ],
                    "inactive_validators": [
                      "018139770ea87d175f56a35466c34c7ecccb8d8a91b4ee37a25df60f5b8fc9b394"
                    ]
                  },
                  "next_era_validator_weights": [
                    {
                      "validator": "016e7a1cdd29b0b78fd13af4c5598feff4ef2a97166e3ca6f2e4fbfccd80505bf1",
                      "weight": "456"
                    },
                    {
                      "validator": "018a875fff1eb38451577acd5afee405456568dd7c89e090863a0557bc7af49f17",
                      "weight": "789"
                    },
                    {
                      "validator": "01d9bf2148748a85c89da5aad8ee0b0fc2d105fd39d41a4c796536354f0ae2900c",
                      "weight": "123"
                    }
                  ]
                },
                "timestamp": "2020-11-17T00:39:24.072Z",
                "era_id": 1,
                "height": 10,
                "protocol_version": "1.0.0"
              },
              "stored_value": {
                "Account": {
                  "account_hash": "account-hash-e94daaff79c2ab8d9c31d9c3058d7d0a0dd31204a5638dc1451fa67b2e3fb88c",
                  "named_keys": [],
                  "main_purse": "uref-09480c3248ef76b603d386f3f4f8a5f87f597d4eaffd475433f861af187ab5db-007",
                  "associated_keys": [
                    {
                      "account_hash": "account-hash-e94daaff79c2ab8d9c31d9c3058d7d0a0dd31204a5638dc1451fa67b2e3fb88c",
                      "weight": 1
                    }
                  ],
                  "action_thresholds": {
                    "deployment": 1,
                    "key_management": 1
                  }
                }
              },
              "merkle_proof": "01000000006ef2e0949ac76e55812421f755abe129b6244fe7168b77f47a72536147614625016ef2e0949ac76e55812421f755abe129b6244fe7168b77f47a72536147614625000000003529cde5c621f857f75f3810611eb4af3f998caaa9d4a3413cf799f99c67db0307010000006ef2e0949ac76e55812421f755abe129b6244fe7168b77f47a7253614761462501010102000000006e06000000000074769d28aac597a36a03a932d4b43e4f10bf0403ee5c41dd035102553f5773631200b9e173e8f05361b681513c14e25e3138639eb03232581db7557c9e8dbbc83ce94500226a9a7fe4f2b7b88d5103a4fc7400f02bf89c860c9ccdd56951a2afe9be0e0267006d820fb5676eb2960e15722f7725f3f8f41030078f8b2e44bf0dc03f71b176d6e800dc5ae9805068c5be6da1a90b2528ee85db0609cc0fb4bd60bbd559f497a98b67f500e1e3e846592f4918234647fca39830b7e1e6ad6f5b7a99b39af823d82ba1873d000003000000010186ff500f287e9b53f823ae1582b1fa429dfede28015125fd233a31ca04d5012002015cc42669a55467a1fdf49750772bfc1aed59b9b085558eb81510e9b015a7c83b0301e3cf4a34b1db6bfa58808b686cb8fe21ebe0c1bcbcee522649d2b135fe510fe3"
            }
          }
        }
      ]
    },
    {
      "name": "query_balance",
      "summary": "query for a balance using a purse identifier and a state identifier",
      "params": [
        {
          "name": "purse_identifier",
          "schema": {
            "description": "The identifier to obtain the purse corresponding to balance query.",
            "$ref": "#/components/schemas/PurseIdentifier"
          },
          "required": true
        },
        {
          "name": "state_identifier",
          "schema": {
            "description": "The state identifier used for the query, if none is passed the tip of the chain will be used.",
            "anyOf": [
              {
                "$ref": "#/components/schemas/GlobalStateIdentifier"
              },
              {
                "type": "null"
              }
            ]
          },
          "required": false
        }
      ],
      "result": {
        "name": "query_balance_result",
        "schema": {
          "description": "Result for \"query_balance\" RPC response.",
          "type": "object",
          "required": [
            "api_version",
            "balance"
          ],
          "properties": {
            "api_version": {
              "description": "The RPC API version.",
              "type": "string"
            },
            "balance": {
              "description": "The balance represented in motes.",
              "$ref": "#/components/schemas/U512"
            }
          }
        }
      },
      "examples": [
        {
          "name": "query_balance_example",
          "params": [
            {
              "name": "state_identifier",
              "value": {
                "BlockHash": "13c2d7a68ecdd4b74bf4393c88915c836c863fc4bf11d7f2bd930a1bbccacdcb"
              }
            },
            {
              "name": "purse_identifier",
              "value": {
                "main_purse_under_account_hash": "account-hash-0909090909090909090909090909090909090909090909090909090909090909"
              }
            }
          ],
          "result": {
            "name": "query_balance_example_result",
            "value": {
              "api_version": "1.5.3",
              "balance": "123456"
            }
          }
        }
      ]
    },
    {
      "name": "info_get_peers",
      "summary": "returns a list of peers connected to the node",
      "params": [],
      "result": {
        "name": "info_get_peers_result",
        "schema": {
          "description": "Result for \"info_get_peers\" RPC response.",
          "type": "object",
          "required": [
            "api_version",
            "peers"
          ],
          "properties": {
            "api_version": {
              "description": "The RPC API version.",
              "type": "string"
            },
            "peers": {
              "description": "The node ID and network address of each connected peer.",
              "$ref": "#/components/schemas/PeersMap"
            }
          },
          "additionalProperties": false
        }
      },
      "examples": [
        {
          "name": "info_get_peers_example",
          "params": [],
          "result": {
            "name": "info_get_peers_example_result",
            "value": {
              "api_version": "1.5.3",
              "peers": [
                {
                  "node_id": "tls:0101..0101",
                  "address": "127.0.0.1:54321"
                }
              ]
            }
          }
        }
      ]
    },
    {
      "name": "info_get_status",
      "summary": "returns the current status of the node",
      "params": [],
      "result": {
        "name": "info_get_status_result",
        "schema": {
          "description": "Result for \"info_get_status\" RPC response.",
          "type": "object",
          "required": [
            "api_version",
            "available_block_range",
            "block_sync",
            "build_version",
            "chainspec_name",
            "last_progress",
            "peers",
            "reactor_state",
            "starting_state_root_hash",
            "uptime"
          ],
          "properties": {
            "peers": {
              "description": "The node ID and network address of each connected peer.",
              "$ref": "#/components/schemas/PeersMap"
            },
            "api_version": {
              "description": "The RPC API version.",
              "type": "string"
            },
            "build_version": {
              "description": "The compiled node version.",
              "type": "string"
            },
            "chainspec_name": {
              "description": "The chainspec name.",
              "type": "string"
            },
            "starting_state_root_hash": {
              "description": "The state root hash of the lowest block in the available block range.",
              "$ref": "#/components/schemas/Digest"
            },
            "last_added_block_info": {
              "description": "The minimal info of the last block from the linear chain.",
              "anyOf": [
                {
                  "$ref": "#/components/schemas/MinimalBlockInfo"
                },
                {
                  "type": "null"
                }
              ]
            },
            "our_public_signing_key": {
              "description": "Our public signing key.",
              "anyOf": [
                {
                  "$ref": "#/components/schemas/PublicKey"
                },
                {
                  "type": "null"
                }
              ]
            },
            "round_length": {
              "description": "The next round length if this node is a validator.",
              "anyOf": [
                {
                  "$ref": "#/components/schemas/TimeDiff"
                },
                {
                  "type": "null"
                }
              ]
            },
            "next_upgrade": {
              "description": "Information about the next scheduled upgrade.",
              "anyOf": [
                {
                  "$ref": "#/components/schemas/NextUpgrade"
                },
                {
                  "type": "null"
                }
              ]
            },
            "uptime": {
              "description": "Time that passed since the node has started.",
              "$ref": "#/components/schemas/TimeDiff"
            },
            "reactor_state": {
              "description": "The current state of node reactor.",
              "$ref": "#/components/schemas/ReactorState"
            },
            "last_progress": {
              "description": "Timestamp of the last recorded progress in the reactor.",
              "$ref": "#/components/schemas/Timestamp"
            },
            "available_block_range": {
              "description": "The available block range in storage.",
              "$ref": "#/components/schemas/AvailableBlockRange"
            },
            "block_sync": {
              "description": "The status of the block synchronizer builders.",
              "$ref": "#/components/schemas/BlockSynchronizerStatus"
            }
          },
          "additionalProperties": false
        }
      },
      "examples": [
        {
          "name": "info_get_status_example",
          "params": [],
          "result": {
            "name": "info_get_status_example_result",
            "value": {
              "peers": [
                {
                  "node_id": "tls:0101..0101",
                  "address": "127.0.0.1:54321"
                }
              ],
              "api_version": "1.5.3",
              "build_version": "1.0.0-xxxxxxxxx@DEBUG",
              "chainspec_name": "casper-example",
              "starting_state_root_hash": "0000000000000000000000000000000000000000000000000000000000000000",
              "last_added_block_info": {
                "hash": "13c2d7a68ecdd4b74bf4393c88915c836c863fc4bf11d7f2bd930a1bbccacdcb",
                "timestamp": "2020-11-17T00:39:24.072Z",
                "era_id": 1,
                "height": 10,
                "state_root_hash": "0808080808080808080808080808080808080808080808080808080808080808",
                "creator": "01d9bf2148748a85c89da5aad8ee0b0fc2d105fd39d41a4c796536354f0ae2900c"
              },
              "our_public_signing_key": "01d9bf2148748a85c89da5aad8ee0b0fc2d105fd39d41a4c796536354f0ae2900c",
              "round_length": "1m 5s 536ms",
              "next_upgrade": {
                "activation_point": 42,
                "protocol_version": "2.0.1"
              },
              "uptime": "13s",
              "reactor_state": "Initialize",
              "last_progress": "1970-01-01T00:00:00.000Z",
              "available_block_range": {
                "low": 0,
                "high": 0
              },
              "block_sync": {
                "historical": {
                  "block_hash": "16ddf28e2b3d2e17f4cef36f8b58827eca917af225d139b0c77df3b4a67dc55e",
                  "block_height": 40,
                  "acquisition_state": "have strict finality(40) for: block hash 16dd..c55e"
                },
                "forward": {
                  "block_hash": "59907b1e32a9158169c4d89d9ce5ac9164fc31240bfcfb0969227ece06d74983",
                  "block_height": 6701,
                  "acquisition_state": "have block body(6701) for: block hash 5990..4983"
                }
              }
            }
          }
        }
      ]
    },
    {
      "name": "info_get_validator_changes",
      "summary": "returns status changes of active validators",
      "params": [],
      "result": {
        "name": "info_get_validator_changes_result",
        "schema": {
          "description": "Result for the \"info_get_validator_changes\" RPC.",
          "type": "object",
          "required": [
            "api_version",
            "changes"
          ],
          "properties": {
            "api_version": {
              "description": "The RPC API version.",
              "type": "string"
            },
            "changes": {
              "description": "The validators' status changes.",
              "type": "array",
              "items": {
                "$ref": "#/components/schemas/JsonValidatorChanges"
              }
            }
          },
          "additionalProperties": false
        }
      },
      "examples": [
        {
          "name": "info_get_validator_changes_example",
          "params": [],
          "result": {
            "name": "info_get_validator_changes_example_result",
            "value": {
              "api_version": "1.5.3",
              "changes": [
                {
                  "public_key": "01d9bf2148748a85c89da5aad8ee0b0fc2d105fd39d41a4c796536354f0ae2900c",
                  "status_changes": [
                    {
                      "era_id": 1,
                      "validator_change": "Added"
                    }
                  ]
                }
              ]
            }
          }
        }
      ]
    },
    {
      "name": "info_get_chainspec",
      "summary": "returns the raw bytes of the chainspec.toml, genesis accounts.toml, and global_state.toml files",
      "params": [],
      "result": {
        "name": "info_get_chainspec_result",
        "schema": {
          "description": "Result for the \"info_get_chainspec\" RPC.",
          "type": "object",
          "required": [
            "api_version",
            "chainspec_bytes"
          ],
          "properties": {
            "api_version": {
              "description": "The RPC API version.",
              "type": "string"
            },
            "chainspec_bytes": {
              "description": "The chainspec file bytes.",
              "$ref": "#/components/schemas/ChainspecRawBytes"
            }
          }
        }
      },
      "examples": [
        {
          "name": "info_get_chainspec_example",
          "params": [],
          "result": {
            "name": "info_get_chainspec_example_result",
            "value": {
              "api_version": "1.5.3",
              "chainspec_bytes": {
                "chainspec_bytes": "2a2a",
                "maybe_genesis_accounts_bytes": null,
                "maybe_global_state_bytes": null
              }
            }
          }
        }
      ]
    },
    {
      "name": "chain_get_block",
      "summary": "returns a Block from the network",
      "params": [
        {
          "name": "block_identifier",
          "schema": {
            "description": "The block identifier.",
            "$ref": "#/components/schemas/BlockIdentifier"
          },
          "required": false
        }
      ],
      "result": {
        "name": "chain_get_block_result",
        "schema": {
          "description": "Result for \"chain_get_block\" RPC response.",
          "type": "object",
          "required": [
            "api_version"
          ],
          "properties": {
            "api_version": {
              "description": "The RPC API version.",
              "type": "string"
            },
            "block": {
              "description": "The block, if found.",
              "anyOf": [
                {
                  "$ref": "#/components/schemas/JsonBlock"
                },
                {
                  "type": "null"
                }
              ]
            }
          },
          "additionalProperties": false
        }
      },
      "examples": [
        {
          "name": "chain_get_block_example",
          "params": [
            {
              "name": "block_identifier",
              "value": {
                "Hash": "13c2d7a68ecdd4b74bf4393c88915c836c863fc4bf11d7f2bd930a1bbccacdcb"
              }
            }
          ],
          "result": {
            "name": "chain_get_block_example_result",
            "value": {
              "api_version": "1.5.3",
              "block": {
                "hash": "13c2d7a68ecdd4b74bf4393c88915c836c863fc4bf11d7f2bd930a1bbccacdcb",
                "header": {
                  "parent_hash": "0707070707070707070707070707070707070707070707070707070707070707",
                  "state_root_hash": "0808080808080808080808080808080808080808080808080808080808080808",
                  "body_hash": "cd502c5393a3c8b66d6979ad7857507c9baf5a8ba16ba99c28378d3a970fff42",
                  "random_bit": true,
                  "accumulated_seed": "ac979f51525cfd979b14aa7dc0737c5154eabe0db9280eceaa8dc8d2905b20d5",
                  "era_end": {
                    "era_report": {
                      "equivocators": [
                        "013b6a27bcceb6a42d62a3a8d02a6f0d73653215771de243a63ac048a18b59da29"
                      ],
                      "rewards": [
                        {
                          "validator": "018a88e3dd7409f195fd52db2d3cba5d72ca6709bf1d94121bf3748801b40f6f5c",
                          "amount": 1000
                        }
                      ],
                      "inactive_validators": [
                        "018139770ea87d175f56a35466c34c7ecccb8d8a91b4ee37a25df60f5b8fc9b394"
                      ]
                    },
                    "next_era_validator_weights": [
                      {
                        "validator": "016e7a1cdd29b0b78fd13af4c5598feff4ef2a97166e3ca6f2e4fbfccd80505bf1",
                        "weight": "456"
                      },
                      {
                        "validator": "018a875fff1eb38451577acd5afee405456568dd7c89e090863a0557bc7af49f17",
                        "weight": "789"
                      },
                      {
                        "validator": "01d9bf2148748a85c89da5aad8ee0b0fc2d105fd39d41a4c796536354f0ae2900c",
                        "weight": "123"
                      }
                    ]
                  },
                  "timestamp": "2020-11-17T00:39:24.072Z",
                  "era_id": 1,
                  "height": 10,
                  "protocol_version": "1.0.0"
                },
                "body": {
                  "proposer": "01d9bf2148748a85c89da5aad8ee0b0fc2d105fd39d41a4c796536354f0ae2900c",
                  "deploy_hashes": [],
                  "transfer_hashes": [
                    "5c9b3b099c1378aa8e4a5f07f59ff1fcdc69a83179427c7e67ae0377d94d93fa"
                  ]
                },
                "proofs": [
                  {
                    "public_key": "01d9bf2148748a85c89da5aad8ee0b0fc2d105fd39d41a4c796536354f0ae2900c",
                    "signature": "016291a7b2689e2edcc6e79030be50edd02f9bd7d809921ae2654012f808c7b9a0f125bc32d6aa610cbd012395a9832ccfaa9262023339f1db71ca073a13bb9707"
                  }
                ]
              }
            }
          }
        }
      ]
    },
    {
      "name": "chain_get_block_transfers",
      "summary": "returns all transfers for a Block from the network",
      "params": [
        {
          "name": "block_identifier",
          "schema": {
            "description": "The block hash.",
            "$ref": "#/components/schemas/BlockIdentifier"
          },
          "required": false
        }
      ],
      "result": {
        "name": "chain_get_block_transfers_result",
        "schema": {
          "description": "Result for \"chain_get_block_transfers\" RPC response.",
          "type": "object",
          "required": [
            "api_version"
          ],
          "properties": {
            "api_version": {
              "description": "The RPC API version.",
              "type": "string"
            },
            "block_hash": {
              "description": "The block hash, if found.",
              "anyOf": [
                {
                  "$ref": "#/components/schemas/BlockHash"
                },
                {
                  "type": "null"
                }
              ]
            },
            "transfers": {
              "description": "The block's transfers, if found.",
              "type": [
                "array",
                "null"
              ],
              "items": {
                "$ref": "#/components/schemas/Transfer"
              }
            }
          },
          "additionalProperties": false
        }
      },
      "examples": [
        {
          "name": "chain_get_block_transfers_example",
          "params": [
            {
              "name": "block_identifier",
              "value": {
                "Hash": "13c2d7a68ecdd4b74bf4393c88915c836c863fc4bf11d7f2bd930a1bbccacdcb"
              }
            }
          ],
          "result": {
            "name": "chain_get_block_transfers_example_result",
            "value": {
              "api_version": "1.5.3",
              "block_hash": "13c2d7a68ecdd4b74bf4393c88915c836c863fc4bf11d7f2bd930a1bbccacdcb",
              "transfers": [
                {
                  "deploy_hash": "0000000000000000000000000000000000000000000000000000000000000000",
                  "from": "account-hash-0000000000000000000000000000000000000000000000000000000000000000",
                  "to": null,
                  "source": "uref-0000000000000000000000000000000000000000000000000000000000000000-000",
                  "target": "uref-0000000000000000000000000000000000000000000000000000000000000000-000",
                  "amount": "0",
                  "gas": "0",
                  "id": null
                }
              ]
            }
          }
        }
      ]
    },
    {
      "name": "chain_get_state_root_hash",
      "summary": "returns a state root hash at a given Block",
      "params": [
        {
          "name": "block_identifier",
          "schema": {
            "description": "The block hash.",
            "$ref": "#/components/schemas/BlockIdentifier"
          },
          "required": false
        }
      ],
      "result": {
        "name": "chain_get_state_root_hash_result",
        "schema": {
          "description": "Result for \"chain_get_state_root_hash\" RPC response.",
          "type": "object",
          "required": [
            "api_version"
          ],
          "properties": {
            "api_version": {
              "description": "The RPC API version.",
              "type": "string"
            },
            "state_root_hash": {
              "description": "Hex-encoded hash of the state root.",
              "anyOf": [
                {
                  "$ref": "#/components/schemas/Digest"
                },
                {
                  "type": "null"
                }
              ]
            }
          },
          "additionalProperties": false
        }
      },
      "examples": [
        {
          "name": "chain_get_state_root_hash_example",
          "params": [
            {
              "name": "block_identifier",
              "value": {
                "Height": 10
              }
            }
          ],
          "result": {
            "name": "chain_get_state_root_hash_example_result",
            "value": {
              "api_version": "1.5.3",
              "state_root_hash": "0808080808080808080808080808080808080808080808080808080808080808"
            }
          }
        }
      ]
    },
    {
      "name": "state_get_item",
      "summary": "returns a stored value from the network. This RPC is deprecated, use `query_global_state` instead.",
      "params": [
        {
          "name": "state_root_hash",
          "schema": {
            "description": "Hash of the state root.",
            "$ref": "#/components/schemas/Digest"
          },
          "required": true
        },
        {
          "name": "key",
          "schema": {
            "description": "`casper_types::Key` as formatted string.",
            "type": "string"
          },
          "required": true
        },
        {
          "name": "path",
          "schema": {
            "description": "The path components starting from the key as base.",
            "default": [],
            "type": "array",
            "items": {
              "type": "string"
            }
          },
          "required": false
        }
      ],
      "result": {
        "name": "state_get_item_result",
        "schema": {
          "description": "Result for \"state_get_item\" RPC response.",
          "type": "object",
          "required": [
            "api_version",
            "merkle_proof",
            "stored_value"
          ],
          "properties": {
            "api_version": {
              "description": "The RPC API version.",
              "type": "string"
            },
            "stored_value": {
              "description": "The stored value.",
              "$ref": "#/components/schemas/StoredValue"
            },
            "merkle_proof": {
              "description": "The Merkle proof.",
              "type": "string"
            }
          },
          "additionalProperties": false
        }
      },
      "examples": [
        {
          "name": "state_get_item_example",
          "params": [
            {
              "name": "state_root_hash",
              "value": "0808080808080808080808080808080808080808080808080808080808080808"
            },
            {
              "name": "key",
              "value": "deploy-af684263911154d26fa05be9963171802801a0b6aff8f199b7391eacb8edc9e1"
            },
            {
              "name": "path",
              "value": [
                "inner"
              ]
            }
          ],
          "result": {
            "name": "state_get_item_example_result",
            "value": {
              "api_version": "1.5.3",
              "stored_value": {
                "CLValue": {
                  "cl_type": "U64",
                  "bytes": "0100000000000000",
                  "parsed": 1
                }
              },
              "merkle_proof": "01000000006ef2e0949ac76e55812421f755abe129b6244fe7168b77f47a72536147614625016ef2e0949ac76e55812421f755abe129b6244fe7168b77f47a72536147614625000000003529cde5c621f857f75f3810611eb4af3f998caaa9d4a3413cf799f99c67db0307010000006ef2e0949ac76e55812421f755abe129b6244fe7168b77f47a7253614761462501010102000000006e06000000000074769d28aac597a36a03a932d4b43e4f10bf0403ee5c41dd035102553f5773631200b9e173e8f05361b681513c14e25e3138639eb03232581db7557c9e8dbbc83ce94500226a9a7fe4f2b7b88d5103a4fc7400f02bf89c860c9ccdd56951a2afe9be0e0267006d820fb5676eb2960e15722f7725f3f8f41030078f8b2e44bf0dc03f71b176d6e800dc5ae9805068c5be6da1a90b2528ee85db0609cc0fb4bd60bbd559f497a98b67f500e1e3e846592f4918234647fca39830b7e1e6ad6f5b7a99b39af823d82ba1873d000003000000010186ff500f287e9b53f823ae1582b1fa429dfede28015125fd233a31ca04d5012002015cc42669a55467a1fdf49750772bfc1aed59b9b085558eb81510e9b015a7c83b0301e3cf4a34b1db6bfa58808b686cb8fe21ebe0c1bcbcee522649d2b135fe510fe3"
            }
          }
        }
      ]
    },
    {
      "name": "state_get_balance",
      "summary": "returns a purse's balance from the network",
      "params": [
        {
          "name": "state_root_hash",
          "schema": {
            "description": "The hash of state root.",
            "$ref": "#/components/schemas/Digest"
          },
          "required": true
        },
        {
          "name": "purse_uref",
          "schema": {
            "description": "Formatted URef.",
            "type": "string"
          },
          "required": true
        }
      ],
      "result": {
        "name": "state_get_balance_result",
        "schema": {
          "description": "Result for \"state_get_balance\" RPC response.",
          "type": "object",
          "required": [
            "api_version",
            "balance_value",
            "merkle_proof"
          ],
          "properties": {
            "api_version": {
              "description": "The RPC API version.",
              "type": "string"
            },
            "balance_value": {
              "description": "The balance value.",
              "$ref": "#/components/schemas/U512"
            },
            "merkle_proof": {
              "description": "The Merkle proof.",
              "type": "string"
            }
          },
          "additionalProperties": false
        }
      },
      "examples": [
        {
          "name": "state_get_balance_example",
          "params": [
            {
              "name": "state_root_hash",
              "value": "0808080808080808080808080808080808080808080808080808080808080808"
            },
            {
              "name": "purse_uref",
              "value": "uref-09480c3248ef76b603d386f3f4f8a5f87f597d4eaffd475433f861af187ab5db-007"
            }
          ],
          "result": {
            "name": "state_get_balance_example_result",
            "value": {
              "api_version": "1.5.3",
              "balance_value": "123456",
              "merkle_proof": "01000000006ef2e0949ac76e55812421f755abe129b6244fe7168b77f47a72536147614625016ef2e0949ac76e55812421f755abe129b6244fe7168b77f47a72536147614625000000003529cde5c621f857f75f3810611eb4af3f998caaa9d4a3413cf799f99c67db0307010000006ef2e0949ac76e55812421f755abe129b6244fe7168b77f47a7253614761462501010102000000006e06000000000074769d28aac597a36a03a932d4b43e4f10bf0403ee5c41dd035102553f5773631200b9e173e8f05361b681513c14e25e3138639eb03232581db7557c9e8dbbc83ce94500226a9a7fe4f2b7b88d5103a4fc7400f02bf89c860c9ccdd56951a2afe9be0e0267006d820fb5676eb2960e15722f7725f3f8f41030078f8b2e44bf0dc03f71b176d6e800dc5ae9805068c5be6da1a90b2528ee85db0609cc0fb4bd60bbd559f497a98b67f500e1e3e846592f4918234647fca39830b7e1e6ad6f5b7a99b39af823d82ba1873d000003000000010186ff500f287e9b53f823ae1582b1fa429dfede28015125fd233a31ca04d5012002015cc42669a55467a1fdf49750772bfc1aed59b9b085558eb81510e9b015a7c83b0301e3cf4a34b1db6bfa58808b686cb8fe21ebe0c1bcbcee522649d2b135fe510fe3"
            }
          }
        }
      ]
    },
    {
      "name": "chain_get_era_info_by_switch_block",
      "summary": "returns an EraInfo from the network",
      "params": [
        {
          "name": "block_identifier",
          "schema": {
            "description": "The block identifier.",
            "$ref": "#/components/schemas/BlockIdentifier"
          },
          "required": false
        }
      ],
      "result": {
        "name": "chain_get_era_info_by_switch_block_result",
        "schema": {
          "description": "Result for \"chain_get_era_info\" RPC response.",
          "type": "object",
          "required": [
            "api_version"
          ],
          "properties": {
            "api_version": {
              "description": "The RPC API version.",
              "type": "string"
            },
            "era_summary": {
              "description": "The era summary.",
              "anyOf": [
                {
                  "$ref": "#/components/schemas/EraSummary"
                },
                {
                  "type": "null"
                }
              ]
            }
          },
          "additionalProperties": false
        }
      },
      "examples": [
        {
          "name": "chain_get_era_info_by_switch_block_example",
          "params": [
            {
              "name": "block_identifier",
              "value": {
                "Hash": "13c2d7a68ecdd4b74bf4393c88915c836c863fc4bf11d7f2bd930a1bbccacdcb"
              }
            }
          ],
          "result": {
            "name": "chain_get_era_info_by_switch_block_example_result",
            "value": {
              "api_version": "1.5.3",
              "era_summary": {
                "block_hash": "13c2d7a68ecdd4b74bf4393c88915c836c863fc4bf11d7f2bd930a1bbccacdcb",
                "era_id": 42,
                "stored_value": {
                  "EraInfo": {
                    "seigniorage_allocations": [
                      {
                        "Delegator": {
                          "delegator_public_key": "01e1b46a25baa8a5c28beb3c9cfb79b572effa04076f00befa57eb70b016153f18",
                          "validator_public_key": "012a1732addc639ea43a89e25d3ad912e40232156dcaa4b9edfc709f43d2fb0876",
                          "amount": "1000"
                        }
                      },
                      {
                        "Validator": {
                          "validator_public_key": "012a1732addc639ea43a89e25d3ad912e40232156dcaa4b9edfc709f43d2fb0876",
                          "amount": "2000"
                        }
                      }
                    ]
                  }
                },
                "state_root_hash": "0808080808080808080808080808080808080808080808080808080808080808",
                "merkle_proof": "01000000006ef2e0949ac76e55812421f755abe129b6244fe7168b77f47a72536147614625016ef2e0949ac76e55812421f755abe129b6244fe7168b77f47a72536147614625000000003529cde5c621f857f75f3810611eb4af3f998caaa9d4a3413cf799f99c67db0307010000006ef2e0949ac76e55812421f755abe129b6244fe7168b77f47a7253614761462501010102000000006e06000000000074769d28aac597a36a03a932d4b43e4f10bf0403ee5c41dd035102553f5773631200b9e173e8f05361b681513c14e25e3138639eb03232581db7557c9e8dbbc83ce94500226a9a7fe4f2b7b88d5103a4fc7400f02bf89c860c9ccdd56951a2afe9be0e0267006d820fb5676eb2960e15722f7725f3f8f41030078f8b2e44bf0dc03f71b176d6e800dc5ae9805068c5be6da1a90b2528ee85db0609cc0fb4bd60bbd559f497a98b67f500e1e3e846592f4918234647fca39830b7e1e6ad6f5b7a99b39af823d82ba1873d000003000000010186ff500f287e9b53f823ae1582b1fa429dfede28015125fd233a31ca04d5012002015cc42669a55467a1fdf49750772bfc1aed59b9b085558eb81510e9b015a7c83b0301e3cf4a34b1db6bfa58808b686cb8fe21ebe0c1bcbcee522649d2b135fe510fe3"
              }
            }
          }
        }
      ]
    },
    {
      "name": "state_get_auction_info",
      "summary": "returns the bids and validators as of either a specific block (by height or hash), or the most recently added block",
      "params": [
        {
          "name": "block_identifier",
          "schema": {
            "description": "The block identifier.",
            "$ref": "#/components/schemas/BlockIdentifier"
          },
          "required": false
        }
      ],
      "result": {
        "name": "state_get_auction_info_result",
        "schema": {
          "description": "Result for \"state_get_auction_info\" RPC response.",
          "type": "object",
          "required": [
            "api_version",
            "auction_state"
          ],
          "properties": {
            "api_version": {
              "description": "The RPC API version.",
              "type": "string"
            },
            "auction_state": {
              "description": "The auction state.",
              "$ref": "#/components/schemas/AuctionState"
            }
          },
          "additionalProperties": false
        }
      },
      "examples": [
        {
          "name": "state_get_auction_info_example",
          "params": [
            {
              "name": "block_identifier",
              "value": {
                "Hash": "13c2d7a68ecdd4b74bf4393c88915c836c863fc4bf11d7f2bd930a1bbccacdcb"
              }
            }
          ],
          "result": {
            "name": "state_get_auction_info_example_result",
            "value": {
              "api_version": "1.5.3",
              "auction_state": {
                "state_root_hash": "0b0b0b0b0b0b0b0b0b0b0b0b0b0b0b0b0b0b0b0b0b0b0b0b0b0b0b0b0b0b0b0b",
                "block_height": 10,
                "era_validators": [
                  {
                    "era_id": 10,
                    "validator_weights": [
                      {
                        "public_key": "01197f6b23e16c8532c6abc838facd5ea789be0c76b2920334039bfa8b3d368d61",
                        "weight": "10"
                      }
                    ]
                  }
                ],
                "bids": [
                  {
                    "public_key": "01197f6b23e16c8532c6abc838facd5ea789be0c76b2920334039bfa8b3d368d61",
                    "bid": {
                      "bonding_purse": "uref-fafafafafafafafafafafafafafafafafafafafafafafafafafafafafafafafa-007",
                      "staked_amount": "10",
                      "delegation_rate": 0,
                      "delegators": [],
                      "inactive": false
                    }
                  }
                ]
              }
            }
          }
        }
      ]
    },
    {
      "name": "chain_get_era_summary",
      "summary": "returns the era summary at either a specific block (by height or hash), or the most recently added block",
      "params": [
        {
          "name": "block_identifier",
          "schema": {
            "description": "The block identifier.",
            "$ref": "#/components/schemas/BlockIdentifier"
          },
          "required": false
        }
      ],
      "result": {
        "name": "chain_get_era_summary_result",
        "schema": {
          "description": "Result for \"chain_get_era_summary\" RPC response.",
          "type": "object",
          "required": [
            "api_version",
            "era_summary"
          ],
          "properties": {
            "api_version": {
              "description": "The RPC API version.",
              "type": "string"
            },
            "era_summary": {
              "description": "The era summary.",
              "$ref": "#/components/schemas/EraSummary"
            }
          },
          "additionalProperties": false
        }
      },
      "examples": [
        {
          "name": "chain_get_era_summary_example",
          "params": [
            {
              "name": "block_identifier",
              "value": {
                "Hash": "13c2d7a68ecdd4b74bf4393c88915c836c863fc4bf11d7f2bd930a1bbccacdcb"
              }
            }
          ],
          "result": {
            "name": "chain_get_era_summary_example_result",
            "value": {
              "api_version": "1.5.3",
              "era_summary": {
                "block_hash": "13c2d7a68ecdd4b74bf4393c88915c836c863fc4bf11d7f2bd930a1bbccacdcb",
                "era_id": 42,
                "stored_value": {
                  "EraInfo": {
                    "seigniorage_allocations": [
                      {
                        "Delegator": {
                          "delegator_public_key": "01e1b46a25baa8a5c28beb3c9cfb79b572effa04076f00befa57eb70b016153f18",
                          "validator_public_key": "012a1732addc639ea43a89e25d3ad912e40232156dcaa4b9edfc709f43d2fb0876",
                          "amount": "1000"
                        }
                      },
                      {
                        "Validator": {
                          "validator_public_key": "012a1732addc639ea43a89e25d3ad912e40232156dcaa4b9edfc709f43d2fb0876",
                          "amount": "2000"
                        }
                      }
                    ]
                  }
                },
                "state_root_hash": "0808080808080808080808080808080808080808080808080808080808080808",
                "merkle_proof": "01000000006ef2e0949ac76e55812421f755abe129b6244fe7168b77f47a72536147614625016ef2e0949ac76e55812421f755abe129b6244fe7168b77f47a72536147614625000000003529cde5c621f857f75f3810611eb4af3f998caaa9d4a3413cf799f99c67db0307010000006ef2e0949ac76e55812421f755abe129b6244fe7168b77f47a7253614761462501010102000000006e06000000000074769d28aac597a36a03a932d4b43e4f10bf0403ee5c41dd035102553f5773631200b9e173e8f05361b681513c14e25e3138639eb03232581db7557c9e8dbbc83ce94500226a9a7fe4f2b7b88d5103a4fc7400f02bf89c860c9ccdd56951a2afe9be0e0267006d820fb5676eb2960e15722f7725f3f8f41030078f8b2e44bf0dc03f71b176d6e800dc5ae9805068c5be6da1a90b2528ee85db0609cc0fb4bd60bbd559f497a98b67f500e1e3e846592f4918234647fca39830b7e1e6ad6f5b7a99b39af823d82ba1873d000003000000010186ff500f287e9b53f823ae1582b1fa429dfede28015125fd233a31ca04d5012002015cc42669a55467a1fdf49750772bfc1aed59b9b085558eb81510e9b015a7c83b0301e3cf4a34b1db6bfa58808b686cb8fe21ebe0c1bcbcee522649d2b135fe510fe3"
              }
            }
          }
        }
      ]
    }
  ],
  "components": {
    "schemas": {
      "Deploy": {
        "description": "A deploy; an item containing a smart contract along with the requester's signature(s).",
        "type": "object",
        "required": [
          "approvals",
          "hash",
          "header",
          "payment",
          "session"
        ],
        "properties": {
          "hash": {
            "$ref": "#/components/schemas/DeployHash"
          },
          "header": {
            "$ref": "#/components/schemas/DeployHeader"
          },
          "payment": {
            "$ref": "#/components/schemas/ExecutableDeployItem"
          },
          "session": {
            "$ref": "#/components/schemas/ExecutableDeployItem"
          },
          "approvals": {
            "type": "array",
            "items": {
              "$ref": "#/components/schemas/Approval"
            },
            "uniqueItems": true
          }
        },
        "additionalProperties": false
      },
      "DeployHash": {
        "description": "Hex-encoded deploy hash.",
        "allOf": [
          {
            "$ref": "#/components/schemas/Digest"
          }
        ]
      },
      "Digest": {
        "description": "Hex-encoded hash digest.",
        "type": "string"
      },
      "DeployHeader": {
        "description": "The header portion of a [`Deploy`].",
        "type": "object",
        "required": [
          "account",
          "body_hash",
          "chain_name",
          "dependencies",
          "gas_price",
          "timestamp",
          "ttl"
        ],
        "properties": {
          "account": {
            "$ref": "#/components/schemas/PublicKey"
          },
          "timestamp": {
            "$ref": "#/components/schemas/Timestamp"
          },
          "ttl": {
            "$ref": "#/components/schemas/TimeDiff"
          },
          "gas_price": {
            "type": "integer",
            "format": "uint64",
            "minimum": 0.0
          },
          "body_hash": {
            "$ref": "#/components/schemas/Digest"
          },
          "dependencies": {
            "type": "array",
            "items": {
              "$ref": "#/components/schemas/DeployHash"
            }
          },
          "chain_name": {
            "type": "string"
          }
        },
        "additionalProperties": false
      },
      "PublicKey": {
        "description": "Hex-encoded cryptographic public key, including the algorithm tag prefix.",
        "examples": [
          {
            "name": "SystemPublicKey",
            "description": "A pseudo public key, used for example when the system proposes an immediate switch block after a network upgrade rather than a specific validator. Its hex-encoded value is always '00', as is the corresponding pseudo signature's",
            "value": "00"
          },
          {
            "name": "Ed25519PublicKey",
            "description": "An Ed25519 public key. Its hex-encoded value begins '01' and is followed by 64 characters",
            "value": "018a88e3dd7409f195fd52db2d3cba5d72ca6709bf1d94121bf3748801b40f6f5c"
          },
          {
            "name": "Secp256k1PublicKey",
            "description": "A secp256k1 public key. Its hex-encoded value begins '02' and is followed by 66 characters",
            "value": "0203408e9526316fd1f8def480dd45b2cc72ffd732771c9ceb5d92ffa4051e6ee084"
          }
        ],
        "type": "string"
      },
      "Timestamp": {
        "description": "Timestamp formatted as per RFC 3339",
        "type": "integer",
        "format": "uint64",
        "minimum": 0.0
      },
      "TimeDiff": {
        "description": "Human-readable duration.",
        "type": "integer",
        "format": "uint64",
        "minimum": 0.0
      },
      "ExecutableDeployItem": {
        "description": "Represents possible variants of an executable deploy.",
        "anyOf": [
          {
            "description": "Executable specified as raw bytes that represent WASM code and an instance of [`RuntimeArgs`].",
            "type": "object",
            "required": [
              "ModuleBytes"
            ],
            "properties": {
              "ModuleBytes": {
                "type": "object",
                "required": [
                  "args",
                  "module_bytes"
                ],
                "properties": {
                  "module_bytes": {
                    "description": "Hex-encoded raw Wasm bytes.",
                    "type": "string"
                  },
                  "args": {
                    "description": "Runtime arguments.",
                    "allOf": [
                      {
                        "$ref": "#/components/schemas/RuntimeArgs"
                      }
                    ]
                  }
                },
                "additionalProperties": false
              }
            },
            "additionalProperties": false
          },
          {
            "description": "Stored contract referenced by its [`ContractHash`], entry point and an instance of [`RuntimeArgs`].",
            "type": "object",
            "required": [
              "StoredContractByHash"
            ],
            "properties": {
              "StoredContractByHash": {
                "type": "object",
                "required": [
                  "args",
                  "entry_point",
                  "hash"
                ],
                "properties": {
                  "hash": {
                    "description": "Hex-encoded hash.",
                    "type": "string"
                  },
                  "entry_point": {
                    "description": "Name of an entry point.",
                    "type": "string"
                  },
                  "args": {
                    "description": "Runtime arguments.",
                    "allOf": [
                      {
                        "$ref": "#/components/schemas/RuntimeArgs"
                      }
                    ]
                  }
                },
                "additionalProperties": false
              }
            },
            "additionalProperties": false
          },
          {
            "description": "Stored contract referenced by a named key existing in the signer's account context, entry point and an instance of [`RuntimeArgs`].",
            "type": "object",
            "required": [
              "StoredContractByName"
            ],
            "properties": {
              "StoredContractByName": {
                "type": "object",
                "required": [
                  "args",
                  "entry_point",
                  "name"
                ],
                "properties": {
                  "name": {
                    "description": "Named key.",
                    "type": "string"
                  },
                  "entry_point": {
                    "description": "Name of an entry point.",
                    "type": "string"
                  },
                  "args": {
                    "description": "Runtime arguments.",
                    "allOf": [
                      {
                        "$ref": "#/components/schemas/RuntimeArgs"
                      }
                    ]
                  }
                },
                "additionalProperties": false
              }
            },
            "additionalProperties": false
          },
          {
            "description": "Stored versioned contract referenced by its [`ContractPackageHash`], entry point and an instance of [`RuntimeArgs`].",
            "type": "object",
            "required": [
              "StoredVersionedContractByHash"
            ],
            "properties": {
              "StoredVersionedContractByHash": {
                "type": "object",
                "required": [
                  "args",
                  "entry_point",
                  "hash"
                ],
                "properties": {
                  "hash": {
                    "description": "Hex-encoded hash.",
                    "type": "string"
                  },
                  "version": {
                    "description": "An optional version of the contract to call. It will default to the highest enabled version if no value is specified.",
                    "type": [
                      "integer",
                      "null"
                    ],
                    "format": "uint32",
                    "minimum": 0.0
                  },
                  "entry_point": {
                    "description": "Entry point name.",
                    "type": "string"
                  },
                  "args": {
                    "description": "Runtime arguments.",
                    "allOf": [
                      {
                        "$ref": "#/components/schemas/RuntimeArgs"
                      }
                    ]
                  }
                },
                "additionalProperties": false
              }
            },
            "additionalProperties": false
          },
          {
            "description": "Stored versioned contract referenced by a named key existing in the signer's account context, entry point and an instance of [`RuntimeArgs`].",
            "type": "object",
            "required": [
              "StoredVersionedContractByName"
            ],
            "properties": {
              "StoredVersionedContractByName": {
                "type": "object",
                "required": [
                  "args",
                  "entry_point",
                  "name"
                ],
                "properties": {
                  "name": {
                    "description": "Named key.",
                    "type": "string"
                  },
                  "version": {
                    "description": "An optional version of the contract to call. It will default to the highest enabled version if no value is specified.",
                    "type": [
                      "integer",
                      "null"
                    ],
                    "format": "uint32",
                    "minimum": 0.0
                  },
                  "entry_point": {
                    "description": "Entry point name.",
                    "type": "string"
                  },
                  "args": {
                    "description": "Runtime arguments.",
                    "allOf": [
                      {
                        "$ref": "#/components/schemas/RuntimeArgs"
                      }
                    ]
                  }
                },
                "additionalProperties": false
              }
            },
            "additionalProperties": false
          },
          {
            "description": "A native transfer which does not contain or reference a WASM code.",
            "type": "object",
            "required": [
              "Transfer"
            ],
            "properties": {
              "Transfer": {
                "type": "object",
                "required": [
                  "args"
                ],
                "properties": {
                  "args": {
                    "description": "Runtime arguments.",
                    "allOf": [
                      {
                        "$ref": "#/components/schemas/RuntimeArgs"
                      }
                    ]
                  }
                },
                "additionalProperties": false
              }
            },
            "additionalProperties": false
          }
        ]
      },
      "RuntimeArgs": {
        "description": "Represents a collection of arguments passed to a smart contract.",
        "type": "array",
        "items": {
          "$ref": "#/components/schemas/NamedArg"
        }
      },
      "NamedArg": {
        "description": "Named arguments to a contract.",
        "type": "array",
        "items": [
          {
            "type": "string"
          },
          {
            "$ref": "#/components/schemas/CLValue"
          }
        ],
        "maxItems": 2,
        "minItems": 2
      },
      "CLValue": {
        "description": "A Casper value, i.e. a value which can be stored and manipulated by smart contracts.\n\nIt holds the underlying data as a type-erased, serialized `Vec<u8>` and also holds the CLType of the underlying data as a separate member.\n\nThe `parsed` field, representing the original value, is a convenience only available when a CLValue is encoded to JSON, and can always be set to null if preferred.",
        "type": "object",
        "required": [
          "bytes",
          "cl_type"
        ],
        "properties": {
          "cl_type": {
            "$ref": "#/components/schemas/CLType"
          },
          "bytes": {
            "type": "string"
          },
          "parsed": true
        },
        "additionalProperties": false
      },
      "CLType": {
        "description": "Casper types, i.e. types which can be stored and manipulated by smart contracts.\n\nProvides a description of the underlying data type of a [`CLValue`](crate::CLValue).",
        "anyOf": [
          {
            "type": "string",
            "enum": [
              "Bool",
              "I32",
              "I64",
              "U8",
              "U32",
              "U64",
              "U128",
              "U256",
              "U512",
              "Unit",
              "String",
              "Key",
              "URef",
              "PublicKey",
              "Any"
            ]
          },
          {
            "description": "`Option` of a `CLType`.",
            "type": "object",
            "required": [
              "Option"
            ],
            "properties": {
              "Option": {
                "$ref": "#/components/schemas/CLType"
              }
            },
            "additionalProperties": false
          },
          {
            "description": "Variable-length list of a single `CLType` (comparable to a `Vec`).",
            "type": "object",
            "required": [
              "List"
            ],
            "properties": {
              "List": {
                "$ref": "#/components/schemas/CLType"
              }
            },
            "additionalProperties": false
          },
          {
            "description": "Fixed-length list of a single `CLType` (comparable to a Rust array).",
            "type": "object",
            "required": [
              "ByteArray"
            ],
            "properties": {
              "ByteArray": {
                "type": "integer",
                "format": "uint32",
                "minimum": 0.0
              }
            },
            "additionalProperties": false
          },
          {
            "description": "`Result` with `Ok` and `Err` variants of `CLType`s.",
            "type": "object",
            "required": [
              "Result"
            ],
            "properties": {
              "Result": {
                "type": "object",
                "required": [
                  "err",
                  "ok"
                ],
                "properties": {
                  "ok": {
                    "$ref": "#/components/schemas/CLType"
                  },
                  "err": {
                    "$ref": "#/components/schemas/CLType"
                  }
                },
                "additionalProperties": false
              }
            },
            "additionalProperties": false
          },
          {
            "description": "Map with keys of a single `CLType` and values of a single `CLType`.",
            "type": "object",
            "required": [
              "Map"
            ],
            "properties": {
              "Map": {
                "type": "object",
                "required": [
                  "key",
                  "value"
                ],
                "properties": {
                  "key": {
                    "$ref": "#/components/schemas/CLType"
                  },
                  "value": {
                    "$ref": "#/components/schemas/CLType"
                  }
                },
                "additionalProperties": false
              }
            },
            "additionalProperties": false
          },
          {
            "description": "1-ary tuple of a `CLType`.",
            "type": "object",
            "required": [
              "Tuple1"
            ],
            "properties": {
              "Tuple1": {
                "type": "array",
                "items": {
                  "$ref": "#/components/schemas/CLType"
                },
                "maxItems": 1,
                "minItems": 1
              }
            },
            "additionalProperties": false
          },
          {
            "description": "2-ary tuple of `CLType`s.",
            "type": "object",
            "required": [
              "Tuple2"
            ],
            "properties": {
              "Tuple2": {
                "type": "array",
                "items": {
                  "$ref": "#/components/schemas/CLType"
                },
                "maxItems": 2,
                "minItems": 2
              }
            },
            "additionalProperties": false
          },
          {
            "description": "3-ary tuple of `CLType`s.",
            "type": "object",
            "required": [
              "Tuple3"
            ],
            "properties": {
              "Tuple3": {
                "type": "array",
                "items": {
                  "$ref": "#/components/schemas/CLType"
                },
                "maxItems": 3,
                "minItems": 3
              }
            },
            "additionalProperties": false
          }
        ]
      },
      "Approval": {
        "description": "A struct containing a signature of a deploy hash and the public key of the signer.",
        "type": "object",
        "required": [
          "signature",
          "signer"
        ],
        "properties": {
          "signer": {
            "$ref": "#/components/schemas/PublicKey"
          },
          "signature": {
            "$ref": "#/components/schemas/Signature"
          }
        },
        "additionalProperties": false
      },
      "Signature": {
        "description": "Hex-encoded cryptographic signature, including the algorithm tag prefix.",
        "type": "string"
      },
      "JsonExecutionResult": {
        "description": "The execution result of a single deploy.",
        "type": "object",
        "required": [
          "block_hash",
          "result"
        ],
        "properties": {
          "block_hash": {
            "description": "The block hash.",
            "allOf": [
              {
                "$ref": "#/components/schemas/BlockHash"
              }
            ]
          },
          "result": {
            "description": "Execution result.",
            "allOf": [
              {
                "$ref": "#/components/schemas/ExecutionResult"
              }
            ]
          }
        },
        "additionalProperties": false
      },
      "BlockHash": {
        "description": "A cryptographic hash identifying a [`Block`](struct.Block.html).",
        "allOf": [
          {
            "$ref": "#/components/schemas/Digest"
          }
        ]
      },
      "ExecutionResult": {
        "description": "The result of executing a single deploy.",
        "anyOf": [
          {
            "description": "The result of a failed execution.",
            "type": "object",
            "required": [
              "Failure"
            ],
            "properties": {
              "Failure": {
                "type": "object",
                "required": [
                  "cost",
                  "effect",
                  "error_message",
                  "transfers"
                ],
                "properties": {
                  "effect": {
                    "description": "The effect of executing the deploy.",
                    "allOf": [
                      {
                        "$ref": "#/components/schemas/ExecutionEffect"
                      }
                    ]
                  },
                  "transfers": {
                    "description": "A record of Transfers performed while executing the deploy.",
                    "type": "array",
                    "items": {
                      "$ref": "#/components/schemas/TransferAddr"
                    }
                  },
                  "cost": {
                    "description": "The cost of executing the deploy.",
                    "allOf": [
                      {
                        "$ref": "#/components/schemas/U512"
                      }
                    ]
                  },
                  "error_message": {
                    "description": "The error message associated with executing the deploy.",
                    "type": "string"
                  }
                },
                "additionalProperties": false
              }
            },
            "additionalProperties": false
          },
          {
            "description": "The result of a successful execution.",
            "type": "object",
            "required": [
              "Success"
            ],
            "properties": {
              "Success": {
                "type": "object",
                "required": [
                  "cost",
                  "effect",
                  "transfers"
                ],
                "properties": {
                  "effect": {
                    "description": "The effect of executing the deploy.",
                    "allOf": [
                      {
                        "$ref": "#/components/schemas/ExecutionEffect"
                      }
                    ]
                  },
                  "transfers": {
                    "description": "A record of Transfers performed while executing the deploy.",
                    "type": "array",
                    "items": {
                      "$ref": "#/components/schemas/TransferAddr"
                    }
                  },
                  "cost": {
                    "description": "The cost of executing the deploy.",
                    "allOf": [
                      {
                        "$ref": "#/components/schemas/U512"
                      }
                    ]
                  }
                },
                "additionalProperties": false
              }
            },
            "additionalProperties": false
          }
        ]
      },
      "ExecutionEffect": {
        "description": "The journal of execution transforms from a single deploy.",
        "type": "object",
        "required": [
          "operations",
          "transforms"
        ],
        "properties": {
          "operations": {
            "description": "The resulting operations.",
            "type": "array",
            "items": {
              "$ref": "#/components/schemas/Operation"
            }
          },
          "transforms": {
            "description": "The journal of execution transforms.",
            "type": "array",
            "items": {
              "$ref": "#/components/schemas/TransformEntry"
            }
          }
        },
        "additionalProperties": false
      },
      "Operation": {
        "description": "An operation performed while executing a deploy.",
        "type": "object",
        "required": [
          "key",
          "kind"
        ],
        "properties": {
          "key": {
            "description": "The formatted string of the `Key`.",
            "type": "string"
          },
          "kind": {
            "description": "The type of operation.",
            "allOf": [
              {
                "$ref": "#/components/schemas/OpKind"
              }
            ]
          }
        },
        "additionalProperties": false
      },
      "OpKind": {
        "description": "The type of operation performed while executing a deploy.",
        "type": "string",
        "enum": [
          "Read",
          "Write",
          "Add",
          "NoOp"
        ]
      },
      "TransformEntry": {
        "description": "A transformation performed while executing a deploy.",
        "type": "object",
        "required": [
          "key",
          "transform"
        ],
        "properties": {
          "key": {
            "description": "The formatted string of the `Key`.",
            "type": "string"
          },
          "transform": {
            "description": "The transformation.",
            "allOf": [
              {
                "$ref": "#/components/schemas/Transform"
              }
            ]
          }
        },
        "additionalProperties": false
      },
      "Transform": {
        "description": "The actual transformation performed while executing a deploy.",
        "anyOf": [
          {
            "type": "string",
            "enum": [
              "Identity",
              "WriteContractWasm",
              "WriteContract",
              "WriteContractPackage"
            ]
          },
          {
            "description": "Writes the given CLValue to global state.",
            "type": "object",
            "required": [
              "WriteCLValue"
            ],
            "properties": {
              "WriteCLValue": {
                "$ref": "#/components/schemas/CLValue"
              }
            },
            "additionalProperties": false
          },
          {
            "description": "Writes the given Account to global state.",
            "type": "object",
            "required": [
              "WriteAccount"
            ],
            "properties": {
              "WriteAccount": {
                "$ref": "#/components/schemas/AccountHash"
              }
            },
            "additionalProperties": false
          },
          {
            "description": "Writes the given DeployInfo to global state.",
            "type": "object",
            "required": [
              "WriteDeployInfo"
            ],
            "properties": {
              "WriteDeployInfo": {
                "$ref": "#/components/schemas/DeployInfo"
              }
            },
            "additionalProperties": false
          },
          {
            "description": "Writes the given EraInfo to global state.",
            "type": "object",
            "required": [
              "WriteEraInfo"
            ],
            "properties": {
              "WriteEraInfo": {
                "$ref": "#/components/schemas/EraInfo"
              }
            },
            "additionalProperties": false
          },
          {
            "description": "Writes the given Transfer to global state.",
            "type": "object",
            "required": [
              "WriteTransfer"
            ],
            "properties": {
              "WriteTransfer": {
                "$ref": "#/components/schemas/Transfer"
              }
            },
            "additionalProperties": false
          },
          {
            "description": "Writes the given Bid to global state.",
            "type": "object",
            "required": [
              "WriteBid"
            ],
            "properties": {
              "WriteBid": {
                "$ref": "#/components/schemas/Bid"
              }
            },
            "additionalProperties": false
          },
          {
            "description": "Writes the given Withdraw to global state.",
            "type": "object",
            "required": [
              "WriteWithdraw"
            ],
            "properties": {
              "WriteWithdraw": {
                "type": "array",
                "items": {
                  "$ref": "#/components/schemas/WithdrawPurse"
                }
              }
            },
            "additionalProperties": false
          },
          {
            "description": "Adds the given `i32`.",
            "type": "object",
            "required": [
              "AddInt32"
            ],
            "properties": {
              "AddInt32": {
                "type": "integer",
                "format": "int32"
              }
            },
            "additionalProperties": false
          },
          {
            "description": "Adds the given `u64`.",
            "type": "object",
            "required": [
              "AddUInt64"
            ],
            "properties": {
              "AddUInt64": {
                "type": "integer",
                "format": "uint64",
                "minimum": 0.0
              }
            },
            "additionalProperties": false
          },
          {
            "description": "Adds the given `U128`.",
            "type": "object",
            "required": [
              "AddUInt128"
            ],
            "properties": {
              "AddUInt128": {
                "$ref": "#/components/schemas/U128"
              }
            },
            "additionalProperties": false
          },
          {
            "description": "Adds the given `U256`.",
            "type": "object",
            "required": [
              "AddUInt256"
            ],
            "properties": {
              "AddUInt256": {
                "$ref": "#/components/schemas/U256"
              }
            },
            "additionalProperties": false
          },
          {
            "description": "Adds the given `U512`.",
            "type": "object",
            "required": [
              "AddUInt512"
            ],
            "properties": {
              "AddUInt512": {
                "$ref": "#/components/schemas/U512"
              }
            },
            "additionalProperties": false
          },
          {
            "description": "Adds the given collection of named keys.",
            "type": "object",
            "required": [
              "AddKeys"
            ],
            "properties": {
              "AddKeys": {
                "type": "array",
                "items": {
                  "$ref": "#/components/schemas/NamedKey"
                }
              }
            },
            "additionalProperties": false
          },
          {
            "description": "A failed transformation, containing an error message.",
            "type": "object",
            "required": [
              "Failure"
            ],
            "properties": {
              "Failure": {
                "type": "string"
              }
            },
            "additionalProperties": false
          },
          {
            "description": "Writes the given Unbonding to global state.",
            "type": "object",
            "required": [
              "WriteUnbonding"
            ],
            "properties": {
              "WriteUnbonding": {
                "type": "array",
                "items": {
                  "$ref": "#/components/schemas/UnbondingPurse"
                }
              }
            },
            "additionalProperties": false
          }
        ]
      },
      "AccountHash": {
        "description": "Hex-encoded account hash.",
        "type": "string"
      },
      "DeployInfo": {
        "description": "Information relating to the given Deploy.",
        "type": "object",
        "required": [
          "deploy_hash",
          "from",
          "gas",
          "source",
          "transfers"
        ],
        "properties": {
          "deploy_hash": {
            "description": "The relevant Deploy.",
            "allOf": [
              {
                "$ref": "#/components/schemas/DeployHash"
              }
            ]
          },
          "transfers": {
            "description": "Transfers performed by the Deploy.",
            "type": "array",
            "items": {
              "$ref": "#/components/schemas/TransferAddr"
            }
          },
          "from": {
            "description": "Account identifier of the creator of the Deploy.",
            "allOf": [
              {
                "$ref": "#/components/schemas/AccountHash"
              }
            ]
          },
          "source": {
            "description": "Source purse used for payment of the Deploy.",
            "allOf": [
              {
                "$ref": "#/components/schemas/URef"
              }
            ]
          },
          "gas": {
            "description": "Gas cost of executing the Deploy.",
            "allOf": [
              {
                "$ref": "#/components/schemas/U512"
              }
            ]
          }
        },
        "additionalProperties": false
      },
      "TransferAddr": {
        "description": "Hex-encoded transfer address.",
        "type": "string"
      },
      "URef": {
        "description": "Hex-encoded, formatted URef.",
        "type": "string"
      },
      "U512": {
        "description": "Decimal representation of a 512-bit integer.",
        "type": "string"
      },
      "EraInfo": {
        "description": "Auction metadata.  Intended to be recorded at each era.",
        "type": "object",
        "required": [
          "seigniorage_allocations"
        ],
        "properties": {
          "seigniorage_allocations": {
            "type": "array",
            "items": {
              "$ref": "#/components/schemas/SeigniorageAllocation"
            }
          }
        },
        "additionalProperties": false
      },
      "SeigniorageAllocation": {
        "description": "Information about a seigniorage allocation",
        "anyOf": [
          {
            "description": "Info about a seigniorage allocation for a validator",
            "type": "object",
            "required": [
              "Validator"
            ],
            "properties": {
              "Validator": {
                "type": "object",
                "required": [
                  "amount",
                  "validator_public_key"
                ],
                "properties": {
                  "validator_public_key": {
                    "description": "Validator's public key",
                    "allOf": [
                      {
                        "$ref": "#/components/schemas/PublicKey"
                      }
                    ]
                  },
                  "amount": {
                    "description": "Allocated amount",
                    "allOf": [
                      {
                        "$ref": "#/components/schemas/U512"
                      }
                    ]
                  }
                },
                "additionalProperties": false
              }
            },
            "additionalProperties": false
          },
          {
            "description": "Info about a seigniorage allocation for a delegator",
            "type": "object",
            "required": [
              "Delegator"
            ],
            "properties": {
              "Delegator": {
                "type": "object",
                "required": [
                  "amount",
                  "delegator_public_key",
                  "validator_public_key"
                ],
                "properties": {
                  "delegator_public_key": {
                    "description": "Delegator's public key",
                    "allOf": [
                      {
                        "$ref": "#/components/schemas/PublicKey"
                      }
                    ]
                  },
                  "validator_public_key": {
                    "description": "Validator's public key",
                    "allOf": [
                      {
                        "$ref": "#/components/schemas/PublicKey"
                      }
                    ]
                  },
                  "amount": {
                    "description": "Allocated amount",
                    "allOf": [
                      {
                        "$ref": "#/components/schemas/U512"
                      }
                    ]
                  }
                },
                "additionalProperties": false
              }
            },
            "additionalProperties": false
          }
        ]
      },
      "Transfer": {
        "description": "Represents a transfer from one purse to another",
        "type": "object",
        "required": [
          "amount",
          "deploy_hash",
          "from",
          "gas",
          "source",
          "target"
        ],
        "properties": {
          "deploy_hash": {
            "description": "Deploy that created the transfer",
            "allOf": [
              {
                "$ref": "#/components/schemas/DeployHash"
              }
            ]
          },
          "from": {
            "description": "Account from which transfer was executed",
            "allOf": [
              {
                "$ref": "#/components/schemas/AccountHash"
              }
            ]
          },
          "to": {
            "description": "Account to which funds are transferred",
            "anyOf": [
              {
                "$ref": "#/components/schemas/AccountHash"
              },
              {
                "type": "null"
              }
            ]
          },
          "source": {
            "description": "Source purse",
            "allOf": [
              {
                "$ref": "#/components/schemas/URef"
              }
            ]
          },
          "target": {
            "description": "Target purse",
            "allOf": [
              {
                "$ref": "#/components/schemas/URef"
              }
            ]
          },
          "amount": {
            "description": "Transfer amount",
            "allOf": [
              {
                "$ref": "#/components/schemas/U512"
              }
            ]
          },
          "gas": {
            "description": "Gas",
            "allOf": [
              {
                "$ref": "#/components/schemas/U512"
              }
            ]
          },
          "id": {
            "description": "User-defined id",
            "type": [
              "integer",
              "null"
            ],
            "format": "uint64",
            "minimum": 0.0
          }
        },
        "additionalProperties": false
      },
      "Bid": {
        "description": "An entry in the validator map.",
        "type": "object",
        "required": [
          "bonding_purse",
          "delegation_rate",
          "delegators",
          "inactive",
          "staked_amount",
          "validator_public_key"
        ],
        "properties": {
          "validator_public_key": {
            "description": "Validator public key",
            "allOf": [
              {
                "$ref": "#/components/schemas/PublicKey"
              }
            ]
          },
          "bonding_purse": {
            "description": "The purse that was used for bonding.",
            "allOf": [
              {
                "$ref": "#/components/schemas/URef"
              }
            ]
          },
          "staked_amount": {
            "description": "The amount of tokens staked by a validator (not including delegators).",
            "allOf": [
              {
                "$ref": "#/components/schemas/U512"
              }
            ]
          },
          "delegation_rate": {
            "description": "Delegation rate",
            "type": "integer",
            "format": "uint8",
            "minimum": 0.0
          },
          "vesting_schedule": {
            "description": "Vesting schedule for a genesis validator. `None` if non-genesis validator.",
            "anyOf": [
              {
                "$ref": "#/components/schemas/VestingSchedule"
              },
              {
                "type": "null"
              }
            ]
          },
          "delegators": {
            "description": "This validator's delegators, indexed by their public keys",
            "type": "object",
            "additionalProperties": {
              "$ref": "#/components/schemas/Delegator"
            }
          },
          "inactive": {
            "description": "`true` if validator has been \"evicted\"",
            "type": "boolean"
          }
        },
        "additionalProperties": false
      },
      "VestingSchedule": {
        "type": "object",
        "required": [
          "initial_release_timestamp_millis"
        ],
        "properties": {
          "initial_release_timestamp_millis": {
            "type": "integer",
            "format": "uint64",
            "minimum": 0.0
          },
          "locked_amounts": {
            "type": [
              "array",
              "null"
            ],
            "items": {
              "$ref": "#/components/schemas/U512"
            },
            "maxItems": 14,
            "minItems": 14
          }
        },
        "additionalProperties": false
      },
      "Delegator": {
        "description": "Represents a party delegating their stake to a validator (or \"delegatee\")",
        "type": "object",
        "required": [
          "bonding_purse",
          "delegator_public_key",
          "staked_amount",
          "validator_public_key"
        ],
        "properties": {
          "delegator_public_key": {
            "$ref": "#/components/schemas/PublicKey"
          },
<<<<<<< HEAD
          "AccountIdentifier": {
            "description": "Identifier of an account.",
            "anyOf": [
              {
                "description": "The public key of an account",
                "allOf": [
                  {
                    "$ref": "#/components/schemas/PublicKey"
                  }
                ]
              },
              {
                "description": "The account hash of an account",
                "allOf": [
                  {
                    "$ref": "#/components/schemas/AccountHash"
                  }
                ]
              }
            ]
          },
          "BlockIdentifier": {
            "description": "Identifier for possible ways to retrieve a block.",
=======
          "staked_amount": {
            "$ref": "#/components/schemas/U512"
          },
          "bonding_purse": {
            "$ref": "#/components/schemas/URef"
          },
          "validator_public_key": {
            "$ref": "#/components/schemas/PublicKey"
          },
          "vesting_schedule": {
>>>>>>> 53dd3386
            "anyOf": [
              {
                "$ref": "#/components/schemas/VestingSchedule"
              },
              {
                "type": "null"
              }
            ]
          }
        },
        "additionalProperties": false
      },
      "WithdrawPurse": {
        "description": "A withdraw purse, a legacy structure.",
        "type": "object",
        "required": [
          "amount",
          "bonding_purse",
          "era_of_creation",
          "unbonder_public_key",
          "validator_public_key"
        ],
        "properties": {
          "bonding_purse": {
            "description": "Bonding Purse",
            "allOf": [
              {
                "$ref": "#/components/schemas/URef"
              }
            ]
          },
          "validator_public_key": {
            "description": "Validators public key.",
            "allOf": [
              {
                "$ref": "#/components/schemas/PublicKey"
              }
            ]
          },
          "unbonder_public_key": {
            "description": "Unbonders public key.",
            "allOf": [
              {
                "$ref": "#/components/schemas/PublicKey"
              }
            ]
          },
          "era_of_creation": {
            "description": "Era in which this unbonding request was created.",
            "allOf": [
              {
                "$ref": "#/components/schemas/EraId"
              }
            ]
          },
          "amount": {
            "description": "Unbonding Amount.",
            "allOf": [
              {
                "$ref": "#/components/schemas/U512"
              }
            ]
          }
        },
        "additionalProperties": false
      },
      "EraId": {
        "description": "Era ID newtype.",
        "type": "integer",
        "format": "uint64",
        "minimum": 0.0
      },
      "U128": {
        "description": "Decimal representation of a 128-bit integer.",
        "type": "string"
      },
      "U256": {
        "description": "Decimal representation of a 256-bit integer.",
        "type": "string"
      },
      "NamedKey": {
        "description": "A named key.",
        "type": "object",
        "required": [
          "key",
          "name"
        ],
        "properties": {
          "name": {
            "description": "The name of the entry.",
            "type": "string"
          },
          "key": {
            "description": "The value of the entry: a casper `Key` type.",
            "type": "string"
          }
        },
        "additionalProperties": false
      },
      "UnbondingPurse": {
        "description": "Unbonding purse.",
        "type": "object",
        "required": [
          "amount",
          "bonding_purse",
          "era_of_creation",
          "unbonder_public_key",
          "validator_public_key"
        ],
        "properties": {
          "bonding_purse": {
            "description": "Bonding Purse",
            "allOf": [
              {
                "$ref": "#/components/schemas/URef"
              }
            ]
          },
          "validator_public_key": {
            "description": "Validators public key.",
            "allOf": [
              {
                "$ref": "#/components/schemas/PublicKey"
              }
            ]
          },
          "unbonder_public_key": {
            "description": "Unbonders public key.",
            "allOf": [
              {
                "$ref": "#/components/schemas/PublicKey"
              }
            ]
          },
          "era_of_creation": {
            "description": "Era in which this unbonding request was created.",
            "allOf": [
              {
                "$ref": "#/components/schemas/EraId"
              }
            ]
          },
          "amount": {
            "description": "Unbonding Amount.",
            "allOf": [
              {
                "$ref": "#/components/schemas/U512"
              }
            ]
          },
          "new_validator": {
            "description": "The validator public key to re-delegate to.",
            "anyOf": [
              {
                "$ref": "#/components/schemas/PublicKey"
              },
              {
                "type": "null"
              }
            ]
          }
        },
        "additionalProperties": false
      },
      "BlockIdentifier": {
        "description": "Identifier for possible ways to retrieve a block.",
        "anyOf": [
          {
            "description": "Identify and retrieve the block with its hash.",
            "type": "object",
            "required": [
              "Hash"
            ],
            "properties": {
              "Hash": {
                "$ref": "#/components/schemas/BlockHash"
              }
            },
            "additionalProperties": false
          },
          {
            "description": "Identify and retrieve the block with its height.",
            "type": "object",
            "required": [
              "Height"
            ],
            "properties": {
              "Height": {
                "type": "integer",
                "format": "uint64",
                "minimum": 0.0
              }
            },
            "additionalProperties": false
          }
        ]
      },
      "Account": {
        "description": "Structure representing a user's account, stored in global state.",
        "type": "object",
        "required": [
          "account_hash",
          "action_thresholds",
          "associated_keys",
          "main_purse",
          "named_keys"
        ],
        "properties": {
          "account_hash": {
            "$ref": "#/components/schemas/AccountHash"
          },
          "named_keys": {
            "type": "array",
            "items": {
              "$ref": "#/components/schemas/NamedKey"
            }
          },
          "main_purse": {
            "$ref": "#/components/schemas/URef"
          },
          "associated_keys": {
            "type": "array",
            "items": {
              "$ref": "#/components/schemas/AssociatedKey"
            }
          },
          "action_thresholds": {
            "$ref": "#/components/schemas/ActionThresholds"
          }
        },
        "additionalProperties": false
      },
      "AssociatedKey": {
        "type": "object",
        "required": [
          "account_hash",
          "weight"
        ],
        "properties": {
          "account_hash": {
            "$ref": "#/components/schemas/AccountHash"
          },
          "weight": {
            "type": "integer",
            "format": "uint8",
            "minimum": 0.0
          }
        },
        "additionalProperties": false
      },
      "ActionThresholds": {
        "description": "Thresholds that have to be met when executing an action of a certain type.",
        "type": "object",
        "required": [
          "deployment",
          "key_management"
        ],
        "properties": {
          "deployment": {
            "type": "integer",
            "format": "uint8",
            "minimum": 0.0
          },
          "key_management": {
            "type": "integer",
            "format": "uint8",
            "minimum": 0.0
          }
        },
        "additionalProperties": false
      },
      "DictionaryIdentifier": {
        "description": "Options for dictionary item lookups.",
        "anyOf": [
          {
            "description": "Lookup a dictionary item via an Account's named keys.",
            "type": "object",
            "required": [
              "AccountNamedKey"
            ],
            "properties": {
              "AccountNamedKey": {
                "type": "object",
                "required": [
                  "dictionary_item_key",
                  "dictionary_name",
                  "key"
                ],
                "properties": {
                  "key": {
                    "description": "The account key as a formatted string whose named keys contains dictionary_name.",
                    "type": "string"
                  },
                  "dictionary_name": {
                    "description": "The named key under which the dictionary seed URef is stored.",
                    "type": "string"
                  },
                  "dictionary_item_key": {
                    "description": "The dictionary item key formatted as a string.",
                    "type": "string"
                  }
                }
              }
            },
            "additionalProperties": false
          },
          {
            "description": "Lookup a dictionary item via a Contract's named keys.",
            "type": "object",
            "required": [
              "ContractNamedKey"
            ],
            "properties": {
              "ContractNamedKey": {
                "type": "object",
                "required": [
                  "dictionary_item_key",
                  "dictionary_name",
                  "key"
                ],
                "properties": {
                  "key": {
                    "description": "The contract key as a formatted string whose named keys contains dictionary_name.",
                    "type": "string"
                  },
                  "dictionary_name": {
                    "description": "The named key under which the dictionary seed URef is stored.",
                    "type": "string"
                  },
                  "dictionary_item_key": {
                    "description": "The dictionary item key formatted as a string.",
                    "type": "string"
                  }
                }
              }
            },
            "additionalProperties": false
          },
          {
            "description": "Lookup a dictionary item via its seed URef.",
            "type": "object",
            "required": [
              "URef"
            ],
            "properties": {
              "URef": {
                "type": "object",
                "required": [
                  "dictionary_item_key",
                  "seed_uref"
                ],
                "properties": {
                  "seed_uref": {
                    "description": "The dictionary's seed URef.",
                    "type": "string"
                  },
                  "dictionary_item_key": {
                    "description": "The dictionary item key formatted as a string.",
                    "type": "string"
                  }
<<<<<<< HEAD
                },
                "additionalProperties": false
              },
              {
                "description": "Lookup a dictionary item via its seed URef.",
                "type": "object",
                "required": [
                  "URef"
                ],
                "properties": {
                  "URef": {
                    "type": "object",
                    "required": [
                      "dictionary_item_key",
                      "seed_uref"
                    ],
                    "properties": {
                      "seed_uref": {
                        "description": "The dictionary's seed URef.",
                        "type": "string"
                      },
                      "dictionary_item_key": {
                        "description": "The dictionary item key formatted as a string.",
                        "type": "string"
                      }
                    }
                  }
                },
                "additionalProperties": false
              },
              {
                "description": "Lookup a dictionary item via its unique key.",
                "type": "object",
                "required": [
                  "Dictionary"
                ],
                "properties": {
                  "Dictionary": {
                    "type": "string"
                  }
                },
                "additionalProperties": false
              }
            ]
          },
          "StoredValue": {
            "description": "Representation of a value stored in global state.\n\n`Account`, `Contract` and `ContractPackage` have their own `json_compatibility` representations (see their docs for further info).",
            "anyOf": [
              {
                "description": "An instance of any variant of CLValue",
                "type": "object",
                "required": [
                  "CLValue"
                ],
                "properties": {
                  "CLValue": {
                    "$ref": "#/components/schemas/CLValue"
                  }
                },
                "additionalProperties": false
              },
              {
                "description": "An account.",
                "type": "object",
                "required": [
                  "Account"
                ],
                "properties": {
                  "Account": {
                    "$ref": "#/components/schemas/Account"
                  }
                },
                "additionalProperties": false
              },
              {
                "description": "A contract's Wasm",
                "type": "object",
                "required": [
                  "ContractWasm"
                ],
                "properties": {
                  "ContractWasm": {
                    "type": "string"
                  }
                },
                "additionalProperties": false
              },
              {
                "description": "Methods and type signatures supported by a contract.",
                "type": "object",
                "required": [
                  "Contract"
                ],
                "properties": {
                  "Contract": {
                    "$ref": "#/components/schemas/Contract"
                  }
                },
                "additionalProperties": false
              },
              {
                "description": "A contract definition, metadata, and security container.",
                "type": "object",
                "required": [
                  "ContractPackage"
                ],
                "properties": {
                  "ContractPackage": {
                    "$ref": "#/components/schemas/ContractPackage"
                  }
                },
                "additionalProperties": false
              },
              {
                "description": "A record of a transfer",
                "type": "object",
                "required": [
                  "Transfer"
                ],
                "properties": {
                  "Transfer": {
                    "$ref": "#/components/schemas/Transfer"
                  }
                },
                "additionalProperties": false
              },
              {
                "description": "A record of a deploy",
                "type": "object",
                "required": [
                  "DeployInfo"
                ],
                "properties": {
                  "DeployInfo": {
                    "$ref": "#/components/schemas/DeployInfo"
                  }
                },
                "additionalProperties": false
              },
              {
                "description": "Auction metadata",
                "type": "object",
                "required": [
                  "EraInfo"
                ],
                "properties": {
                  "EraInfo": {
                    "$ref": "#/components/schemas/EraInfo"
                  }
                },
                "additionalProperties": false
              },
              {
                "description": "A bid",
                "type": "object",
                "required": [
                  "Bid"
                ],
                "properties": {
                  "Bid": {
                    "$ref": "#/components/schemas/Bid"
                  }
                },
                "additionalProperties": false
              },
              {
                "description": "A withdraw",
                "type": "object",
                "required": [
                  "Withdraw"
                ],
                "properties": {
                  "Withdraw": {
                    "type": "array",
                    "items": {
                      "$ref": "#/components/schemas/WithdrawPurse"
                    }
                  }
                },
                "additionalProperties": false
              },
              {
                "description": "A collection of unbonding purses",
                "type": "object",
                "required": [
                  "Unbonding"
                ],
                "properties": {
                  "Unbonding": {
                    "type": "array",
                    "items": {
                      "$ref": "#/components/schemas/UnbondingPurse"
                    }
                  }
                },
                "additionalProperties": false
=======
                }
>>>>>>> 53dd3386
              }
            },
            "additionalProperties": false
          },
          {
            "description": "Lookup a dictionary item via its unique key.",
            "type": "object",
            "required": [
              "Dictionary"
            ],
            "properties": {
              "Dictionary": {
                "type": "string"
              }
            },
            "additionalProperties": false
          }
        ]
      },
      "StoredValue": {
        "description": "Representation of a value stored in global state.\n\n`Account`, `Contract` and `ContractPackage` have their own `json_compatibility` representations (see their docs for further info).",
        "anyOf": [
          {
            "description": "A CasperLabs value.",
            "type": "object",
            "required": [
              "CLValue"
            ],
            "properties": {
              "CLValue": {
                "$ref": "#/components/schemas/CLValue"
              }
            },
            "additionalProperties": false
          },
          {
            "description": "An account.",
            "type": "object",
            "required": [
              "Account"
            ],
            "properties": {
              "Account": {
                "$ref": "#/components/schemas/Account"
              }
            },
            "additionalProperties": false
          },
          {
            "description": "A contract's Wasm",
            "type": "object",
            "required": [
              "ContractWasm"
            ],
            "properties": {
              "ContractWasm": {
                "type": "string"
              }
            },
            "additionalProperties": false
          },
          {
            "description": "Methods and type signatures supported by a contract.",
            "type": "object",
            "required": [
              "Contract"
            ],
            "properties": {
              "Contract": {
                "$ref": "#/components/schemas/Contract"
              }
            },
            "additionalProperties": false
          },
          {
            "description": "A contract definition, metadata, and security container.",
            "type": "object",
            "required": [
              "ContractPackage"
            ],
            "properties": {
              "ContractPackage": {
                "$ref": "#/components/schemas/ContractPackage"
              }
            },
            "additionalProperties": false
          },
          {
            "description": "A record of a transfer",
            "type": "object",
            "required": [
              "Transfer"
            ],
            "properties": {
              "Transfer": {
                "$ref": "#/components/schemas/Transfer"
              }
            },
            "additionalProperties": false
          },
          {
            "description": "A record of a deploy",
            "type": "object",
            "required": [
              "DeployInfo"
            ],
            "properties": {
              "DeployInfo": {
                "$ref": "#/components/schemas/DeployInfo"
              }
            },
            "additionalProperties": false
          },
          {
            "description": "Auction metadata",
            "type": "object",
            "required": [
              "EraInfo"
            ],
            "properties": {
              "EraInfo": {
                "$ref": "#/components/schemas/EraInfo"
              }
            },
            "additionalProperties": false
          },
          {
            "description": "A bid",
            "type": "object",
            "required": [
              "Bid"
            ],
            "properties": {
              "Bid": {
                "$ref": "#/components/schemas/Bid"
              }
            },
            "additionalProperties": false
          },
          {
            "description": "A withdraw",
            "type": "object",
            "required": [
              "Withdraw"
            ],
            "properties": {
              "Withdraw": {
                "type": "array",
                "items": {
                  "$ref": "#/components/schemas/WithdrawPurse"
                }
              }
            },
            "additionalProperties": false
          },
          {
            "description": "A collection of unbonding purses",
            "type": "object",
            "required": [
              "Unbonding"
            ],
            "properties": {
              "Unbonding": {
                "type": "array",
                "items": {
                  "$ref": "#/components/schemas/UnbondingPurse"
                }
              }
            },
            "additionalProperties": false
          }
        ]
      },
      "Contract": {
        "description": "A contract struct that can be serialized as  JSON object.",
        "type": "object",
        "required": [
          "contract_package_hash",
          "contract_wasm_hash",
          "entry_points",
          "named_keys",
          "protocol_version"
        ],
        "properties": {
          "contract_package_hash": {
            "$ref": "#/components/schemas/ContractPackageHash"
          },
          "contract_wasm_hash": {
            "$ref": "#/components/schemas/ContractWasmHash"
          },
          "named_keys": {
            "type": "array",
            "items": {
              "$ref": "#/components/schemas/NamedKey"
            }
          },
          "entry_points": {
            "type": "array",
            "items": {
              "$ref": "#/components/schemas/EntryPoint"
            }
          },
          "protocol_version": {
            "type": "string"
          }
        },
        "additionalProperties": false
      },
      "ContractPackageHash": {
        "description": "The hash address of the contract package",
        "type": "string"
      },
      "ContractWasmHash": {
        "description": "The hash address of the contract wasm",
        "type": "string"
      },
      "EntryPoint": {
        "description": "Type signature of a method. Order of arguments matter since can be referenced by index as well as name.",
        "type": "object",
        "required": [
          "access",
          "args",
          "entry_point_type",
          "name",
          "ret"
        ],
        "properties": {
          "name": {
            "type": "string"
          },
          "args": {
            "type": "array",
            "items": {
              "$ref": "#/components/schemas/Parameter"
            }
          },
          "ret": {
            "$ref": "#/components/schemas/CLType"
          },
          "access": {
            "$ref": "#/components/schemas/EntryPointAccess"
          },
          "entry_point_type": {
            "$ref": "#/components/schemas/EntryPointType"
          }
        }
      },
      "Parameter": {
        "description": "Parameter to a method",
        "type": "object",
        "required": [
          "cl_type",
          "name"
        ],
        "properties": {
          "name": {
            "type": "string"
          },
          "cl_type": {
            "$ref": "#/components/schemas/CLType"
          }
        }
      },
      "EntryPointAccess": {
        "description": "Enum describing the possible access control options for a contract entry point (method).",
        "anyOf": [
          {
            "type": "string",
            "enum": [
              "Public"
            ]
          },
          {
            "description": "Only users from the listed groups may call this method. Note: if the list is empty then this method is not callable from outside the contract.",
            "type": "object",
            "required": [
              "Groups"
            ],
            "properties": {
              "Groups": {
                "type": "array",
                "items": {
                  "$ref": "#/components/schemas/Group"
                }
              }
            },
            "additionalProperties": false
          }
        ]
      },
      "Group": {
        "description": "A (labelled) \"user group\". Each method of a versioned contract may be associated with one or more user groups which are allowed to call it.",
        "type": "string"
      },
      "EntryPointType": {
        "description": "Context of method execution",
        "type": "string",
        "enum": [
          "Session",
          "Contract"
        ]
      },
      "ContractPackage": {
        "description": "Contract definition, metadata, and security container.",
        "type": "object",
        "required": [
          "access_key",
          "disabled_versions",
          "groups",
          "lock_status",
          "versions"
        ],
        "properties": {
          "access_key": {
            "$ref": "#/components/schemas/URef"
          },
          "versions": {
            "type": "array",
            "items": {
              "$ref": "#/components/schemas/ContractVersion"
            }
          },
          "disabled_versions": {
            "type": "array",
            "items": {
              "$ref": "#/components/schemas/DisabledVersion"
            }
          },
          "groups": {
            "type": "array",
            "items": {
              "$ref": "#/components/schemas/Groups"
            }
          },
          "lock_status": {
            "$ref": "#/components/schemas/ContractPackageStatus"
          }
        },
        "additionalProperties": false
      },
      "ContractVersion": {
        "type": "object",
        "required": [
          "contract_hash",
          "contract_version",
          "protocol_version_major"
        ],
        "properties": {
          "protocol_version_major": {
            "type": "integer",
            "format": "uint32",
            "minimum": 0.0
          },
          "contract_version": {
            "type": "integer",
            "format": "uint32",
            "minimum": 0.0
          },
          "contract_hash": {
            "$ref": "#/components/schemas/ContractHash"
          }
        }
      },
      "ContractHash": {
        "description": "The hash address of the contract",
        "type": "string"
      },
      "DisabledVersion": {
        "type": "object",
        "required": [
          "contract_version",
          "protocol_version_major"
        ],
        "properties": {
          "protocol_version_major": {
            "type": "integer",
            "format": "uint32",
            "minimum": 0.0
          },
          "contract_version": {
            "type": "integer",
            "format": "uint32",
            "minimum": 0.0
          }
        }
      },
      "Groups": {
        "type": "object",
        "required": [
          "group",
          "keys"
        ],
        "properties": {
          "group": {
            "type": "string"
          },
          "keys": {
            "type": "array",
            "items": {
              "$ref": "#/components/schemas/URef"
            }
          }
        }
      },
      "ContractPackageStatus": {
        "description": "A enum to determine the lock status of the contract package.",
        "type": "string",
        "enum": [
          "Locked",
          "Unlocked"
        ]
      },
      "GlobalStateIdentifier": {
        "description": "Identifier for possible ways to query Global State",
        "anyOf": [
          {
            "description": "Query using a block hash.",
            "type": "object",
            "required": [
              "BlockHash"
            ],
            "properties": {
              "BlockHash": {
                "$ref": "#/components/schemas/BlockHash"
              }
            },
            "additionalProperties": false
          },
          {
            "description": "Query using a block height.",
            "type": "object",
            "required": [
              "BlockHeight"
            ],
            "properties": {
              "BlockHeight": {
                "type": "integer",
                "format": "uint64",
                "minimum": 0.0
              }
            },
            "additionalProperties": false
          },
          {
            "description": "Query using the state root hash.",
            "type": "object",
            "required": [
              "StateRootHash"
            ],
            "properties": {
              "StateRootHash": {
                "$ref": "#/components/schemas/Digest"
              }
            },
            "additionalProperties": false
          }
        ]
      },
      "JsonBlockHeader": {
        "description": "JSON representation of a block header.",
        "type": "object",
        "required": [
          "accumulated_seed",
          "body_hash",
          "era_id",
          "height",
          "parent_hash",
          "protocol_version",
          "random_bit",
          "state_root_hash",
          "timestamp"
        ],
        "properties": {
          "parent_hash": {
            "description": "The parent hash.",
            "allOf": [
              {
                "$ref": "#/components/schemas/BlockHash"
              }
            ]
          },
          "state_root_hash": {
            "description": "The state root hash.",
            "allOf": [
              {
                "$ref": "#/components/schemas/Digest"
              }
            ]
          },
          "body_hash": {
            "description": "The body hash.",
            "allOf": [
              {
                "$ref": "#/components/schemas/Digest"
              }
            ]
          },
          "random_bit": {
            "description": "Randomness bit.",
            "type": "boolean"
          },
          "accumulated_seed": {
            "description": "Accumulated seed.",
            "allOf": [
              {
                "$ref": "#/components/schemas/Digest"
              }
            ]
          },
          "era_end": {
            "description": "The era end.",
            "anyOf": [
              {
                "$ref": "#/components/schemas/JsonEraEnd"
              },
              {
                "type": "null"
              }
            ]
          },
          "timestamp": {
            "description": "The block timestamp.",
            "allOf": [
              {
                "$ref": "#/components/schemas/Timestamp"
              }
            ]
          },
          "era_id": {
            "description": "The block era id.",
            "allOf": [
              {
                "$ref": "#/components/schemas/EraId"
              }
            ]
          },
          "height": {
            "description": "The block height.",
            "type": "integer",
            "format": "uint64",
            "minimum": 0.0
          },
          "protocol_version": {
            "description": "The protocol version.",
            "allOf": [
              {
                "$ref": "#/components/schemas/ProtocolVersion"
              }
            ]
          }
        },
        "additionalProperties": false
      },
      "JsonEraEnd": {
        "type": "object",
        "required": [
          "era_report",
          "next_era_validator_weights"
        ],
        "properties": {
          "era_report": {
            "$ref": "#/components/schemas/JsonEraReport"
          },
          "next_era_validator_weights": {
            "type": "array",
            "items": {
              "$ref": "#/components/schemas/ValidatorWeight"
            }
          }
        },
        "additionalProperties": false
      },
      "JsonEraReport": {
        "description": "Equivocation and reward information to be included in the terminal block.",
        "type": "object",
        "required": [
          "equivocators",
          "inactive_validators",
          "rewards"
        ],
        "properties": {
          "equivocators": {
            "type": "array",
            "items": {
              "$ref": "#/components/schemas/PublicKey"
            }
          },
          "rewards": {
            "type": "array",
            "items": {
              "$ref": "#/components/schemas/Reward"
            }
          },
          "inactive_validators": {
            "type": "array",
            "items": {
              "$ref": "#/components/schemas/PublicKey"
            }
          }
        },
        "additionalProperties": false
      },
      "Reward": {
        "type": "object",
        "required": [
          "amount",
          "validator"
        ],
        "properties": {
          "validator": {
            "$ref": "#/components/schemas/PublicKey"
          },
          "amount": {
            "type": "integer",
            "format": "uint64",
            "minimum": 0.0
          }
        },
        "additionalProperties": false
      },
      "ValidatorWeight": {
        "type": "object",
        "required": [
          "validator",
          "weight"
        ],
        "properties": {
          "validator": {
            "$ref": "#/components/schemas/PublicKey"
          },
          "weight": {
            "$ref": "#/components/schemas/U512"
          }
        },
        "additionalProperties": false
      },
      "ProtocolVersion": {
        "description": "Casper Platform protocol version",
        "type": "string"
      },
      "PurseIdentifier": {
        "description": "Identifier of a purse.",
        "anyOf": [
          {
            "description": "The main purse of the account identified by this public key.",
            "type": "object",
            "required": [
              "main_purse_under_public_key"
            ],
            "properties": {
              "main_purse_under_public_key": {
                "$ref": "#/components/schemas/PublicKey"
              }
            },
            "additionalProperties": false
          },
          {
            "description": "The main purse of the account identified by this account hash.",
            "type": "object",
            "required": [
              "main_purse_under_account_hash"
            ],
            "properties": {
              "main_purse_under_account_hash": {
                "$ref": "#/components/schemas/AccountHash"
              }
            },
            "additionalProperties": false
          },
          {
            "description": "The purse identified by this URef.",
            "type": "object",
            "required": [
              "purse_uref"
            ],
            "properties": {
              "purse_uref": {
                "$ref": "#/components/schemas/URef"
              }
            },
            "additionalProperties": false
          }
        ]
      },
      "PeersMap": {
        "description": "Map of peer IDs to network addresses.",
        "type": "array",
        "items": {
          "$ref": "#/components/schemas/PeerEntry"
        }
      },
      "PeerEntry": {
        "description": "Node peer entry.",
        "type": "object",
        "required": [
          "address",
          "node_id"
        ],
        "properties": {
          "node_id": {
            "description": "Node id.",
            "type": "string"
          },
          "address": {
            "description": "Node address.",
            "type": "string"
          }
        },
        "additionalProperties": false
      },
      "MinimalBlockInfo": {
        "description": "Minimal info of a `Block`.",
        "type": "object",
        "required": [
          "creator",
          "era_id",
          "hash",
          "height",
          "state_root_hash",
          "timestamp"
        ],
        "properties": {
          "hash": {
            "$ref": "#/components/schemas/BlockHash"
          },
          "timestamp": {
            "$ref": "#/components/schemas/Timestamp"
          },
          "era_id": {
            "$ref": "#/components/schemas/EraId"
          },
          "height": {
            "type": "integer",
            "format": "uint64",
            "minimum": 0.0
          },
          "state_root_hash": {
            "$ref": "#/components/schemas/Digest"
          },
          "creator": {
            "$ref": "#/components/schemas/PublicKey"
          }
        },
        "additionalProperties": false
      },
      "NextUpgrade": {
        "description": "Information about the next protocol upgrade.",
        "type": "object",
        "required": [
          "activation_point",
          "protocol_version"
        ],
        "properties": {
          "activation_point": {
            "$ref": "#/components/schemas/ActivationPoint"
          },
          "protocol_version": {
            "type": "string"
          }
        }
      },
      "ActivationPoint": {
        "description": "The first era to which the associated protocol version applies.",
        "anyOf": [
          {
            "description": "Era id.",
            "allOf": [
              {
                "$ref": "#/components/schemas/EraId"
              }
            ]
          },
          {
            "description": "Genesis timestamp.",
            "allOf": [
              {
                "$ref": "#/components/schemas/Timestamp"
              }
            ]
          }
        ]
      },
      "ReactorState": {
        "description": "The state of the reactor.",
        "type": "string",
        "enum": [
          "Initialize",
          "CatchUp",
          "Upgrading",
          "KeepUp",
          "Validate",
          "ShutdownForUpgrade"
        ]
      },
      "AvailableBlockRange": {
        "description": "An unbroken, inclusive range of blocks.",
        "type": "object",
        "required": [
          "high",
          "low"
        ],
        "properties": {
          "low": {
            "description": "The inclusive lower bound of the range.",
            "type": "integer",
            "format": "uint64",
            "minimum": 0.0
          },
          "high": {
            "description": "The inclusive upper bound of the range.",
            "type": "integer",
            "format": "uint64",
            "minimum": 0.0
          }
        },
        "additionalProperties": false
      },
      "BlockSynchronizerStatus": {
        "description": "The status of the block synchronizer.",
        "type": "object",
        "properties": {
          "historical": {
            "description": "The status of syncing a historical block, if any.",
            "anyOf": [
              {
                "$ref": "#/components/schemas/BlockSyncStatus"
              },
              {
                "type": "null"
              }
            ]
          },
          "forward": {
            "description": "The status of syncing a forward block, if any.",
            "anyOf": [
              {
                "$ref": "#/components/schemas/BlockSyncStatus"
              },
              {
                "type": "null"
              }
            ]
          }
        },
        "additionalProperties": false
      },
      "BlockSyncStatus": {
        "description": "The status of syncing an individual block.",
        "type": "object",
        "required": [
          "acquisition_state",
          "block_hash"
        ],
        "properties": {
          "block_hash": {
            "description": "The block hash.",
            "allOf": [
              {
                "$ref": "#/components/schemas/BlockHash"
              }
            ]
          },
          "block_height": {
            "description": "The height of the block, if known.",
            "type": [
              "integer",
              "null"
            ],
            "format": "uint64",
            "minimum": 0.0
          },
          "acquisition_state": {
            "description": "The state of acquisition of the data associated with the block.",
            "type": "string"
          }
        },
        "additionalProperties": false
      },
      "JsonValidatorChanges": {
        "description": "The changes in a validator's status.",
        "type": "object",
        "required": [
          "public_key",
          "status_changes"
        ],
        "properties": {
          "public_key": {
            "description": "The public key of the validator.",
            "allOf": [
              {
                "$ref": "#/components/schemas/PublicKey"
              }
            ]
          },
          "status_changes": {
            "description": "The set of changes to the validator's status.",
            "type": "array",
            "items": {
              "$ref": "#/components/schemas/JsonValidatorStatusChange"
            }
          }
        },
        "additionalProperties": false
      },
      "JsonValidatorStatusChange": {
        "description": "A single change to a validator's status in the given era.",
        "type": "object",
        "required": [
          "era_id",
          "validator_change"
        ],
        "properties": {
          "era_id": {
            "description": "The era in which the change occurred.",
            "allOf": [
              {
                "$ref": "#/components/schemas/EraId"
              }
            ]
          },
          "validator_change": {
            "description": "The change in validator status.",
            "allOf": [
              {
                "$ref": "#/components/schemas/ValidatorChange"
              }
            ]
          }
        },
        "additionalProperties": false
      },
      "ValidatorChange": {
        "description": "A change to a validator's status between two eras.",
        "type": "string",
        "enum": [
          "Added",
          "Removed",
          "Banned",
          "CannotPropose",
          "SeenAsFaulty"
        ]
      },
      "ChainspecRawBytes": {
        "description": "The raw bytes of the chainspec.toml, genesis accounts.toml, and global_state.toml files.",
        "type": "object",
        "required": [
          "chainspec_bytes",
          "maybe_genesis_accounts_bytes",
          "maybe_global_state_bytes"
        ],
        "properties": {
          "chainspec_bytes": {
            "description": "Hex-encoded raw bytes of the current chainspec.toml file.",
            "type": "string"
          },
          "maybe_genesis_accounts_bytes": {
            "description": "Hex-encoded raw bytes of the current genesis accounts.toml file.",
            "type": "string"
          },
          "maybe_global_state_bytes": {
            "description": "Hex-encoded raw bytes of the current global_state.toml file.",
            "type": "string"
          }
        }
      },
      "JsonBlock": {
        "description": "A JSON-friendly representation of `Block`.",
        "type": "object",
        "required": [
          "body",
          "hash",
          "header",
          "proofs"
        ],
        "properties": {
          "hash": {
            "description": "`BlockHash`",
            "allOf": [
              {
                "$ref": "#/components/schemas/BlockHash"
              }
            ]
          },
          "header": {
            "description": "JSON-friendly block header.",
            "allOf": [
              {
                "$ref": "#/components/schemas/JsonBlockHeader"
              }
            ]
          },
          "body": {
            "description": "JSON-friendly block body.",
            "allOf": [
              {
                "$ref": "#/components/schemas/JsonBlockBody"
              }
            ]
          },
          "proofs": {
            "description": "JSON-friendly list of proofs for this block.",
            "type": "array",
            "items": {
              "$ref": "#/components/schemas/JsonProof"
            }
          }
        },
        "additionalProperties": false
      },
      "JsonBlockBody": {
        "description": "A JSON-friendly representation of `Body`",
        "type": "object",
        "required": [
          "deploy_hashes",
          "proposer",
          "transfer_hashes"
        ],
        "properties": {
          "proposer": {
            "$ref": "#/components/schemas/PublicKey"
          },
          "deploy_hashes": {
            "type": "array",
            "items": {
              "$ref": "#/components/schemas/DeployHash"
            }
          },
          "transfer_hashes": {
            "type": "array",
            "items": {
              "$ref": "#/components/schemas/DeployHash"
            }
          }
        },
        "additionalProperties": false
      },
      "JsonProof": {
        "description": "A JSON-friendly representation of a proof, i.e. a block's finality signature.",
        "type": "object",
        "required": [
          "public_key",
          "signature"
        ],
        "properties": {
          "public_key": {
            "$ref": "#/components/schemas/PublicKey"
          },
          "signature": {
            "$ref": "#/components/schemas/Signature"
          }
        },
        "additionalProperties": false
      },
      "EraSummary": {
        "description": "The summary of an era",
        "type": "object",
        "required": [
          "block_hash",
          "era_id",
          "merkle_proof",
          "state_root_hash",
          "stored_value"
        ],
        "properties": {
          "block_hash": {
            "description": "The block hash",
            "allOf": [
              {
                "$ref": "#/components/schemas/BlockHash"
              }
            ]
          },
          "era_id": {
            "description": "The era id",
            "allOf": [
              {
                "$ref": "#/components/schemas/EraId"
              }
            ]
          },
          "stored_value": {
            "description": "The StoredValue containing era information",
            "allOf": [
              {
                "$ref": "#/components/schemas/StoredValue"
              }
            ]
          },
          "state_root_hash": {
            "description": "Hex-encoded hash of the state root",
            "allOf": [
              {
                "$ref": "#/components/schemas/Digest"
              }
            ]
          },
          "merkle_proof": {
            "description": "The Merkle proof",
            "type": "string"
          }
        },
        "additionalProperties": false
      },
      "AuctionState": {
        "description": "Data structure summarizing auction contract data.",
        "type": "object",
        "required": [
          "bids",
          "block_height",
          "era_validators",
          "state_root_hash"
        ],
        "properties": {
          "state_root_hash": {
            "description": "Global state hash.",
            "allOf": [
              {
                "$ref": "#/components/schemas/Digest"
              }
            ]
          },
          "block_height": {
            "description": "Block height.",
            "type": "integer",
            "format": "uint64",
            "minimum": 0.0
          },
          "era_validators": {
            "description": "Era validators.",
            "type": "array",
            "items": {
              "$ref": "#/components/schemas/JsonEraValidators"
            }
          },
          "bids": {
            "description": "All bids contained within a vector.",
            "type": "array",
            "items": {
              "$ref": "#/components/schemas/JsonBids"
            }
          }
        },
        "additionalProperties": false
      },
      "JsonEraValidators": {
        "description": "The validators for the given era.",
        "type": "object",
        "required": [
          "era_id",
          "validator_weights"
        ],
        "properties": {
          "era_id": {
            "$ref": "#/components/schemas/EraId"
          },
          "validator_weights": {
            "type": "array",
            "items": {
              "$ref": "#/components/schemas/JsonValidatorWeights"
            }
          }
        },
        "additionalProperties": false
      },
      "JsonValidatorWeights": {
        "description": "A validator's weight.",
        "type": "object",
        "required": [
          "public_key",
          "weight"
        ],
        "properties": {
          "public_key": {
            "$ref": "#/components/schemas/PublicKey"
          },
          "weight": {
            "$ref": "#/components/schemas/U512"
          }
        },
        "additionalProperties": false
      },
      "JsonBids": {
        "description": "A Json representation of a single bid.",
        "type": "object",
        "required": [
          "bid",
          "public_key"
        ],
        "properties": {
          "public_key": {
            "$ref": "#/components/schemas/PublicKey"
          },
          "bid": {
            "$ref": "#/components/schemas/JsonBid"
          }
        },
        "additionalProperties": false
      },
      "JsonBid": {
        "description": "An entry in a founding validator map representing a bid.",
        "type": "object",
        "required": [
          "bonding_purse",
          "delegation_rate",
          "delegators",
          "inactive",
          "staked_amount"
        ],
        "properties": {
          "bonding_purse": {
            "description": "The purse that was used for bonding.",
            "allOf": [
              {
                "$ref": "#/components/schemas/URef"
              }
            ]
          },
          "staked_amount": {
            "description": "The amount of tokens staked by a validator (not including delegators).",
            "allOf": [
              {
                "$ref": "#/components/schemas/U512"
              }
            ]
          },
          "delegation_rate": {
            "description": "The delegation rate.",
            "type": "integer",
            "format": "uint8",
            "minimum": 0.0
          },
          "delegators": {
            "description": "The delegators.",
            "type": "array",
            "items": {
              "$ref": "#/components/schemas/JsonDelegator"
            }
          },
          "inactive": {
            "description": "Is this an inactive validator.",
            "type": "boolean"
          }
        },
        "additionalProperties": false
      },
      "JsonDelegator": {
        "description": "A delegator associated with the given validator.",
        "type": "object",
        "required": [
          "bonding_purse",
          "delegatee",
          "public_key",
          "staked_amount"
        ],
        "properties": {
          "public_key": {
            "$ref": "#/components/schemas/PublicKey"
          },
          "staked_amount": {
            "$ref": "#/components/schemas/U512"
          },
          "bonding_purse": {
            "$ref": "#/components/schemas/URef"
          },
          "delegatee": {
            "$ref": "#/components/schemas/PublicKey"
          }
        },
        "additionalProperties": false
      }
    }
  }
}<|MERGE_RESOLUTION|>--- conflicted
+++ resolved
@@ -5,33 +5,16 @@
     "title": "Client API of Casper Node",
     "description": "This describes the JSON-RPC 2.0 API of a node on the Casper network.",
     "contact": {
-      "name": "CasperLabs",
+      "name": "Casper Labs",
       "url": "https://casperlabs.io"
     },
     "license": {
-      "name": "CasperLabs Open Source License Version 1.0",
-      "url": "https://raw.githubusercontent.com/CasperLabs/casper-node/master/LICENSE"
+      "name": "APACHE LICENSE, VERSION 2.0",
+      "url": "https://www.apache.org/licenses/LICENSE-2.0"
     }
   },
   "servers": [
     {
-<<<<<<< HEAD
-      "openrpc": "1.0.0-rc1",
-      "info": {
-        "version": "1.5.2",
-        "title": "Client API of Casper Node",
-        "description": "This describes the JSON-RPC 2.0 API of a node on the Casper network.",
-        "contact": {
-          "name": "Casper Labs",
-          "url": "https://casperlabs.io"
-        },
-        "license": {
-          "name": "APACHE LICENSE, VERSION 2.0",
-          "url": "https://www.apache.org/licenses/LICENSE-2.0"
-        }
-      },
-      "servers": [
-=======
       "name": "any Casper Network node",
       "url": "http://IP:PORT/rpc/"
     }
@@ -41,7 +24,6 @@
       "name": "account_put_deploy",
       "summary": "receives a Deploy to be executed by the network",
       "params": [
->>>>>>> 53dd3386
         {
           "name": "deploy",
           "schema": {
@@ -318,10 +300,10 @@
       "summary": "returns an Account from the network",
       "params": [
         {
-          "name": "public_key",
+          "name": "account_identifier",
           "schema": {
             "description": "The public key of the Account.",
-            "$ref": "#/components/schemas/PublicKey"
+            "$ref": "#/components/schemas/AccountIdentifier"
           },
           "required": true
         },
@@ -373,17 +355,8 @@
           "name": "state_get_account_info_example",
           "params": [
             {
-<<<<<<< HEAD
               "name": "account_identifier",
-              "schema": {
-                "description": "The public key of the Account.",
-                "$ref": "#/components/schemas/AccountIdentifier"
-              },
-              "required": true
-=======
-              "name": "public_key",
               "value": "013b6a27bcceb6a42d62a3a8d02a6f0d73653215771de243a63ac048a18b59da29"
->>>>>>> 53dd3386
             },
             {
               "name": "block_identifier",
@@ -427,49 +400,7 @@
             "description": "Hash of the state root",
             "$ref": "#/components/schemas/Digest"
           },
-<<<<<<< HEAD
-          "examples": [
-            {
-              "name": "state_get_account_info_example",
-              "params": [
-                {
-                  "name": "account_identifier",
-                  "value": "013b6a27bcceb6a42d62a3a8d02a6f0d73653215771de243a63ac048a18b59da29"
-                },
-                {
-                  "name": "block_identifier",
-                  "value": {
-                    "Hash": "13c2d7a68ecdd4b74bf4393c88915c836c863fc4bf11d7f2bd930a1bbccacdcb"
-                  }
-                }
-              ],
-              "result": {
-                "name": "state_get_account_info_example_result",
-                "value": {
-                  "api_version": "1.5.2",
-                  "account": {
-                    "account_hash": "account-hash-e94daaff79c2ab8d9c31d9c3058d7d0a0dd31204a5638dc1451fa67b2e3fb88c",
-                    "named_keys": [],
-                    "main_purse": "uref-09480c3248ef76b603d386f3f4f8a5f87f597d4eaffd475433f861af187ab5db-007",
-                    "associated_keys": [
-                      {
-                        "account_hash": "account-hash-e94daaff79c2ab8d9c31d9c3058d7d0a0dd31204a5638dc1451fa67b2e3fb88c",
-                        "weight": 1
-                      }
-                    ],
-                    "action_thresholds": {
-                      "deployment": 1,
-                      "key_management": 1
-                    }
-                  },
-                  "merkle_proof": "01000000006ef2e0949ac76e55812421f755abe129b6244fe7168b77f47a72536147614625016ef2e0949ac76e55812421f755abe129b6244fe7168b77f47a72536147614625000000003529cde5c621f857f75f3810611eb4af3f998caaa9d4a3413cf799f99c67db0307010000006ef2e0949ac76e55812421f755abe129b6244fe7168b77f47a7253614761462501010102000000006e06000000000074769d28aac597a36a03a932d4b43e4f10bf0403ee5c41dd035102553f5773631200b9e173e8f05361b681513c14e25e3138639eb03232581db7557c9e8dbbc83ce94500226a9a7fe4f2b7b88d5103a4fc7400f02bf89c860c9ccdd56951a2afe9be0e0267006d820fb5676eb2960e15722f7725f3f8f41030078f8b2e44bf0dc03f71b176d6e800dc5ae9805068c5be6da1a90b2528ee85db0609cc0fb4bd60bbd559f497a98b67f500e1e3e846592f4918234647fca39830b7e1e6ad6f5b7a99b39af823d82ba1873d000003000000010186ff500f287e9b53f823ae1582b1fa429dfede28015125fd233a31ca04d5012002015cc42669a55467a1fdf49750772bfc1aed59b9b085558eb81510e9b015a7c83b0301e3cf4a34b1db6bfa58808b686cb8fe21ebe0c1bcbcee522649d2b135fe510fe3"
-                }
-              }
-            }
-          ]
-=======
           "required": true
->>>>>>> 53dd3386
         },
         {
           "name": "dictionary_identifier",
@@ -553,20 +484,27 @@
       "summary": "a query to global state using either a Block hash or state root hash",
       "params": [
         {
-          "name": "state_identifier",
-          "schema": {
-            "description": "The identifier used for the query.",
-            "$ref": "#/components/schemas/GlobalStateIdentifier"
-          },
-          "required": true
-        },
-        {
           "name": "key",
           "schema": {
             "description": "`casper_types::Key` as formatted string.",
             "type": "string"
           },
           "required": true
+        },
+        {
+          "name": "state_identifier",
+          "schema": {
+            "description": "The identifier used for the query. If none is passed the tip of the chain will be used.",
+            "anyOf": [
+              {
+                "$ref": "#/components/schemas/GlobalStateIdentifier"
+              },
+              {
+                "type": "null"
+              }
+            ]
+          },
+          "required": false
         },
         {
           "name": "path",
@@ -624,29 +562,6 @@
           "name": "query_global_state_example",
           "params": [
             {
-<<<<<<< HEAD
-              "name": "key",
-              "schema": {
-                "description": "`casper_types::Key` as formatted string.",
-                "type": "string"
-              },
-              "required": true
-            },
-            {
-              "name": "state_identifier",
-              "schema": {
-                "description": "The identifier used for the query. If none is passed the tip of the chain will be used.",
-                "anyOf": [
-                  {
-                    "$ref": "#/components/schemas/GlobalStateIdentifier"
-                  },
-                  {
-                    "type": "null"
-                  }
-                ]
-              },
-              "required": false
-=======
               "name": "state_identifier",
               "value": {
                 "BlockHash": "13c2d7a68ecdd4b74bf4393c88915c836c863fc4bf11d7f2bd930a1bbccacdcb"
@@ -655,7 +570,6 @@
             {
               "name": "key",
               "value": "deploy-af684263911154d26fa05be9963171802801a0b6aff8f199b7391eacb8edc9e1"
->>>>>>> 53dd3386
             },
             {
               "name": "path",
@@ -3171,31 +3085,6 @@
           "delegator_public_key": {
             "$ref": "#/components/schemas/PublicKey"
           },
-<<<<<<< HEAD
-          "AccountIdentifier": {
-            "description": "Identifier of an account.",
-            "anyOf": [
-              {
-                "description": "The public key of an account",
-                "allOf": [
-                  {
-                    "$ref": "#/components/schemas/PublicKey"
-                  }
-                ]
-              },
-              {
-                "description": "The account hash of an account",
-                "allOf": [
-                  {
-                    "$ref": "#/components/schemas/AccountHash"
-                  }
-                ]
-              }
-            ]
-          },
-          "BlockIdentifier": {
-            "description": "Identifier for possible ways to retrieve a block.",
-=======
           "staked_amount": {
             "$ref": "#/components/schemas/U512"
           },
@@ -3206,7 +3095,6 @@
             "$ref": "#/components/schemas/PublicKey"
           },
           "vesting_schedule": {
->>>>>>> 53dd3386
             "anyOf": [
               {
                 "$ref": "#/components/schemas/VestingSchedule"
@@ -3370,6 +3258,27 @@
           }
         },
         "additionalProperties": false
+      },
+      "AccountIdentifier": {
+        "description": "Identifier of an account.",
+        "anyOf": [
+          {
+            "description": "The public key of an account",
+            "allOf": [
+              {
+                "$ref": "#/components/schemas/PublicKey"
+              }
+            ]
+          },
+          {
+            "description": "The account hash of an account",
+            "allOf": [
+              {
+                "$ref": "#/components/schemas/AccountHash"
+              }
+            ]
+          }
+        ]
       },
       "BlockIdentifier": {
         "description": "Identifier for possible ways to retrieve a block.",
@@ -3567,206 +3476,7 @@
                     "description": "The dictionary item key formatted as a string.",
                     "type": "string"
                   }
-<<<<<<< HEAD
-                },
-                "additionalProperties": false
-              },
-              {
-                "description": "Lookup a dictionary item via its seed URef.",
-                "type": "object",
-                "required": [
-                  "URef"
-                ],
-                "properties": {
-                  "URef": {
-                    "type": "object",
-                    "required": [
-                      "dictionary_item_key",
-                      "seed_uref"
-                    ],
-                    "properties": {
-                      "seed_uref": {
-                        "description": "The dictionary's seed URef.",
-                        "type": "string"
-                      },
-                      "dictionary_item_key": {
-                        "description": "The dictionary item key formatted as a string.",
-                        "type": "string"
-                      }
-                    }
-                  }
-                },
-                "additionalProperties": false
-              },
-              {
-                "description": "Lookup a dictionary item via its unique key.",
-                "type": "object",
-                "required": [
-                  "Dictionary"
-                ],
-                "properties": {
-                  "Dictionary": {
-                    "type": "string"
-                  }
-                },
-                "additionalProperties": false
-              }
-            ]
-          },
-          "StoredValue": {
-            "description": "Representation of a value stored in global state.\n\n`Account`, `Contract` and `ContractPackage` have their own `json_compatibility` representations (see their docs for further info).",
-            "anyOf": [
-              {
-                "description": "An instance of any variant of CLValue",
-                "type": "object",
-                "required": [
-                  "CLValue"
-                ],
-                "properties": {
-                  "CLValue": {
-                    "$ref": "#/components/schemas/CLValue"
-                  }
-                },
-                "additionalProperties": false
-              },
-              {
-                "description": "An account.",
-                "type": "object",
-                "required": [
-                  "Account"
-                ],
-                "properties": {
-                  "Account": {
-                    "$ref": "#/components/schemas/Account"
-                  }
-                },
-                "additionalProperties": false
-              },
-              {
-                "description": "A contract's Wasm",
-                "type": "object",
-                "required": [
-                  "ContractWasm"
-                ],
-                "properties": {
-                  "ContractWasm": {
-                    "type": "string"
-                  }
-                },
-                "additionalProperties": false
-              },
-              {
-                "description": "Methods and type signatures supported by a contract.",
-                "type": "object",
-                "required": [
-                  "Contract"
-                ],
-                "properties": {
-                  "Contract": {
-                    "$ref": "#/components/schemas/Contract"
-                  }
-                },
-                "additionalProperties": false
-              },
-              {
-                "description": "A contract definition, metadata, and security container.",
-                "type": "object",
-                "required": [
-                  "ContractPackage"
-                ],
-                "properties": {
-                  "ContractPackage": {
-                    "$ref": "#/components/schemas/ContractPackage"
-                  }
-                },
-                "additionalProperties": false
-              },
-              {
-                "description": "A record of a transfer",
-                "type": "object",
-                "required": [
-                  "Transfer"
-                ],
-                "properties": {
-                  "Transfer": {
-                    "$ref": "#/components/schemas/Transfer"
-                  }
-                },
-                "additionalProperties": false
-              },
-              {
-                "description": "A record of a deploy",
-                "type": "object",
-                "required": [
-                  "DeployInfo"
-                ],
-                "properties": {
-                  "DeployInfo": {
-                    "$ref": "#/components/schemas/DeployInfo"
-                  }
-                },
-                "additionalProperties": false
-              },
-              {
-                "description": "Auction metadata",
-                "type": "object",
-                "required": [
-                  "EraInfo"
-                ],
-                "properties": {
-                  "EraInfo": {
-                    "$ref": "#/components/schemas/EraInfo"
-                  }
-                },
-                "additionalProperties": false
-              },
-              {
-                "description": "A bid",
-                "type": "object",
-                "required": [
-                  "Bid"
-                ],
-                "properties": {
-                  "Bid": {
-                    "$ref": "#/components/schemas/Bid"
-                  }
-                },
-                "additionalProperties": false
-              },
-              {
-                "description": "A withdraw",
-                "type": "object",
-                "required": [
-                  "Withdraw"
-                ],
-                "properties": {
-                  "Withdraw": {
-                    "type": "array",
-                    "items": {
-                      "$ref": "#/components/schemas/WithdrawPurse"
-                    }
-                  }
-                },
-                "additionalProperties": false
-              },
-              {
-                "description": "A collection of unbonding purses",
-                "type": "object",
-                "required": [
-                  "Unbonding"
-                ],
-                "properties": {
-                  "Unbonding": {
-                    "type": "array",
-                    "items": {
-                      "$ref": "#/components/schemas/UnbondingPurse"
-                    }
-                  }
-                },
-                "additionalProperties": false
-=======
                 }
->>>>>>> 53dd3386
               }
             },
             "additionalProperties": false
@@ -3790,7 +3500,7 @@
         "description": "Representation of a value stored in global state.\n\n`Account`, `Contract` and `ContractPackage` have their own `json_compatibility` representations (see their docs for further info).",
         "anyOf": [
           {
-            "description": "A CasperLabs value.",
+            "description": "An instance of any variant of CLValue",
             "type": "object",
             "required": [
               "CLValue"
