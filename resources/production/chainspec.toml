--- conflicted
+++ resolved
@@ -23,16 +23,12 @@
 # Path (absolute, or relative to this chainspec.toml) to the CSV file containing initial account balances and bonds.
 accounts_path = '/etc/casper/accounts.csv'
 # Number of slots available in validator auction.
-<<<<<<< HEAD
 validator_slots = 50
-=======
-validator_slots = 15
 # Amount of auction delay
 auction_delay = 3
 # The delay for the payout of funds, in eras. If a withdraw request is included in a block in era N
 # (other than the last one), they are paid out in the last block of era N + locked_funds_period.
 locked_funds_period = 15
->>>>>>> 8bdb6d8c
 
 [highway]
 # Tick unit is milliseconds.
