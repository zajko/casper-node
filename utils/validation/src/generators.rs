use std::{
    collections::{BTreeMap, BTreeSet},
    iter::FromIterator,
};

use casper_types::{
    account::{
        Account, AccountHash, ActionThresholds as AccountActionThresholds,
        AssociatedKeys as AccountAssociatedKeys, Weight as AccountWeight,
    },
<<<<<<< HEAD
    addressable_entity::{
        ActionThresholds, AddressableEntity, AssociatedKeys, MessageTopics, NamedKeys,
    },
    package::{ContractPackageKind, ContractPackageStatus, ContractVersions, Groups, Package},
=======
    addressable_entity::{ActionThresholds, AddressableEntity, AssociatedKeys, NamedKeys},
    package::{EntityVersions, Groups, Package, PackageKind, PackageStatus},
>>>>>>> a1cdc101
    system::auction::{
        Bid, BidAddr, BidKind, Delegator, EraInfo, SeigniorageAllocation, UnbondingPurse,
        ValidatorBid, WithdrawPurse,
    },
    AccessRights, AddressableEntityHash, ByteCode, ByteCodeHash, ByteCodeKind, CLType, CLTyped,
    CLValue, DeployHash, DeployInfo, EntityVersionKey, EntryPoint, EntryPointAccess,
    EntryPointType, EntryPoints, EraId, Group, Key, PackageHash, Parameter, ProtocolVersion,
    PublicKey, SecretKey, StoredValue, Transfer, TransferAddr, URef, U512,
};
use casper_validation::{
    abi::{ABIFixture, ABITestCase},
    error::Error,
    Fixture, TestFixtures,
};

const DO_NOTHING_BYTES: &[u8] = b"\x00asm\x01\x00\x00\x00\x01\x04\x01`\x00\x00\x03\x02\x01\x00\x05\x03\x01\x00\x01\x07\x08\x01\x04call\x00\x00\n\x04\x01\x02\x00\x0b";

pub fn make_abi_test_fixtures() -> Result<TestFixtures, Error> {
    let basic_fixture = {
        let mut basic = BTreeMap::new();
        basic.insert(
            "SerializeU8".to_string(),
            ABITestCase::from_inputs(vec![254u8.into()])?,
        );
        basic.insert(
            "SerializeU16".to_string(),
            ABITestCase::from_inputs(vec![62356u16.into()])?,
        );
        basic.insert(
            "SerializeU32".to_string(),
            ABITestCase::from_inputs(vec![3490072870u32.into()])?,
        );
        basic.insert(
            "SerializeU64".to_string(),
            ABITestCase::from_inputs(vec![10829133186225377555u64.into()])?,
        );
        basic.insert(
            "SerializeEmptyString".to_string(),
            ABITestCase::from_inputs(vec![String::new().into()])?,
        );
        basic.insert(
            "SerializeString".to_string(),
            ABITestCase::from_inputs(vec!["Hello, world!".to_string().into()])?,
        );
        basic.insert(
            "SerializeBool".to_string(),
            ABITestCase::from_inputs(vec![true.into(), false.into()])?,
        );
        Fixture::ABI {
            name: "basic".to_string(),
            fixture: ABIFixture::from(basic),
        }
    };

    let transfer = Transfer::new(
        DeployHash::from_raw([44; 32]),
        AccountHash::new([100; 32]),
        Some(AccountHash::new([101; 32])),
        URef::new([10; 32], AccessRights::WRITE),
        URef::new([11; 32], AccessRights::WRITE),
        U512::from(15_000_000_000u64),
        U512::from(2_500_000_000u64),
        Some(1),
    );
    let deploy_info = DeployInfo::new(
        DeployHash::from_raw([55; 32]),
        &[TransferAddr::new([1; 32]), TransferAddr::new([2; 32])],
        AccountHash::new([100; 32]),
        URef::new([10; 32], AccessRights::READ_ADD_WRITE),
        U512::from(2_500_000_000u64),
    );

    let validator_secret_key =
        SecretKey::ed25519_from_bytes([42; 32]).expect("should create secret key");
    let delegator_secret_key =
        SecretKey::secp256k1_from_bytes([43; 32]).expect("should create secret key");

    let era_info = {
        let mut era_info = EraInfo::new();

        era_info
            .seigniorage_allocations_mut()
            .push(SeigniorageAllocation::Validator {
                validator_public_key: PublicKey::from(&validator_secret_key),
                amount: U512::from(1_000_000_000),
            });

        era_info
            .seigniorage_allocations_mut()
            .push(SeigniorageAllocation::Delegator {
                validator_public_key: PublicKey::from(&validator_secret_key),
                delegator_public_key: PublicKey::from(&delegator_secret_key),
                amount: U512::from(1_000_000_000),
            });
        era_info
    };

    let validator_public_key = PublicKey::from(&validator_secret_key);
    let validator_bid_key =
        Key::BidAddr(BidAddr::new_from_public_keys(&validator_public_key, None));
    let validator_bid = ValidatorBid::locked(
        validator_public_key.clone(),
        URef::new([10; 32], AccessRights::READ_ADD_WRITE),
        U512::from(50_000_000_000u64),
        100,
        u64::MAX,
    );
    let validator_bid_kind = BidKind::Validator(Box::new(validator_bid));
    let delegator_public_key = PublicKey::from(&delegator_secret_key);
    let delegator_bid_key = Key::BidAddr(BidAddr::new_from_public_keys(
        &validator_public_key,
        Some(&delegator_public_key),
    ));
    let delegator_bid = Delegator::locked(
        delegator_public_key,
        U512::from(1_000_000_000u64),
        URef::new([11; 32], AccessRights::READ_ADD_WRITE),
        validator_public_key.clone(),
        u64::MAX,
    );
    let delegator_bid_kind = BidKind::Delegator(Box::new(delegator_bid.clone()));

    let unified_bid_key = Key::BidAddr(BidAddr::legacy(
        validator_public_key.to_account_hash().value(),
    ));
    let unified_bid = {
        let mut unified_bid = Bid::locked(
            validator_public_key.clone(),
            URef::new([10; 32], AccessRights::READ_ADD_WRITE),
            U512::from(50_000_000_000u64),
            100,
            u64::MAX,
        );
        unified_bid.delegators_mut().insert(
            delegator_bid.delegator_public_key().clone(),
            delegator_bid.clone(),
        );
        unified_bid
    };
    let unified_bid_kind = BidKind::Unified(Box::new(unified_bid));

    let original_bid_key = Key::Bid(validator_public_key.to_account_hash());
    let original_bid = {
        let mut bid = Bid::locked(
            validator_public_key,
            URef::new([10; 32], AccessRights::READ_ADD_WRITE),
            U512::from(50_000_000_000u64),
            100,
            u64::MAX,
        );
        bid.delegators_mut()
            .insert(delegator_bid.delegator_public_key().clone(), delegator_bid);
        bid
    };

    let withdraw_purse_1 = WithdrawPurse::new(
        URef::new([10; 32], AccessRights::READ),
        PublicKey::from(&validator_secret_key),
        PublicKey::from(&validator_secret_key),
        EraId::new(41),
        U512::from(60_000_000_000u64),
    );
    let withdraw_purse_2 = WithdrawPurse::new(
        URef::new([11; 32], AccessRights::READ),
        PublicKey::from(&validator_secret_key),
        PublicKey::from(&delegator_secret_key),
        EraId::new(42),
        U512::from(50_000_000_000u64),
    );
    let unbonding_purse_1 = UnbondingPurse::new(
        URef::new([10; 32], AccessRights::READ),
        PublicKey::from(&validator_secret_key),
        PublicKey::from(&validator_secret_key),
        EraId::new(41),
        U512::from(60_000_000_000u64),
        None,
    );
    let unbonding_purse_2 = UnbondingPurse::new(
        URef::new([11; 32], AccessRights::READ),
        PublicKey::from(&validator_secret_key),
        PublicKey::from(&delegator_secret_key),
        EraId::new(42),
        U512::from(50_000_000_000u64),
        None,
    );

    let keys_fixture = {
        const ACCOUNT_KEY: Key = Key::Account(AccountHash::new([42; 32]));
        const HASH_KEY: Key = Key::Hash([42; 32]);
        const UREF_KEY: Key = Key::URef(URef::new([42; 32], AccessRights::READ));
        const TRANSFER_KEY: Key = Key::Transfer(TransferAddr::new([42; 32]));
        const DEPLOY_INFO_KEY: Key = Key::DeployInfo(DeployHash::from_raw([42; 32]));
        const ERA_INFO_KEY: Key = Key::EraInfo(EraId::new(42));
        const BALANCE_KEY: Key = Key::Balance([42; 32]);
        const WITHDRAW_KEY: Key = Key::Withdraw(AccountHash::new([42; 32]));
        const DICTIONARY_KEY: Key = Key::Dictionary([42; 32]);
        const SYSTEM_CONTRACT_REGISTRY_KEY: Key = Key::SystemContractRegistry;
        const ERA_SUMMARY_KEY: Key = Key::EraSummary;
        const UNBOND_KEY: Key = Key::Unbond(AccountHash::new([42; 32]));
        const CHAINSPEC_REGISTRY_KEY: Key = Key::ChainspecRegistry;
        const CHECKSUM_REGISTRY_KEY: Key = Key::ChecksumRegistry;

        let mut keys = BTreeMap::new();
        keys.insert(
            "Account".to_string(),
            ABITestCase::from_inputs(vec![ACCOUNT_KEY.into()])?,
        );
        keys.insert(
            "Hash".to_string(),
            ABITestCase::from_inputs(vec![HASH_KEY.into()])?,
        );
        keys.insert(
            "URef".to_string(),
            ABITestCase::from_inputs(vec![UREF_KEY.into()])?,
        );
        keys.insert(
            "Transfer".to_string(),
            ABITestCase::from_inputs(vec![TRANSFER_KEY.into()])?,
        );
        keys.insert(
            "DeployInfo".to_string(),
            ABITestCase::from_inputs(vec![DEPLOY_INFO_KEY.into()])?,
        );
        keys.insert(
            "EraInfo".to_string(),
            ABITestCase::from_inputs(vec![ERA_INFO_KEY.into()])?,
        );
        keys.insert(
            "Balance".to_string(),
            ABITestCase::from_inputs(vec![BALANCE_KEY.into()])?,
        );
        keys.insert(
            "WriteBid".to_string(),
            ABITestCase::from_inputs(vec![original_bid_key.into()])?,
        );
        keys.insert(
            "WriteUnifiedBid".to_string(),
            ABITestCase::from_inputs(vec![unified_bid_key.into()])?,
        );
        keys.insert(
            "WriteValidatorBid".to_string(),
            ABITestCase::from_inputs(vec![validator_bid_key.into()])?,
        );
        keys.insert(
            "WriteDelegatorBid".to_string(),
            ABITestCase::from_inputs(vec![delegator_bid_key.into()])?,
        );

        keys.insert(
            "Withdraw".to_string(),
            ABITestCase::from_inputs(vec![WITHDRAW_KEY.into()])?,
        );
        keys.insert(
            "Dictionary".to_string(),
            ABITestCase::from_inputs(vec![DICTIONARY_KEY.into()])?,
        );
        keys.insert(
            "SystemContractRegistry".to_string(),
            ABITestCase::from_inputs(vec![SYSTEM_CONTRACT_REGISTRY_KEY.into()])?,
        );
        keys.insert(
            "EraSummary".to_string(),
            ABITestCase::from_inputs(vec![ERA_SUMMARY_KEY.into()])?,
        );
        keys.insert(
            "Unbond".to_string(),
            ABITestCase::from_inputs(vec![UNBOND_KEY.into()])?,
        );
        keys.insert(
            "ChainspecRegistry".to_string(),
            ABITestCase::from_inputs(vec![CHAINSPEC_REGISTRY_KEY.into()])?,
        );
        keys.insert(
            "ChecksumRegistry".to_string(),
            ABITestCase::from_inputs(vec![CHECKSUM_REGISTRY_KEY.into()])?,
        );
        Fixture::ABI {
            name: "key".to_string(),
            fixture: ABIFixture::from(keys),
        }
    };

    let stored_value_fixture = {
        let mut stored_value = BTreeMap::new();

        let cl_value = CLValue::from_t("Hello, world!").expect("should create cl value");

        stored_value.insert(
            "CLValue".to_string(),
            ABITestCase::from_inputs(vec![StoredValue::CLValue(cl_value).into()])?,
        );

        let account_secret_key =
            SecretKey::ed25519_from_bytes([42; 32]).expect("should create secret key");
        let account_public_key = PublicKey::from(&account_secret_key);
        let account_hash = account_public_key.to_account_hash();

        let account_named_keys = {
            let mut named_keys = NamedKeys::new();
            named_keys.insert("hash".to_string(), Key::Hash([42; 32]));
            named_keys.insert(
                "uref".to_string(),
                Key::URef(URef::new([16; 32], AccessRights::READ_ADD_WRITE)),
            );
            named_keys
        };

        let associated_keys = AccountAssociatedKeys::new(account_hash, AccountWeight::new(1));

        let account = Account::new(
            account_hash,
            account_named_keys,
            URef::new([17; 32], AccessRights::WRITE),
            associated_keys,
            AccountActionThresholds::new(AccountWeight::new(1), AccountWeight::new(1)).unwrap(),
        );

        stored_value.insert(
            "Account".to_string(),
            ABITestCase::from_inputs(vec![StoredValue::Account(account).into()])?,
        );

        let byte_code = ByteCode::new(ByteCodeKind::V1CasperWasm, DO_NOTHING_BYTES.to_vec());

        stored_value.insert(
            "ByteCode".to_string(),
            ABITestCase::from_inputs(vec![StoredValue::ByteCode(byte_code).into()])?,
        );

        let contract_named_keys = {
            let mut named_keys = NamedKeys::new();
            named_keys.insert("hash".to_string(), Key::Hash([43; 32]));
            named_keys.insert(
                "uref".to_string(),
                Key::URef(URef::new([17; 32], AccessRights::READ_ADD_WRITE)),
            );
            named_keys
        };

        let entry_points = {
            let mut entry_points = EntryPoints::new();
            let public_contract_entry_point = EntryPoint::new(
                "public_entry_point_func",
                vec![
                    Parameter::new("param1", U512::cl_type()),
                    Parameter::new("param2", String::cl_type()),
                ],
                CLType::Unit,
                EntryPointAccess::Public,
                EntryPointType::AddressableEntity,
            );

            entry_points.add_entry_point(public_contract_entry_point);

            entry_points
        };

        let entity = AddressableEntity::new(
            PackageHash::new([100; 32]),
            ByteCodeHash::new([101; 32]),
            contract_named_keys,
            entry_points,
            ProtocolVersion::V1_0_0,
            URef::default(),
            AssociatedKeys::default(),
            ActionThresholds::default(),
            MessageTopics::default(),
        );
        stored_value.insert(
            "AddressableEntity".to_string(),
            ABITestCase::from_inputs(vec![StoredValue::AddressableEntity(entity).into()])?,
        );

        let mut active_versions = BTreeMap::new();
        let v1_hash = AddressableEntityHash::new([99; 32]);
        let v2_hash = AddressableEntityHash::new([100; 32]);
        active_versions.insert(EntityVersionKey::new(1, 2), v1_hash);
        let v1 = EntityVersionKey::new(1, 1);
        active_versions.insert(v1, v2_hash);
        let active_versions = EntityVersions::from(active_versions);

        let mut disabled_versions = BTreeSet::new();
        disabled_versions.insert(v1);

        let mut groups = Groups::new();
        groups.insert(Group::new("Empty"), BTreeSet::new());
        groups.insert(
            Group::new("Single"),
            BTreeSet::from_iter(vec![URef::new([55; 32], AccessRights::READ)]),
        );

        let package = Package::new(
            URef::new([39; 32], AccessRights::READ),
            active_versions,
            disabled_versions,
            groups,
            PackageStatus::Locked,
            PackageKind::SmartContract,
        );

        stored_value.insert(
            "Package".to_string(),
            ABITestCase::from_inputs(vec![StoredValue::Package(package).into()])?,
        );

        stored_value.insert(
            "Transfer".to_string(),
            ABITestCase::from_inputs(vec![StoredValue::Transfer(transfer).into()])?,
        );
        stored_value.insert(
            "DeployInfo".to_string(),
            ABITestCase::from_inputs(vec![StoredValue::DeployInfo(deploy_info).into()])?,
        );
        stored_value.insert(
            "EraInfo".to_string(),
            ABITestCase::from_inputs(vec![StoredValue::EraInfo(era_info).into()])?,
        );

        stored_value.insert(
            "Bid".to_string(),
            ABITestCase::from_inputs(vec![StoredValue::Bid(Box::new(original_bid)).into()])?,
        );
        stored_value.insert(
            "UnifiedBid".to_string(),
            ABITestCase::from_inputs(vec![StoredValue::BidKind(unified_bid_kind).into()])?,
        );
        stored_value.insert(
            "ValidatorBid".to_string(),
            ABITestCase::from_inputs(vec![StoredValue::BidKind(validator_bid_kind).into()])?,
        );
        stored_value.insert(
            "DelegatorBid".to_string(),
            ABITestCase::from_inputs(vec![StoredValue::BidKind(delegator_bid_kind).into()])?,
        );
        stored_value.insert(
            "Withdraw".to_string(),
            ABITestCase::from_inputs(vec![StoredValue::Withdraw(vec![
                withdraw_purse_1,
                withdraw_purse_2,
            ])
            .into()])?,
        );
        stored_value.insert(
            "Unbonding".to_string(),
            ABITestCase::from_inputs(vec![StoredValue::Unbonding(vec![
                unbonding_purse_1,
                unbonding_purse_2,
            ])
            .into()])?,
        );

        Fixture::ABI {
            name: "stored_value".to_string(),
            fixture: ABIFixture::from(stored_value),
        }
    };

    Ok(vec![basic_fixture, stored_value_fixture, keys_fixture])
}<|MERGE_RESOLUTION|>--- conflicted
+++ resolved
@@ -8,15 +8,10 @@
         Account, AccountHash, ActionThresholds as AccountActionThresholds,
         AssociatedKeys as AccountAssociatedKeys, Weight as AccountWeight,
     },
-<<<<<<< HEAD
     addressable_entity::{
         ActionThresholds, AddressableEntity, AssociatedKeys, MessageTopics, NamedKeys,
     },
-    package::{ContractPackageKind, ContractPackageStatus, ContractVersions, Groups, Package},
-=======
-    addressable_entity::{ActionThresholds, AddressableEntity, AssociatedKeys, NamedKeys},
     package::{EntityVersions, Groups, Package, PackageKind, PackageStatus},
->>>>>>> a1cdc101
     system::auction::{
         Bid, BidAddr, BidKind, Delegator, EraInfo, SeigniorageAllocation, UnbondingPurse,
         ValidatorBid, WithdrawPurse,
