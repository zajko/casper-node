//! Foreign function interfaces.

use std::{
    convert::TryInto,
    ffi::CStr,
    os::raw::{c_char, c_uchar},
    slice,
    sync::Mutex,
};

use once_cell::sync::Lazy;
use tokio::runtime;

use super::error::{Error, Result};

static LAST_ERROR: Lazy<Mutex<Option<Error>>> = Lazy::new(|| Mutex::new(None));
static RUNTIME: Lazy<Mutex<Option<runtime::Runtime>>> = Lazy::new(|| Mutex::new(None));

fn set_last_error(error: Error) {
    let last_error = &mut *LAST_ERROR.lock().expect("should lock");
    *last_error = Some(error)
}

/// FFI representation of [super::Error](super::Error)
///
/// The full error can be extracted with get_last_error.
/// See [super::Error](super::Error) for more details on what these mean.
#[allow(non_snake_case, non_camel_case_types, missing_docs)]
#[repr(C)]
pub enum casper_error_t {
    CASPER_SUCCESS = 0,
    CASPER_FAILED_TO_PARSE_KEY = -1,
    CASPER_FAILED_TO_PARSE_UREF = -2,
    CASPER_FAILED_TO_PARSE_INT = -3,
    CASPER_FAILED_TO_PARSE_TIME_DIFF = -4,
    CASPER_FAILED_TO_PARSE_TIMESTAMP = -5,
    CASPER_FAILED_TO_PARSE_UINT = -6,
    CASPER_FAILED_TO_GET_RESPONSE = -7,
    CASPER_FAILED_TO_PARSE_RESPONSE = -8,
    CASPER_FILE_ALREADY_EXISTS = -9,
    CASPER_UNSUPPORTED_ALGORITHM = -10,
    CASPER_RESPONSE_IS_ERROR = -11,
    CASPER_INVALID_JSON = -12,
    CASPER_INVALID_RPC_RESPONSE = -13,
    CASPER_FAILED_SENDING = -14,
    CASPER_IO_ERROR = -15,
    CASPER_TO_BYTES_ERROR = -16,
    CASPER_CRYPTO_ERROR = -17,
    CASPER_INVALID_CL_VALUE = -18,
    CASPER_INVALID_ARGUMENT = -19,
    CASPER_INVALID_RESPONSE = -20,
    CASPER_FFI_SETUP_NOT_CALLED = -21,
    CASPER_FFI_PTR_NULL_BUT_REQUIRED = -22,
    CASPER_CONFLICTING_ARGUMENTS = -23,
    CASPER_DEPLOY_SIZE_TOO_LARGE = -24,
    CASPER_FAILED_TO_CREATE_DICTIONARY_IDENTIFIER = -25,
}

trait AsFFIError {
    fn as_ffi_error(&self) -> casper_error_t;
}

impl AsFFIError for Error {
    fn as_ffi_error(&self) -> casper_error_t {
        match self {
            Error::FailedToParseKey => casper_error_t::CASPER_FAILED_TO_PARSE_KEY,
            Error::FailedToParseURef(_, _) => casper_error_t::CASPER_FAILED_TO_PARSE_UREF,
            Error::FailedToParseInt(_, _) => casper_error_t::CASPER_FAILED_TO_PARSE_INT,
            Error::FailedToParseTimeDiff(_, _) => casper_error_t::CASPER_FAILED_TO_PARSE_TIME_DIFF,
            Error::FailedToParseTimestamp(_, _) => casper_error_t::CASPER_FAILED_TO_PARSE_TIMESTAMP,
            Error::FailedToParseUint(_, _) => casper_error_t::CASPER_FAILED_TO_PARSE_UINT,
            Error::FailedToGetResponse(_) => casper_error_t::CASPER_FAILED_TO_GET_RESPONSE,
            Error::FailedToParseResponse(_) => casper_error_t::CASPER_FAILED_TO_PARSE_RESPONSE,
            Error::FileAlreadyExists(_) => casper_error_t::CASPER_FILE_ALREADY_EXISTS,
            Error::UnsupportedAlgorithm(_) => casper_error_t::CASPER_UNSUPPORTED_ALGORITHM,
            Error::ResponseIsError(_) => casper_error_t::CASPER_RESPONSE_IS_ERROR,
            Error::InvalidJson(_) => casper_error_t::CASPER_INVALID_JSON,
            Error::InvalidRpcResponse(_) => casper_error_t::CASPER_INVALID_RPC_RESPONSE,
            Error::FailedSending(_) => casper_error_t::CASPER_FAILED_SENDING,
            Error::IoError { .. } => casper_error_t::CASPER_IO_ERROR,
            Error::ToBytesError(_) => casper_error_t::CASPER_TO_BYTES_ERROR,
            Error::CryptoError { .. } => casper_error_t::CASPER_CRYPTO_ERROR,
            Error::InvalidCLValue(_) => casper_error_t::CASPER_INVALID_CL_VALUE,
            Error::InvalidArgument(_, _) => casper_error_t::CASPER_INVALID_ARGUMENT,
            Error::InvalidResponse(_) => casper_error_t::CASPER_INVALID_RESPONSE,
            Error::FFISetupNotCalled => casper_error_t::CASPER_FFI_SETUP_NOT_CALLED,
            Error::FFIPtrNullButRequired(_) => casper_error_t::CASPER_FFI_PTR_NULL_BUT_REQUIRED,
            Error::ConflictingArguments { .. } => casper_error_t::CASPER_CONFLICTING_ARGUMENTS,
            Error::DeploySizeTooLarge(_) => casper_error_t::CASPER_DEPLOY_SIZE_TOO_LARGE,
            Error::FailedToParseDictionaryIdentifier => {
                casper_error_t::CASPER_FAILED_TO_CREATE_DICTIONARY_IDENTIFIER
            }
        }
    }
}

/// Private macro for parsing arguments from c strings, (const char *, or *const c_char in rust
/// terms). The sad path contract here is that we indicate there was an error by returning `false`,
/// then we store the argument -name- as an Error::InvalidArgument in LAST_ERROR. The happy path is
/// left up to call sites to define.
macro_rules! r#try_unsafe_arg {
    ($arg:expr) => {{
        let result = unsafe_str_arg($arg, stringify!($arg));
        try_unwrap_result!(result)
    }};
}

/// Private macro for unwrapping a result value or setting an appropriate error and returning
/// early with `false` to indicate it's existence.
macro_rules! r#try_unwrap_result {
    ($result:expr) => {
        match $result {
            Ok(value) => value,
            Err(error) => {
                let error_code = AsFFIError::as_ffi_error(&error);
                set_last_error(error);
                return error_code;
            }
        }
    };
}

/// Private macro for unwrapping an optional value or setting an appropriate error and returning
/// early with `false` to indicate it's existence.
macro_rules! r#try_unwrap_option {
    ($arg:expr, or_else => $err:expr) => {
        match $arg {
            Some(value) => value,
            None => {
                let err_code = $err.as_ffi_error();
                set_last_error($err);
                return err_code;
            }
        }
    };
}

/// Private macro for unwrapping our internal json-rpcs or, optionally, storing the error in
/// LAST_ERROR and returning `false` to indicate that an error has occurred. Similar to
/// `try_unsafe_arg!`, this handles the sad path, and the happy path is left up to call sites.
macro_rules! r#try_unwrap_rpc {
    ($rpc:expr) => {{
        let rpc = try_unwrap_result!($rpc.map_err(Into::into));
        let rpc_result = try_unwrap_option!(rpc.get_result(), or_else => {
            let rpc_err = rpc.get_error().expect("should be error");
            Error::ResponseIsError(rpc_err.to_owned())
        });
        try_unwrap_result!(serde_json::to_string(&rpc_result).map_err(Into::into))
    }};
}

/// Private macro to wrap TryInto implementing types with a human-readable error message describing
/// the field name at the call site.
macro_rules! r#try_arg_into {
    ($arg:expr) => {{
        try_unwrap_result!(unsafe_try_into($arg, stringify!($arg)))
    }};
}

fn unsafe_str_arg(arg: *const c_char, arg_name: &'static str) -> Result<&'static str> {
    unsafe {
        // Strings are never required to be passed at this level, instead we return "" if the ptr ==
        // null and let the library deal with parsing values.
        if arg.is_null() {
            return Ok(Default::default());
        }
        CStr::from_ptr(arg).to_str()
    }
    .map_err(|error| {
        Error::InvalidArgument(
            arg_name,
            format!(
                "invalid utf8 value passed for arg '{}': {:?}",
                stringify!($arg),
                error,
            ),
        )
    })
}

fn unsafe_vec_of_str_arg(
    arg: *const *const c_char,
    len: usize,
    arg_name: &'static str,
) -> Result<Vec<&'static str>> {
    let slice = unsafe { slice::from_raw_parts(arg, len) };
    let mut vec = Vec::with_capacity(len);
    for bytes in slice {
        // While null-ptr strings are usually allowed as single arguments, an array of strings
        // required to not contain null values.
        if bytes.is_null() {
            return Err(Error::FFIPtrNullButRequired(arg_name));
        }
        vec.push(unsafe_str_arg(*bytes, arg_name)?);
    }
    Ok(vec)
}

/// Helper to call TryInto::try_into on a *const ptr of our rust type implementing it.
/// This is used for
fn unsafe_try_into<T, I>(value: *const I, field_name: &'static str) -> Result<T>
where
    I: Clone,
    I: TryInto<T, Error = Error>,
{
    if value.is_null() {
        Err(Error::FFIPtrNullButRequired(field_name))
    } else {
        let value: T = unsafe { (*value).clone().try_into()? };
        Ok(value)
    }
}

/// Copy the contents of `strval` to a user-provided buffer.
///
/// `strval` is the rust `&str` utf8 string to copy.
/// `buf` is the caller-provided buffer to write into.
/// `len` is the size of the buffer `buf` in bytes.
/// - returns the number of bytes written to `buf`.
fn copy_str_to_buf(strval: &str, buf: *mut c_uchar, len: usize) -> usize {
    let mut_buf = unsafe { slice::from_raw_parts_mut::<u8>(buf, len) };
    let lesser_len = len.min(strval.len());
    let strval = strval.as_bytes();
    mut_buf[0..lesser_len].clone_from_slice(&strval[0..lesser_len]);
    len
}

/// Perform needed setup for the client library.
#[no_mangle]
pub extern "C" fn casper_setup_client() {
    let mut runtime = RUNTIME.lock().expect("should lock");
    // TODO: runtime opts
    *runtime = Some(runtime::Runtime::new().expect("should create tokio runtime"));
}

/// Perform a clean shutdown of resources gathered in the client library.
#[no_mangle]
pub extern "C" fn casper_shutdown_client() {
    let mut runtime = RUNTIME.lock().expect("should lock");
    *runtime = None; // triggers drop on our runtime
}

/// Gets the last error copied to the provided buffer.
///
/// * `buf` is the buffer where the result will be stored.
/// * `len` is the length of the `buf` buffer in bytes.
/// - returns the number of bytes written to `buf`.
#[no_mangle]
pub extern "C" fn casper_get_last_error(buf: *mut c_uchar, len: usize) -> usize {
    if let Some(last_err) = &*LAST_ERROR.lock().expect("should lock") {
        let err_str = format!("{}", last_err);
        return copy_str_to_buf(&err_str, buf, len);
    }
    0
}

/// Creates a `Deploy` and sends it to the network for execution.
///
/// See [super::put_deploy](super::put_deploy) for more details.
#[no_mangle]
pub extern "C" fn casper_put_deploy(
    maybe_rpc_id: *const c_char,
    node_address: *const c_char,
    verbosity_level: u64,
    deploy_params: *const casper_deploy_params_t,
    session_params: *const casper_session_params_t,
    payment_params: *const casper_payment_params_t,
    response_buf: *mut c_uchar,
    response_buf_len: usize,
) -> casper_error_t {
    let mut runtime = RUNTIME.lock().expect("should lock");
    let runtime = try_unwrap_option!(&mut *runtime, or_else => Error::FFISetupNotCalled);
    let maybe_rpc_id = try_unsafe_arg!(maybe_rpc_id);
    let node_address = try_unsafe_arg!(node_address);
    let deploy_params = try_arg_into!(deploy_params);
    let session_params = try_arg_into!(session_params);
    let payment_params = try_arg_into!(payment_params);
    runtime.block_on(async move {
        let result = super::put_deploy(
            maybe_rpc_id,
            node_address,
            verbosity_level,
            deploy_params,
            session_params,
            payment_params,
        );
        let response = try_unwrap_rpc!(result);
        copy_str_to_buf(&response, response_buf, response_buf_len);
        casper_error_t::CASPER_SUCCESS
    })
}

/// Creates a `Deploy` and outputs it to a file or stdout.
///
/// See [super::make_deploy](super::make_deploy) for more details.
#[no_mangle]
pub extern "C" fn casper_make_deploy(
    maybe_output_path: *const c_char,
    deploy_params: *const casper_deploy_params_t,
    session_params: *const casper_session_params_t,
    payment_params: *const casper_payment_params_t,
    force: bool,
) -> casper_error_t {
    let maybe_output_path = try_unsafe_arg!(maybe_output_path);
    let deploy_params = try_arg_into!(deploy_params);
    let session_params = try_arg_into!(session_params);
    let payment_params = try_arg_into!(payment_params);
    let result = super::make_deploy(
        maybe_output_path,
        deploy_params,
        session_params,
        payment_params,
        force,
    );
    try_unwrap_result!(result);
    casper_error_t::CASPER_SUCCESS
}

/// Reads a previously-saved `Deploy` from a file, cryptographically signs it, and outputs it to a
/// file or stdout.
///
/// See [super::sign_deploy_file](super::sign_deploy_file) for more details.
#[no_mangle]
pub extern "C" fn casper_sign_deploy_file(
    input_path: *const c_char,
    secret_key: *const c_char,
    maybe_output_path: *const c_char,
    force: bool,
) -> casper_error_t {
    let input_path = try_unsafe_arg!(input_path);
    let secret_key = try_unsafe_arg!(secret_key);
    let maybe_output_path = try_unsafe_arg!(maybe_output_path);
    let result = super::sign_deploy_file(input_path, secret_key, maybe_output_path, force);
    try_unwrap_result!(result);
    casper_error_t::CASPER_SUCCESS
}

/// Reads a previously-saved `Deploy` from a file and sends it to the network for execution.
///
/// See [super::send_deploy_file](super::send_deploy_file) for more details.
#[no_mangle]
pub extern "C" fn casper_send_deploy_file(
    maybe_rpc_id: *const c_char,
    node_address: *const c_char,
    verbosity_level: u64,
    input_path: *const c_char,
    response_buf: *mut c_uchar,
    response_buf_len: usize,
) -> casper_error_t {
    let mut runtime = RUNTIME.lock().expect("should lock");
    let runtime = try_unwrap_option!(&mut *runtime, or_else => Error::FFISetupNotCalled);
    let maybe_rpc_id = try_unsafe_arg!(maybe_rpc_id);
    let node_address = try_unsafe_arg!(node_address);
    let input_path = try_unsafe_arg!(input_path);
    runtime.block_on(async move {
        let result =
            super::send_deploy_file(maybe_rpc_id, node_address, verbosity_level, input_path);
        let response = try_unwrap_rpc!(result);
        copy_str_to_buf(&response, response_buf, response_buf_len);
        casper_error_t::CASPER_SUCCESS
    })
}

/// Transfers funds between purses.
///
/// See [super::transfer](super::transfer) for more details.
#[no_mangle]
pub extern "C" fn casper_transfer(
    maybe_rpc_id: *const c_char,
    node_address: *const c_char,
    verbosity_level: u64,
    amount: *const c_char,
    maybe_target_account: *const c_char,
    transfer_id: *const c_char,
    deploy_params: *const casper_deploy_params_t,
    payment_params: *const casper_payment_params_t,
    response_buf: *mut c_uchar,
    response_buf_len: usize,
) -> casper_error_t {
    let mut runtime = RUNTIME.lock().expect("should lock");
    let runtime = try_unwrap_option!(&mut *runtime, or_else => Error::FFISetupNotCalled);
    let maybe_rpc_id = try_unsafe_arg!(maybe_rpc_id);
    let node_address = try_unsafe_arg!(node_address);
    let amount = try_unsafe_arg!(amount);
    let maybe_target_account = try_unsafe_arg!(maybe_target_account);
    let transfer_id = try_unsafe_arg!(transfer_id);
    let deploy_params = try_arg_into!(deploy_params);
    let payment_params = try_arg_into!(payment_params);
    runtime.block_on(async move {
        let result = super::transfer(
            maybe_rpc_id,
            node_address,
            verbosity_level,
            amount,
            maybe_target_account,
            transfer_id,
            deploy_params,
            payment_params,
        );
        let response = try_unwrap_rpc!(result);
        copy_str_to_buf(&response, response_buf, response_buf_len);
        casper_error_t::CASPER_SUCCESS
    })
}

/// Creates a transfer `Deploy` and outputs it to a file or stdout.
///
/// See [super::make_transfer](super::make_transfer) for more details.
#[no_mangle]
pub extern "C" fn casper_make_transfer(
    maybe_output_path: *const c_char,
    amount: *const c_char,
    maybe_target_account: *const c_char,
    transfer_id: *const c_char,
    deploy_params: *const casper_deploy_params_t,
    payment_params: *const casper_payment_params_t,
    force: bool,
) -> casper_error_t {
    let maybe_output_path = try_unsafe_arg!(maybe_output_path);
    let amount = try_unsafe_arg!(amount);
    let maybe_target_account = try_unsafe_arg!(maybe_target_account);
    let transfer_id = try_unsafe_arg!(transfer_id);
    let deploy_params = try_arg_into!(deploy_params);
    let payment_params = try_arg_into!(payment_params);
    let result = super::make_transfer(
        maybe_output_path,
        amount,
        maybe_target_account,
        transfer_id,
        deploy_params,
        payment_params,
        force,
    );
    try_unwrap_result!(result);
    casper_error_t::CASPER_SUCCESS
}

/// Retrieves a `Deploy` from the network.
///
/// See [super::get_deploy](super::get_deploy) for more details.
#[no_mangle]
pub extern "C" fn casper_get_deploy(
    maybe_rpc_id: *const c_char,
    node_address: *const c_char,
    verbosity_level: u64,
    deploy_hash: *const c_char,
    response_buf: *mut c_uchar,
    response_buf_len: usize,
) -> casper_error_t {
    let mut runtime = RUNTIME.lock().expect("should lock");
    let runtime = try_unwrap_option!(&mut *runtime, or_else => Error::FFISetupNotCalled);
    let maybe_rpc_id = try_unsafe_arg!(maybe_rpc_id);
    let node_address = try_unsafe_arg!(node_address);
    let deploy_hash = try_unsafe_arg!(deploy_hash);
    runtime.block_on(async move {
        let result = super::get_deploy(maybe_rpc_id, node_address, verbosity_level, deploy_hash);
        let response = try_unwrap_rpc!(result);
        copy_str_to_buf(&response, response_buf, response_buf_len);
        casper_error_t::CASPER_SUCCESS
    })
}

/// Retrieves a `Block` from the network.
///
/// See [super::get_block](super::get_block) for more details.
#[no_mangle]
pub extern "C" fn casper_get_block(
    maybe_rpc_id: *const c_char,
    node_address: *const c_char,
    verbosity_level: u64,
    maybe_block_id: *const c_char,
    response_buf: *mut c_uchar,
    response_buf_len: usize,
) -> casper_error_t {
    let mut runtime = RUNTIME.lock().expect("should lock");
    let runtime = try_unwrap_option!(&mut *runtime, or_else => Error::FFISetupNotCalled);
    let maybe_rpc_id = try_unsafe_arg!(maybe_rpc_id);
    let node_address = try_unsafe_arg!(node_address);
    let maybe_block_id = try_unsafe_arg!(maybe_block_id);
    runtime.block_on(async move {
        let result = super::get_block(maybe_rpc_id, node_address, verbosity_level, maybe_block_id);
        let response = try_unwrap_rpc!(result);
        copy_str_to_buf(&response, response_buf, response_buf_len);
        casper_error_t::CASPER_SUCCESS
    })
}

/// Retrieves all `Transfer` items for a `Block` from the network.
///
/// See [super::get_block_transfers](super::get_block_transfers) for more details.
#[no_mangle]
pub extern "C" fn casper_get_block_transfers(
    maybe_rpc_id: *const c_char,
    node_address: *const c_char,
    verbosity_level: u64,
    maybe_block_id: *const c_char,
    response_buf: *mut c_uchar,
    response_buf_len: usize,
) -> casper_error_t {
    let mut runtime = RUNTIME.lock().expect("should lock");
    let runtime = try_unwrap_option!(&mut *runtime, or_else => Error::FFISetupNotCalled);
    let maybe_rpc_id = try_unsafe_arg!(maybe_rpc_id);
    let node_address = try_unsafe_arg!(node_address);
    let maybe_block_id = try_unsafe_arg!(maybe_block_id);
    runtime.block_on(async move {
        let result =
            super::get_block_transfers(maybe_rpc_id, node_address, verbosity_level, maybe_block_id);
        let response = try_unwrap_rpc!(result);
        copy_str_to_buf(&response, response_buf, response_buf_len);
        casper_error_t::CASPER_SUCCESS
    })
}

/// Retrieves a state root hash at a given `Block`.
///
/// See [super::get_state_root_hash](super::get_state_root_hash) for more details.
#[no_mangle]
pub extern "C" fn casper_get_state_root_hash(
    maybe_rpc_id: *const c_char,
    node_address: *const c_char,
    verbosity_level: u64,
    maybe_block_id: *const c_char,
    response_buf: *mut c_uchar,
    response_buf_len: usize,
) -> casper_error_t {
    let mut runtime = RUNTIME.lock().expect("should lock");
    let runtime = try_unwrap_option!(&mut *runtime, or_else => Error::FFISetupNotCalled);
    let maybe_rpc_id = try_unsafe_arg!(maybe_rpc_id);
    let node_address = try_unsafe_arg!(node_address);
    let maybe_block_id = try_unsafe_arg!(maybe_block_id);
    runtime.block_on(async move {
        let result =
            super::get_state_root_hash(maybe_rpc_id, node_address, verbosity_level, maybe_block_id);
        let response = try_unwrap_rpc!(result);
        copy_str_to_buf(&response, response_buf, response_buf_len);
        casper_error_t::CASPER_SUCCESS
    })
}

/// Retrieves a stored value from the network.
///
/// See [super::get_item](super::get_item) for more details.
#[no_mangle]
pub extern "C" fn casper_get_item(
    maybe_rpc_id: *const c_char,
    node_address: *const c_char,
    verbosity_level: u64,
    state_root_hash: *const c_char,
    key: *const c_char,
    path: *const c_char,
    response_buf: *mut c_uchar,
    response_buf_len: usize,
) -> casper_error_t {
    let mut runtime = RUNTIME.lock().expect("should lock");
    let runtime = try_unwrap_option!(&mut *runtime, or_else => Error::FFISetupNotCalled);
    let maybe_rpc_id = try_unsafe_arg!(maybe_rpc_id);
    let node_address = try_unsafe_arg!(node_address);
    let state_root_hash = try_unsafe_arg!(state_root_hash);
    let key = try_unsafe_arg!(key);
    let path = try_unsafe_arg!(path);
    runtime.block_on(async move {
        let result = super::get_item(
            maybe_rpc_id,
            node_address,
            verbosity_level,
            state_root_hash,
            key,
            path,
        );
        let response = try_unwrap_rpc!(result);
        copy_str_to_buf(&response, response_buf, response_buf_len);
        casper_error_t::CASPER_SUCCESS
    })
}

/// Retrieves a purse's balance from the network.
///
/// See [super::get_balance](super::get_balance) for more details.
#[no_mangle]
pub extern "C" fn casper_get_balance(
    maybe_rpc_id: *const c_char,
    node_address: *const c_char,
    verbosity_level: u64,
    state_root_hash: *const c_char,
    purse: *const c_char,
    response_buf: *mut c_uchar,
    response_buf_len: usize,
) -> casper_error_t {
    let mut runtime = RUNTIME.lock().expect("should lock");
    let runtime = try_unwrap_option!(&mut *runtime, or_else => Error::FFISetupNotCalled);
    let maybe_rpc_id = try_unsafe_arg!(maybe_rpc_id);
    let node_address = try_unsafe_arg!(node_address);
    let state_root_hash = try_unsafe_arg!(state_root_hash);
    let purse = try_unsafe_arg!(purse);
    runtime.block_on(async move {
        let result = super::get_balance(
            maybe_rpc_id,
            node_address,
            verbosity_level,
            state_root_hash,
            purse,
        );
        let response = try_unwrap_rpc!(result);
        copy_str_to_buf(&response, response_buf, response_buf_len);
        casper_error_t::CASPER_SUCCESS
    })
}

/// Retrieves era information from the network.
///
/// See [super::get_era_info_by_switch_block](super::get_era_info_by_switch_block) for more details.
#[no_mangle]
pub extern "C" fn casper_get_era_info_by_switch_block(
    maybe_rpc_id: *const c_char,
    node_address: *const c_char,
    verbosity_level: u64,
    maybe_block_id: *const c_char,
    response_buf: *mut c_uchar,
    response_buf_len: usize,
) -> casper_error_t {
    let mut runtime = RUNTIME.lock().expect("should lock");
    let runtime = try_unwrap_option!(&mut *runtime, or_else => Error::FFISetupNotCalled);
    let maybe_rpc_id = try_unsafe_arg!(maybe_rpc_id);
    let node_address = try_unsafe_arg!(node_address);
    let maybe_block_id = try_unsafe_arg!(maybe_block_id);
    runtime.block_on(async move {
        let result = super::get_era_info_by_switch_block(
            maybe_rpc_id,
            node_address,
            verbosity_level,
            maybe_block_id,
        );
        let response = try_unwrap_rpc!(result);
        copy_str_to_buf(&response, response_buf, response_buf_len);
        casper_error_t::CASPER_SUCCESS
    })
}

/// Retrieves the bids and validators as of the most recently added `Block`.
///
/// See [super::get_auction_info](super::get_auction_info) for more details.
#[no_mangle]
pub extern "C" fn casper_get_auction_info(
    maybe_rpc_id: *const c_char,
    node_address: *const c_char,
    maybe_block_id: *const c_char,
    verbosity_level: u64,
    response_buf: *mut c_uchar,
    response_buf_len: usize,
) -> casper_error_t {
    let mut runtime = RUNTIME.lock().expect("should lock");
    let runtime = try_unwrap_option!(&mut *runtime, or_else => Error::FFISetupNotCalled);
    let maybe_rpc_id = try_unsafe_arg!(maybe_rpc_id);
    let node_address = try_unsafe_arg!(node_address);
    let maybe_block_id = try_unsafe_arg!(maybe_block_id);
    runtime.block_on(async move {
        let result =
            super::get_auction_info(maybe_rpc_id, node_address, verbosity_level, maybe_block_id);
        let response = try_unwrap_rpc!(result);
        copy_str_to_buf(&response, response_buf, response_buf_len);
        casper_error_t::CASPER_SUCCESS
    })
}

/// Generates key files.
///
/// See [super::keygen::generate_files](super::keygen::generate_files) for more details.
#[no_mangle]
pub extern "C" fn casper_keygen(
    output_dir: *const c_char,
    algorithm: *const c_char,
    force: bool,
) -> casper_error_t {
    let output_dir = try_unsafe_arg!(output_dir);
    let algorithm = try_unsafe_arg!(algorithm);
    let result = super::keygen::generate_files(output_dir, algorithm, force);
    try_unwrap_result!(result);
    casper_error_t::CASPER_SUCCESS
}

/// Container for `Deploy` construction options.
///
/// See [DeployStrParams](super::DeployStrParams) for more info.
#[allow(non_snake_case)]
#[repr(C)]
#[derive(Clone)]
pub struct casper_deploy_params_t {
    secret_key: *const c_char,
    timestamp: *const c_char,
    ttl: *const c_char,
    gas_price: *const c_char,
    dependencies: *const *const c_char,
    dependencies_len: usize,
    chain_name: *const c_char,
    session_account: *const c_char,
}

impl TryInto<super::DeployStrParams<'_>> for casper_deploy_params_t {
    type Error = Error;

    fn try_into(self) -> Result<super::DeployStrParams<'static>> {
        let secret_key = unsafe_str_arg(self.secret_key, "casper_deploy_params_t.secret_key")?;
        let timestamp = unsafe_str_arg(self.timestamp, "casper_deploy_params_t.timestamp")?;
        let ttl = unsafe_str_arg(self.ttl, "casper_deploy_params_t.ttl")?;
        let gas_price = unsafe_str_arg(self.gas_price, "casper_deploy_params_t.gas_price")?;
        let chain_name = unsafe_str_arg(self.chain_name, "casper_deploy_params_t.chain_name")?;
        let dependencies = unsafe_vec_of_str_arg(
            self.dependencies,
            self.dependencies_len,
            "casper_deploy_params_t.dependencies",
        )?;
        let session_account = unsafe_str_arg(
            self.session_account,
            "casper_deploy_params_t.session_account",
        )?;
        Ok(super::DeployStrParams {
            secret_key,
            timestamp,
            ttl,
            gas_price,
            dependencies,
<<<<<<< HEAD
            session_account,
=======
            chain_name,
>>>>>>> 8e1e3fd3
        })
    }
}

/// Container for `Payment` construction options.
///
/// See [PaymentStrParams](super::PaymentStrParams) for more info.
#[allow(non_snake_case)]
#[repr(C)]
#[derive(Clone)]
pub struct casper_payment_params_t {
    payment_amount: *const c_char,
    payment_hash: *const c_char,
    payment_name: *const c_char,
    payment_package_hash: *const c_char,
    payment_package_name: *const c_char,
    payment_path: *const c_char,
    payment_args_simple: *const *const c_char,
    payment_args_simple_len: usize,
    payment_args_complex: *const c_char,
    payment_version: *const c_char,
    payment_entry_point: *const c_char,
}

impl TryInto<super::PaymentStrParams<'static>> for casper_payment_params_t {
    type Error = Error;

    fn try_into(self) -> Result<super::PaymentStrParams<'static>> {
        let payment_amount = unsafe_str_arg(
            self.payment_amount,
            "casper_payment_params_t.payment_amount",
        )?;
        let payment_hash =
            unsafe_str_arg(self.payment_hash, "casper_payment_params_t.payment_hash")?;
        let payment_name =
            unsafe_str_arg(self.payment_name, "casper_payment_params_t.payment_name")?;
        let payment_package_hash = unsafe_str_arg(
            self.payment_package_hash,
            "casper_payment_params_t.payment_package_hash",
        )?;
        let payment_package_name = unsafe_str_arg(
            self.payment_package_name,
            "casper_payment_params_t.payment_package_name",
        )?;
        let payment_path =
            unsafe_str_arg(self.payment_path, "casper_payment_params_t.payment_path")?;
        let payment_args_simple = unsafe_vec_of_str_arg(
            self.payment_args_simple,
            self.payment_args_simple_len,
            "casper_payment_params_t.payment_args_simple",
        )?;
        let payment_args_complex = unsafe_str_arg(
            self.payment_args_complex,
            "casper_payment_params_t.payment_args_complex",
        )?;
        let payment_version = unsafe_str_arg(
            self.payment_version,
            "casper_payment_params_t.payment_version",
        )?;
        let payment_entry_point = unsafe_str_arg(
            self.payment_entry_point,
            "casper_payment_params_t.payment_entry_point",
        )?;
        Ok(super::PaymentStrParams {
            payment_amount,
            payment_hash,
            payment_name,
            payment_package_hash,
            payment_package_name,
            payment_path,
            payment_args_simple,
            payment_args_complex,
            payment_version,
            payment_entry_point,
        })
    }
}

/// Container for `Session` construction options.
///
/// See [SessionStrParams](super::SessionStrParams) for more info.
#[allow(non_snake_case)]
#[repr(C)]
#[derive(Clone)]
pub struct casper_session_params_t {
    session_hash: *const c_char,
    session_name: *const c_char,
    session_package_hash: *const c_char,
    session_package_name: *const c_char,
    session_path: *const c_char,
    session_args_simple: *const *const c_char,
    session_args_simple_len: usize,
    session_args_complex: *const c_char,
    session_version: *const c_char,
    session_entry_point: *const c_char,
    is_session_transfer: bool,
}

impl TryInto<super::SessionStrParams<'static>> for casper_session_params_t {
    type Error = Error;

    fn try_into(self) -> Result<super::SessionStrParams<'static>> {
        let session_hash =
            unsafe_str_arg(self.session_hash, "casper_session_params_t.session_hash")?;
        let session_name =
            unsafe_str_arg(self.session_name, "casper_session_params_t.session_name")?;
        let session_package_hash = unsafe_str_arg(
            self.session_package_hash,
            "casper_session_params_t.session_package_hash",
        )?;
        let session_package_name = unsafe_str_arg(
            self.session_package_name,
            "casper_session_params_t.session_package_name",
        )?;
        let session_path =
            unsafe_str_arg(self.session_path, "casper_session_params_t.session_path")?;
        let session_args_simple = unsafe_vec_of_str_arg(
            self.session_args_simple,
            self.session_args_simple_len,
            "casper_session_params_t.session_args_simple",
        )?;
        let session_args_complex = unsafe_str_arg(
            self.session_args_complex,
            "casper_session_params_t.session_args_complex",
        )?;
        let session_version = unsafe_str_arg(
            self.session_version,
            "casper_session_params_t.session_version",
        )?;
        let session_entry_point = unsafe_str_arg(
            self.session_entry_point,
            "casper_session_params_t.session_entry_point",
        )?;
        Ok(super::SessionStrParams {
            session_hash,
            session_name,
            session_package_hash,
            session_package_name,
            session_path,
            session_args_simple,
            session_args_complex,
            session_version,
            session_entry_point,
            is_session_transfer: self.is_session_transfer,
        })
    }
}<|MERGE_RESOLUTION|>--- conflicted
+++ resolved
@@ -719,11 +719,8 @@
             ttl,
             gas_price,
             dependencies,
-<<<<<<< HEAD
+            chain_name,
             session_account,
-=======
-            chain_name,
->>>>>>> 8e1e3fd3
         })
     }
 }
