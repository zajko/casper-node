use std::{
    borrow::Cow,
    collections::{btree_map, hash_map::Entry, BTreeMap, BTreeSet, HashMap, HashSet},
};

use super::{lmdb_block_store::LmdbBlockStore, lmdb_ext::LmdbExtError, temp_map::TempMap};
use datasize::DataSize;
use lmdb::{
    Environment, RoTransaction, RwCursor, RwTransaction, Transaction as LmdbTransaction, WriteFlags,
};

use tracing::info;

use super::versioned_databases::VersionedDatabases;
use crate::block_store::{
    block_provider::{BlockStoreTransaction, DataReader, DataWriter},
    types::{
        ApprovalsHashes, BlockExecutionResults, BlockHashHeightAndEra, BlockHeight, BlockTransfers,
        LatestSwitchBlock, StateStore, StateStoreKey, Tip, TransactionFinalizedApprovals,
    },
    BlockStoreError, BlockStoreProvider,
};
use casper_types::{
    binary_port::{DbRawBytesSpec, RecordId},
    execution::ExecutionResult,
    Approval, Block, BlockBody, BlockHash, BlockHeader, BlockSignatures, Digest, EraId,
    ProtocolVersion, Transaction, TransactionHash, Transfer,
};

#[derive(DataSize, Debug)]
pub struct IndexedLmdbBlockStore<'s> {
    /// Block store
    block_store: LmdbBlockStore<'s>,
    /// A map of block height to block ID.
    block_height_index: BTreeMap<u64, BlockHash>,
    /// A map of era ID to switch block ID.
    switch_block_era_id_index: BTreeMap<EraId, BlockHash>,
    /// A map of transaction hashes to hashes, heights and era IDs of blocks containing them.
    transaction_hash_index: BTreeMap<TransactionHash, BlockHashHeightAndEra>,
}

impl<'s> IndexedLmdbBlockStore<'s> {
    fn get_reader(&self) -> Result<IndexedLmdbBlockStoreReadTransaction<'s, '_>, BlockStoreError> {
        let txn = self
            .block_store
            .env
            .begin_ro_txn()
            .map_err(|err| BlockStoreError::InternalStorage(Box::new(err)))?;
        Ok(IndexedLmdbBlockStoreReadTransaction {
            txn,
            block_store: self,
        })
    }

    /// Inserts the relevant entries to the index.
    ///
    /// If a duplicate entry is encountered, index is not updated and an error is returned.
    fn insert_to_transaction_index(
        transaction_hash_index: &mut BTreeMap<TransactionHash, BlockHashHeightAndEra>,
        block_hash: BlockHash,
        block_height: u64,
        era_id: EraId,
        transaction_hashes: Vec<TransactionHash>,
    ) -> Result<(), BlockStoreError> {
        if let Some(hash) = transaction_hashes.iter().find(|hash| {
            transaction_hash_index
                .get(hash)
                .map_or(false, |old_details| old_details.block_hash != block_hash)
        }) {
            return Err(BlockStoreError::DuplicateTransaction {
                transaction_hash: *hash,
                first: transaction_hash_index[hash].block_hash,
                second: block_hash,
            });
        }

        for hash in transaction_hashes {
            transaction_hash_index.insert(
                hash,
                BlockHashHeightAndEra::new(block_hash, block_height, era_id),
            );
        }

        Ok(())
    }

    /// Inserts the relevant entries to the two indices.
    ///
    /// If a duplicate entry is encountered, neither index is updated and an error is returned.
    pub(super) fn insert_to_block_header_indices(
        block_height_index: &mut BTreeMap<u64, BlockHash>,
        switch_block_era_id_index: &mut BTreeMap<EraId, BlockHash>,
        block_header: &BlockHeader,
    ) -> Result<(), BlockStoreError> {
        let block_hash = block_header.block_hash();
        if let Some(first) = block_height_index.get(&block_header.height()) {
            if *first != block_hash {
                return Err(BlockStoreError::DuplicateBlock {
                    height: block_header.height(),
                    first: *first,
                    second: block_hash,
                });
            }
        }

        if block_header.is_switch_block() {
            match switch_block_era_id_index.entry(block_header.era_id()) {
                btree_map::Entry::Vacant(entry) => {
                    let _ = entry.insert(block_hash);
                }
                btree_map::Entry::Occupied(entry) => {
                    if *entry.get() != block_hash {
                        return Err(BlockStoreError::DuplicateEraId {
                            era_id: block_header.era_id(),
                            first: *entry.get(),
                            second: block_hash,
                        });
                    }
                }
            }
        }

        let _ = block_height_index.insert(block_header.height(), block_hash);
        Ok(())
    }

    pub fn new(
        block_store: LmdbBlockStore<'s>,
        hard_reset_to_start_of_era: Option<EraId>,
        protocol_version: ProtocolVersion,
    ) -> Result<IndexedLmdbBlockStore<'s>, BlockStoreError> {
        // We now need to restore the block-height index. Log messages allow timing here.
        info!("indexing block store");
        let mut block_height_index = BTreeMap::new();
        let mut switch_block_era_id_index = BTreeMap::new();
        let mut transaction_hash_index = BTreeMap::new();
        let mut block_txn = block_store
            .env
            .begin_rw_txn()
            .map_err(|err| BlockStoreError::InternalStorage(Box::new(err)))?;

        let mut deleted_block_hashes = HashSet::new();
        // Map of all block body hashes, with their values representing whether to retain the
        // corresponding block bodies or not.
        let mut block_body_hashes = HashMap::new();
        let mut deleted_transaction_hashes = HashSet::<TransactionHash>::new();

        let mut init_fn =
            |cursor: &mut RwCursor, block_header: BlockHeader| -> Result<(), BlockStoreError> {
                let should_retain_block = match hard_reset_to_start_of_era {
                    Some(invalid_era) => {
                        // Retain blocks from eras before the hard reset era, and blocks after this
                        // era if they are from the current protocol version (as otherwise a node
                        // restart would purge them again, despite them being valid).
                        block_header.era_id() < invalid_era
                            || block_header.protocol_version() == protocol_version
                    }
                    None => true,
                };

                // If we don't already have the block body hash in the collection, insert it with
                // the value `should_retain_block`.
                //
                // If there is an existing value, the updated value should be `false` iff the
                // existing value and `should_retain_block` are both `false`.
                // Otherwise the updated value should be `true`.
                match block_body_hashes.entry(*block_header.body_hash()) {
                    Entry::Vacant(entry) => {
                        entry.insert(should_retain_block);
                    }
                    Entry::Occupied(entry) => {
                        let value = entry.into_mut();
                        *value = *value || should_retain_block;
                    }
                }

                let body_txn = block_store
                    .env
                    .begin_ro_txn()
                    .map_err(|err| BlockStoreError::InternalStorage(Box::new(err)))?;
                let maybe_block_body = block_store
                    .block_body_dbs
                    .get(&body_txn, block_header.body_hash())
                    .map_err(|err| BlockStoreError::InternalStorage(Box::new(err)))?;
                if !should_retain_block {
                    let _ = deleted_block_hashes.insert(block_header.block_hash());

                    match &maybe_block_body {
                        Some(BlockBody::V1(v1_body)) => deleted_transaction_hashes.extend(
                            v1_body
                                .deploy_and_transfer_hashes()
                                .map(TransactionHash::from),
                        ),
                        Some(BlockBody::V2(v2_body)) => {
                            deleted_transaction_hashes.extend(v2_body.all_transactions().copied())
                        }
                        None => (),
                    }

                    cursor
                        .del(WriteFlags::empty())
                        .map_err(|err| BlockStoreError::InternalStorage(Box::new(err)))?;
                    return Ok(());
                }

                Self::insert_to_block_header_indices(
                    &mut block_height_index,
                    &mut switch_block_era_id_index,
                    &block_header,
                )?;

                if let Some(block_body) = maybe_block_body {
                    let transaction_hashes = match block_body {
                        BlockBody::V1(v1) => v1
                            .deploy_and_transfer_hashes()
                            .map(TransactionHash::from)
                            .collect(),
                        BlockBody::V2(v2) => v2.all_transactions().copied().collect(),
                    };
                    Self::insert_to_transaction_index(
                        &mut transaction_hash_index,
                        block_header.block_hash(),
                        block_header.height(),
                        block_header.era_id(),
                        transaction_hashes,
                    )?;
                }

                Ok(())
            };

        block_store
            .block_header_dbs
            .for_each_value_in_current(&mut block_txn, &mut init_fn)?;
        block_store
            .block_header_dbs
            .for_each_value_in_legacy(&mut block_txn, &mut init_fn)?;

        info!("block store reindexing complete");
        block_txn
            .commit()
            .map_err(|err| BlockStoreError::InternalStorage(Box::new(err)))?;

        let deleted_block_body_hashes = block_body_hashes
            .into_iter()
            .filter_map(|(body_hash, retain)| (!retain).then_some(body_hash))
            .collect();
        initialize_block_body_dbs(
            &block_store.env,
            block_store.block_body_dbs,
            deleted_block_body_hashes,
        )?;
        initialize_block_metadata_dbs(
            &block_store.env,
            block_store.block_metadata_dbs,
            deleted_block_hashes,
        )?;
        initialize_execution_result_dbs(
            &block_store.env,
            block_store.execution_result_dbs,
            deleted_transaction_hashes,
        )
        .map_err(|err| BlockStoreError::InternalStorage(Box::new(err)))?;

        Ok(Self {
            block_store,
            block_height_index,
            switch_block_era_id_index,
            transaction_hash_index,
        })
    }
}

/// Purges stale entries from the block body databases.
fn initialize_block_body_dbs(
    env: &Environment,
    block_body_dbs: VersionedDatabases<Digest, BlockBody>,
    deleted_block_body_hashes: HashSet<Digest>,
) -> Result<(), BlockStoreError> {
    info!("initializing block body databases");
    let mut txn = env
        .begin_rw_txn()
        .map_err(|err| BlockStoreError::InternalStorage(Box::new(err)))?;
    for body_hash in deleted_block_body_hashes {
        block_body_dbs
            .delete(&mut txn, &body_hash)
            .map_err(|err| BlockStoreError::InternalStorage(Box::new(err)))?;
    }
    txn.commit()
        .map_err(|err| BlockStoreError::InternalStorage(Box::new(err)))?;
    info!("block body database initialized");
    Ok(())
}

/// Purges stale entries from the block metadata database.
fn initialize_block_metadata_dbs(
    env: &Environment,
    block_metadata_dbs: VersionedDatabases<BlockHash, BlockSignatures>,
    deleted_block_hashes: HashSet<BlockHash>,
) -> Result<(), BlockStoreError> {
    let block_count_to_be_deleted = deleted_block_hashes.len();
    info!(
        block_count_to_be_deleted,
        "initializing block metadata database"
    );
    let mut txn = env
        .begin_rw_txn()
        .map_err(|err| BlockStoreError::InternalStorage(Box::new(err)))?;
    for block_hash in deleted_block_hashes {
        block_metadata_dbs
            .delete(&mut txn, &block_hash)
            .map_err(|err| BlockStoreError::InternalStorage(Box::new(err)))?
    }
    txn.commit()
        .map_err(|err| BlockStoreError::InternalStorage(Box::new(err)))?;
    info!("block metadata database initialized");
    Ok(())
}

/// Purges stale entries from the execution result databases.
fn initialize_execution_result_dbs(
    env: &Environment,
    execution_result_dbs: VersionedDatabases<TransactionHash, ExecutionResult>,
    deleted_transaction_hashes: HashSet<TransactionHash>,
) -> Result<(), LmdbExtError> {
    let exec_results_count_to_be_deleted = deleted_transaction_hashes.len();
    info!(
        exec_results_count_to_be_deleted,
        "initializing execution result databases"
    );
    let mut txn = env.begin_rw_txn()?;
    for hash in deleted_transaction_hashes {
        execution_result_dbs.delete(&mut txn, &hash)?;
    }
    txn.commit()?;
    info!("execution result databases initialized");
    Ok(())
}
pub struct IndexedLmdbBlockStoreRWTransaction<'s, 't> {
    txn: RwTransaction<'t>,
    block_store: &'t LmdbBlockStore<'s>,
    block_height_index: TempMap<'t, u64, BlockHash>,
    switch_block_era_id_index: TempMap<'t, EraId, BlockHash>,
    transaction_hash_index: TempMap<'t, TransactionHash, BlockHashHeightAndEra>,
}

impl<'s, 't> IndexedLmdbBlockStoreRWTransaction<'s, 't> {
    /// Check if the block height index can be updated.
    fn should_update_block_height_index(
        &self,
        block_height: u64,
        block_hash: &BlockHash,
    ) -> Result<bool, BlockStoreError> {
        if let Some(first) = self.block_height_index.get(&block_height) {
            // There is a block in the index at this height
            if first != *block_hash {
                Err(BlockStoreError::DuplicateBlock {
                    height: block_height,
                    first,
                    second: *block_hash,
                })
            } else {
                // Same value already in index, no need to update it.
                Ok(false)
            }
        } else {
            // Value not in index, update.
            Ok(true)
        }
    }

    /// Check if the switch block index can be updated.
    fn should_update_switch_block_index(
        &self,
        block_header: &BlockHeader,
    ) -> Result<bool, BlockStoreError> {
        if block_header.is_switch_block() {
            let era_id = block_header.era_id();
            if let Some(entry) = self.switch_block_era_id_index.get(&era_id) {
                let block_hash = block_header.block_hash();
                if entry != block_hash {
                    Err(BlockStoreError::DuplicateEraId {
                        era_id,
                        first: entry,
                        second: block_hash,
                    })
                } else {
                    // already in index, no need to update.
                    Ok(false)
                }
            } else {
                // not in the index, update.
                Ok(true)
            }
        } else {
            // not a switch block.
            Ok(false)
        }
    }

    // Check if the transaction hash index can be updated.
    fn should_update_transaction_hash_index(
        &self,
        transaction_hashes: &[TransactionHash],
        block_hash: &BlockHash,
    ) -> Result<bool, BlockStoreError> {
        if let Some(hash) = transaction_hashes.iter().find(|hash| {
            self.transaction_hash_index
                .get(hash)
                .map_or(false, |old_details| old_details.block_hash != *block_hash)
        }) {
            return Err(BlockStoreError::DuplicateTransaction {
                transaction_hash: *hash,
                first: self.transaction_hash_index.get(hash).unwrap().block_hash,
                second: *block_hash,
            });
        }
        Ok(true)
    }
}

pub struct IndexedLmdbBlockStoreReadTransaction<'s, 't> {
    txn: RoTransaction<'t>,
    block_store: &'t IndexedLmdbBlockStore<'s>,
}

enum LmdbBlockStoreIndex {
    BlockHeight(IndexPosition<u64>),
    SwitchBlockEraId(IndexPosition<EraId>),
}

enum IndexPosition<K> {
    Tip,
    Key(K),
}

enum DataType {
    Block,
    BlockHeader,
    ApprovalsHashes,
    BlockSignatures,
}

impl<'s, 't> IndexedLmdbBlockStoreReadTransaction<'s, 't> {
    fn block_hash_from_index(&self, index: LmdbBlockStoreIndex) -> Option<&BlockHash> {
        match index {
            LmdbBlockStoreIndex::BlockHeight(position) => match position {
                IndexPosition::Tip => self.block_store.block_height_index.values().last(),
                IndexPosition::Key(height) => self.block_store.block_height_index.get(&height),
            },
            LmdbBlockStoreIndex::SwitchBlockEraId(position) => match position {
                IndexPosition::Tip => self.block_store.switch_block_era_id_index.values().last(),
                IndexPosition::Key(era_id) => {
                    self.block_store.switch_block_era_id_index.get(&era_id)
                }
            },
        }
    }

    fn read_block_indexed(
        &self,
        index: LmdbBlockStoreIndex,
    ) -> Result<Option<Block>, BlockStoreError> {
        self.block_hash_from_index(index)
            .and_then(|block_hash| {
                self.block_store
                    .block_store
                    .get_single_block(&self.txn, block_hash)
                    .transpose()
            })
            .transpose()
    }

    fn read_block_header_indexed(
        &self,
        index: LmdbBlockStoreIndex,
    ) -> Result<Option<BlockHeader>, BlockStoreError> {
        self.block_hash_from_index(index)
            .and_then(|block_hash| {
                self.block_store
                    .block_store
                    .get_single_block_header(&self.txn, block_hash)
                    .transpose()
            })
            .transpose()
    }

    fn read_block_signatures_indexed(
        &self,
        index: LmdbBlockStoreIndex,
    ) -> Result<Option<BlockSignatures>, BlockStoreError> {
        self.block_hash_from_index(index)
            .and_then(|block_hash| {
                self.block_store
                    .block_store
                    .get_block_signatures(&self.txn, block_hash)
                    .transpose()
            })
            .transpose()
    }

    fn read_approvals_hashes_indexed(
        &self,
        index: LmdbBlockStoreIndex,
    ) -> Result<Option<ApprovalsHashes>, BlockStoreError> {
        self.block_hash_from_index(index)
            .and_then(|block_hash| {
                self.block_store
                    .block_store
                    .read_approvals_hashes(&self.txn, block_hash)
                    .transpose()
            })
            .transpose()
    }

    fn contains_data_indexed(
        &self,
        index: LmdbBlockStoreIndex,
        data_type: DataType,
    ) -> Result<bool, BlockStoreError> {
        self.block_hash_from_index(index)
            .map_or(Ok(false), |block_hash| match data_type {
                DataType::Block => self
                    .block_store
                    .block_store
                    .block_exists(&self.txn, block_hash),
                DataType::BlockHeader => self
                    .block_store
                    .block_store
                    .block_header_exists(&self.txn, block_hash),
                DataType::ApprovalsHashes => self
                    .block_store
                    .block_store
                    .approvals_hashes_exist(&self.txn, block_hash),
                DataType::BlockSignatures => self
                    .block_store
                    .block_store
                    .block_signatures_exist(&self.txn, block_hash),
            })
    }
}

impl<'s, 't> BlockStoreTransaction for IndexedLmdbBlockStoreReadTransaction<'s, 't> {
    fn commit(self) -> Result<(), BlockStoreError> {
        Ok(())
    }

    fn rollback(self) {
        self.txn.abort();
    }
}

impl<'s, 't> BlockStoreTransaction for IndexedLmdbBlockStoreRWTransaction<'s, 't> {
    fn commit(self) -> Result<(), BlockStoreError> {
        self.txn
            .commit()
            .map_err(|e| BlockStoreError::InternalStorage(Box::new(LmdbExtError::from(e))))?;

        self.block_height_index.commit();
        self.switch_block_era_id_index.commit();
        self.transaction_hash_index.commit();
        Ok(())
    }

    fn rollback(self) {
        self.txn.abort();
    }
}

impl<'s> BlockStoreProvider for IndexedLmdbBlockStore<'s> {
    type Reader<'t> = IndexedLmdbBlockStoreReadTransaction<'s, 't> where 's: 't;
    type ReaderWriter<'t> = IndexedLmdbBlockStoreRWTransaction<'s, 't> where 's: 't;

    fn checkout_ro(&self) -> Result<Self::Reader<'_>, BlockStoreError> {
        self.get_reader()
    }

    fn checkout_rw(&mut self) -> Result<Self::ReaderWriter<'_>, BlockStoreError> {
        let txn = self
            .block_store
            .env
            .begin_rw_txn()
            .map_err(|err| BlockStoreError::InternalStorage(Box::new(err)))?;

        Ok(IndexedLmdbBlockStoreRWTransaction {
            txn,
            block_store: &self.block_store,
            block_height_index: TempMap::new(&mut self.block_height_index),
            switch_block_era_id_index: TempMap::new(&mut self.switch_block_era_id_index),
            transaction_hash_index: TempMap::new(&mut self.transaction_hash_index),
        })
    }
}

impl<'s, 't> DataReader<BlockHash, Block> for IndexedLmdbBlockStoreReadTransaction<'s, 't> {
    fn read(&self, key: BlockHash) -> Result<Option<Block>, BlockStoreError> {
        self.block_store
            .block_store
            .get_single_block(&self.txn, &key)
    }

    fn exists(&mut self, key: BlockHash) -> Result<bool, BlockStoreError> {
        self.block_store.block_store.block_exists(&self.txn, &key)
    }
}

impl<'s, 't> DataReader<BlockHash, BlockHeader> for IndexedLmdbBlockStoreReadTransaction<'s, 't> {
    fn read(&self, key: BlockHash) -> Result<Option<BlockHeader>, BlockStoreError> {
        self.block_store
            .block_store
            .get_single_block_header(&self.txn, &key)
    }

    fn exists(&mut self, key: BlockHash) -> Result<bool, BlockStoreError> {
        self.block_store
            .block_store
            .block_header_exists(&self.txn, &key)
    }
}

impl<'s, 't> DataReader<BlockHash, ApprovalsHashes>
    for IndexedLmdbBlockStoreReadTransaction<'s, 't>
{
    fn read(&self, key: BlockHash) -> Result<Option<ApprovalsHashes>, BlockStoreError> {
        self.block_store
            .block_store
            .read_approvals_hashes(&self.txn, &key)
    }

    fn exists(&mut self, key: BlockHash) -> Result<bool, BlockStoreError> {
        self.block_store
            .block_store
            .block_header_exists(&self.txn, &key)
    }
}

impl<'s, 't> DataReader<BlockHash, BlockSignatures>
    for IndexedLmdbBlockStoreReadTransaction<'s, 't>
{
    fn read(&self, key: BlockHash) -> Result<Option<BlockSignatures>, BlockStoreError> {
        self.block_store
            .block_store
            .get_block_signatures(&self.txn, &key)
    }

    fn exists(&mut self, key: BlockHash) -> Result<bool, BlockStoreError> {
        self.block_store
            .block_store
            .block_signatures_exist(&self.txn, &key)
    }
}

impl<'s, 't> DataReader<BlockHeight, Block> for IndexedLmdbBlockStoreReadTransaction<'s, 't> {
    fn read(&self, key: BlockHeight) -> Result<Option<Block>, BlockStoreError> {
        self.read_block_indexed(LmdbBlockStoreIndex::BlockHeight(IndexPosition::Key(key)))
    }

    fn exists(&mut self, key: BlockHeight) -> Result<bool, BlockStoreError> {
        self.contains_data_indexed(
            LmdbBlockStoreIndex::BlockHeight(IndexPosition::Key(key)),
            DataType::Block,
        )
    }
}

impl<'s, 't> DataReader<BlockHeight, BlockHeader> for IndexedLmdbBlockStoreReadTransaction<'s, 't> {
    fn read(&self, key: BlockHeight) -> Result<Option<BlockHeader>, BlockStoreError> {
        self.read_block_header_indexed(LmdbBlockStoreIndex::BlockHeight(IndexPosition::Key(key)))
    }

    fn exists(&mut self, key: BlockHeight) -> Result<bool, BlockStoreError> {
        self.contains_data_indexed(
            LmdbBlockStoreIndex::BlockHeight(IndexPosition::Key(key)),
            DataType::BlockHeader,
        )
    }
}

impl<'s, 't> DataReader<BlockHeight, ApprovalsHashes>
    for IndexedLmdbBlockStoreReadTransaction<'s, 't>
{
    fn read(&self, key: BlockHeight) -> Result<Option<ApprovalsHashes>, BlockStoreError> {
        self.read_approvals_hashes_indexed(LmdbBlockStoreIndex::BlockHeight(IndexPosition::Key(
            key,
        )))
    }

    fn exists(&mut self, key: BlockHeight) -> Result<bool, BlockStoreError> {
        self.contains_data_indexed(
            LmdbBlockStoreIndex::BlockHeight(IndexPosition::Key(key)),
            DataType::ApprovalsHashes,
        )
    }
}

impl<'s, 't> DataReader<BlockHeight, BlockSignatures>
    for IndexedLmdbBlockStoreReadTransaction<'s, 't>
{
    fn read(&self, key: BlockHeight) -> Result<Option<BlockSignatures>, BlockStoreError> {
        self.read_block_signatures_indexed(LmdbBlockStoreIndex::BlockHeight(IndexPosition::Key(
            key,
        )))
    }

    fn exists(&mut self, key: BlockHeight) -> Result<bool, BlockStoreError> {
        self.contains_data_indexed(
            LmdbBlockStoreIndex::BlockHeight(IndexPosition::Key(key)),
            DataType::BlockSignatures,
        )
    }
}

/// Retrieves single switch block by era ID by looking it up in the index and returning it.
impl<'s, 't> DataReader<EraId, Block> for IndexedLmdbBlockStoreReadTransaction<'s, 't> {
    fn read(&self, key: EraId) -> Result<Option<Block>, BlockStoreError> {
        self.read_block_indexed(LmdbBlockStoreIndex::SwitchBlockEraId(IndexPosition::Key(
            key,
        )))
    }

    fn exists(&mut self, key: EraId) -> Result<bool, BlockStoreError> {
        self.contains_data_indexed(
            LmdbBlockStoreIndex::SwitchBlockEraId(IndexPosition::Key(key)),
            DataType::Block,
        )
    }
}

/// Retrieves single switch block header by era ID by looking it up in the index and returning
/// it.
impl<'s, 't> DataReader<EraId, BlockHeader> for IndexedLmdbBlockStoreReadTransaction<'s, 't> {
    fn read(&self, key: EraId) -> Result<Option<BlockHeader>, BlockStoreError> {
        self.read_block_header_indexed(LmdbBlockStoreIndex::SwitchBlockEraId(IndexPosition::Key(
            key,
        )))
    }

    fn exists(&mut self, key: EraId) -> Result<bool, BlockStoreError> {
        self.contains_data_indexed(
            LmdbBlockStoreIndex::SwitchBlockEraId(IndexPosition::Key(key)),
            DataType::BlockHeader,
        )
    }
}

impl<'s, 't> DataReader<EraId, ApprovalsHashes> for IndexedLmdbBlockStoreReadTransaction<'s, 't> {
    fn read(&self, key: EraId) -> Result<Option<ApprovalsHashes>, BlockStoreError> {
        self.read_approvals_hashes_indexed(LmdbBlockStoreIndex::SwitchBlockEraId(
            IndexPosition::Key(key),
        ))
    }

    fn exists(&mut self, key: EraId) -> Result<bool, BlockStoreError> {
        self.contains_data_indexed(
            LmdbBlockStoreIndex::SwitchBlockEraId(IndexPosition::Key(key)),
            DataType::ApprovalsHashes,
        )
    }
}

impl<'s, 't> DataReader<EraId, BlockSignatures> for IndexedLmdbBlockStoreReadTransaction<'s, 't> {
    fn read(&self, key: EraId) -> Result<Option<BlockSignatures>, BlockStoreError> {
        self.read_block_signatures_indexed(LmdbBlockStoreIndex::SwitchBlockEraId(
            IndexPosition::Key(key),
        ))
    }

    fn exists(&mut self, key: EraId) -> Result<bool, BlockStoreError> {
        self.contains_data_indexed(
            LmdbBlockStoreIndex::SwitchBlockEraId(IndexPosition::Key(key)),
            DataType::BlockSignatures,
        )
    }
}

impl<'s, 't> DataReader<Tip, BlockHeader> for IndexedLmdbBlockStoreReadTransaction<'s, 't> {
    fn read(&self, _key: Tip) -> Result<Option<BlockHeader>, BlockStoreError> {
        self.read_block_header_indexed(LmdbBlockStoreIndex::BlockHeight(IndexPosition::Tip))
    }

    fn exists(&mut self, _key: Tip) -> Result<bool, BlockStoreError> {
        self.contains_data_indexed(
            LmdbBlockStoreIndex::BlockHeight(IndexPosition::Tip),
            DataType::BlockHeader,
        )
    }
}

impl<'s, 't> DataReader<Tip, Block> for IndexedLmdbBlockStoreReadTransaction<'s, 't> {
    fn read(&self, _key: Tip) -> Result<Option<Block>, BlockStoreError> {
        self.read_block_indexed(LmdbBlockStoreIndex::BlockHeight(IndexPosition::Tip))
    }

    fn exists(&mut self, _key: Tip) -> Result<bool, BlockStoreError> {
        self.contains_data_indexed(
            LmdbBlockStoreIndex::BlockHeight(IndexPosition::Tip),
            DataType::Block,
        )
    }
}

impl<'s, 't> DataReader<LatestSwitchBlock, BlockHeader>
    for IndexedLmdbBlockStoreReadTransaction<'s, 't>
{
    fn read(&self, _key: LatestSwitchBlock) -> Result<Option<BlockHeader>, BlockStoreError> {
        self.read_block_header_indexed(LmdbBlockStoreIndex::SwitchBlockEraId(IndexPosition::Tip))
    }

    fn exists(&mut self, _key: LatestSwitchBlock) -> Result<bool, BlockStoreError> {
        self.contains_data_indexed(
            LmdbBlockStoreIndex::SwitchBlockEraId(IndexPosition::Tip),
            DataType::BlockHeader,
        )
    }
}

impl<'s, 't> DataReader<TransactionHash, BlockHashHeightAndEra>
    for IndexedLmdbBlockStoreReadTransaction<'s, 't>
{
    fn read(&self, key: TransactionHash) -> Result<Option<BlockHashHeightAndEra>, BlockStoreError> {
        Ok(self.block_store.transaction_hash_index.get(&key).copied())
    }

    fn exists(&mut self, key: TransactionHash) -> Result<bool, BlockStoreError> {
        Ok(self.block_store.transaction_hash_index.contains_key(&key))
    }
}

impl<'s, 't> DataReader<TransactionHash, Transaction>
    for IndexedLmdbBlockStoreReadTransaction<'s, 't>
{
    fn read(&self, key: TransactionHash) -> Result<Option<Transaction>, BlockStoreError> {
        self.block_store
            .block_store
            .transaction_dbs
            .get(&self.txn, &key)
            .map_err(|err| BlockStoreError::InternalStorage(Box::new(err)))
    }

    fn exists(&mut self, key: TransactionHash) -> Result<bool, BlockStoreError> {
        self.block_store
            .block_store
            .transaction_exists(&self.txn, &key)
    }
}

<<<<<<< HEAD
impl<'s, 't> DataReader<TransactionHash, FinalizedApprovals>
    for IndexedLmdbBlockStoreReadTransaction<'s, 't>
=======
impl<'a> DataReader<TransactionHash, BTreeSet<Approval>>
    for IndexedLmdbBlockStoreReadTransaction<'a>
>>>>>>> 36eec71c
{
    fn read(&self, key: TransactionHash) -> Result<Option<BTreeSet<Approval>>, BlockStoreError> {
        self.block_store
            .block_store
            .finalized_transaction_approvals_dbs
            .get(&self.txn, &key)
            .map_err(|err| BlockStoreError::InternalStorage(Box::new(err)))
    }

    fn exists(&mut self, key: TransactionHash) -> Result<bool, BlockStoreError> {
        self.block_store
            .block_store
            .finalized_transaction_approvals_dbs
            .exists(&self.txn, &key)
            .map_err(|err| BlockStoreError::InternalStorage(Box::new(err)))
    }
}

impl<'s, 't> DataReader<TransactionHash, ExecutionResult>
    for IndexedLmdbBlockStoreReadTransaction<'s, 't>
{
    fn read(&self, key: TransactionHash) -> Result<Option<ExecutionResult>, BlockStoreError> {
        self.block_store
            .block_store
            .execution_result_dbs
            .get(&self.txn, &key)
            .map_err(|err| BlockStoreError::InternalStorage(Box::new(err)))
    }

    fn exists(&mut self, key: TransactionHash) -> Result<bool, BlockStoreError> {
        self.block_store
            .block_store
            .execution_result_dbs
            .exists(&self.txn, &key)
            .map_err(|err| BlockStoreError::InternalStorage(Box::new(err)))
    }
}

impl<'s, 't> DataReader<StateStoreKey, Vec<u8>> for IndexedLmdbBlockStoreReadTransaction<'s, 't> {
    fn read(&self, StateStoreKey(key): StateStoreKey) -> Result<Option<Vec<u8>>, BlockStoreError> {
        self.block_store
            .block_store
            .read_state_store(&self.txn, &key)
    }

    fn exists(&mut self, StateStoreKey(key): StateStoreKey) -> Result<bool, BlockStoreError> {
        self.block_store
            .block_store
            .state_store_key_exists(&self.txn, &key)
    }
}

impl<'s, 't> DataReader<(RecordId, Vec<u8>), DbRawBytesSpec>
    for IndexedLmdbBlockStoreReadTransaction<'s, 't>
{
    fn read(
        &self,
        (id, key): (RecordId, Vec<u8>),
    ) -> Result<Option<DbRawBytesSpec>, BlockStoreError> {
        let store = &self.block_store.block_store;
        let res = match id {
            RecordId::BlockHeader => store.block_header_dbs.get_raw(&self.txn, &key),
            RecordId::BlockBody => store.block_body_dbs.get_raw(&self.txn, &key),
            RecordId::ApprovalsHashes => store.approvals_hashes_dbs.get_raw(&self.txn, &key),
            RecordId::BlockMetadata => store.block_metadata_dbs.get_raw(&self.txn, &key),
            RecordId::Transaction => store.transaction_dbs.get_raw(&self.txn, &key),
            RecordId::ExecutionResult => store.execution_result_dbs.get_raw(&self.txn, &key),
            RecordId::Transfer => store.transfer_dbs.get_raw(&self.txn, &key),
            RecordId::FinalizedTransactionApprovals => store
                .finalized_transaction_approvals_dbs
                .get_raw(&self.txn, &key),
        };
        res.map_err(|err| BlockStoreError::InternalStorage(Box::new(err)))
    }

    fn exists(&mut self, key: (RecordId, Vec<u8>)) -> Result<bool, BlockStoreError> {
        self.read(key).map(|res| res.is_some())
    }
}

impl<'s, 't> DataWriter<BlockHash, Block> for IndexedLmdbBlockStoreRWTransaction<'s, 't> {
    /// Writes a block to storage.
    ///
    /// Returns `Ok(true)` if the block has been successfully written, `Ok(false)` if a part of it
    /// couldn't be written because it already existed, and `Err(_)` if there was an error.
    fn write(&mut self, data: &Block) -> Result<BlockHash, BlockStoreError> {
        let block_header = data.clone_header();
        let block_hash = data.hash();
        let block_height = data.height();
        let era_id = data.era_id();
        let transaction_hashes: Vec<TransactionHash> = match &data {
            Block::V1(v1) => v1
                .deploy_and_transfer_hashes()
                .map(TransactionHash::from)
                .collect(),
            Block::V2(v2) => v2.all_transactions().copied().collect(),
        };

        let update_height_index =
            self.should_update_block_height_index(block_height, block_hash)?;
        let update_switch_block_index = self.should_update_switch_block_index(&block_header)?;
        let update_transaction_hash_index =
            self.should_update_transaction_hash_index(&transaction_hashes, block_hash)?;

        let key = self.block_store.write_block(&mut self.txn, data)?;

        if update_height_index {
            self.block_height_index.insert(block_height, *block_hash);
        }

        if update_switch_block_index {
            self.switch_block_era_id_index.insert(era_id, *block_hash);
        }

        if update_transaction_hash_index {
            for hash in transaction_hashes {
                self.transaction_hash_index.insert(
                    hash,
                    BlockHashHeightAndEra::new(*block_hash, block_height, era_id),
                );
            }
        }

        Ok(key)
    }

    fn delete(&mut self, key: BlockHash) -> Result<(), BlockStoreError> {
        let maybe_block = self.block_store.get_single_block(&self.txn, &key)?;

        if let Some(block) = maybe_block {
            let transaction_hashes: Vec<TransactionHash> = match &block {
                Block::V1(v1) => v1
                    .deploy_and_transfer_hashes()
                    .map(TransactionHash::from)
                    .collect(),
                Block::V2(v2) => v2.all_transactions().copied().collect(),
            };

            self.block_store.delete_block_header(&mut self.txn, &key)?;

            /*
            TODO: currently we don't delete the block body since other blocks may reference it.
            self.block_store
                .delete_block_body(&mut self.txn, block.body_hash())?;
            */

            self.block_height_index.remove(block.height());

            if block.is_switch_block() {
                self.switch_block_era_id_index.remove(block.era_id());
            }

            for hash in transaction_hashes {
                self.transaction_hash_index.remove(hash);
            }

            self.block_store
                .delete_finality_signatures(&mut self.txn, &key)?;
        }
        Ok(())
    }
}

impl<'s, 't> DataWriter<BlockHash, ApprovalsHashes> for IndexedLmdbBlockStoreRWTransaction<'s, 't> {
    fn write(&mut self, data: &ApprovalsHashes) -> Result<BlockHash, BlockStoreError> {
        self.block_store.write_approvals_hashes(&mut self.txn, data)
    }

    fn delete(&mut self, key: BlockHash) -> Result<(), BlockStoreError> {
        self.block_store
            .delete_approvals_hashes(&mut self.txn, &key)
    }
}

impl<'s, 't> DataWriter<BlockHash, BlockSignatures> for IndexedLmdbBlockStoreRWTransaction<'s, 't> {
    fn write(&mut self, data: &BlockSignatures) -> Result<BlockHash, BlockStoreError> {
        self.block_store
            .write_finality_signatures(&mut self.txn, data)
    }

    fn delete(&mut self, key: BlockHash) -> Result<(), BlockStoreError> {
        self.block_store
            .delete_finality_signatures(&mut self.txn, &key)
    }
}

impl<'s, 't> DataWriter<BlockHash, BlockHeader> for IndexedLmdbBlockStoreRWTransaction<'s, 't> {
    fn write(&mut self, data: &BlockHeader) -> Result<BlockHash, BlockStoreError> {
        let block_hash = data.block_hash();
        let block_height = data.height();
        let era_id = data.era_id();

        let update_height_index =
            self.should_update_block_height_index(block_height, &block_hash)?;
        let update_switch_block_index = self.should_update_switch_block_index(data)?;

        let key = self.block_store.write_block_header(&mut self.txn, data)?;

        if update_height_index {
            self.block_height_index.insert(block_height, block_hash);
        }

        if update_switch_block_index {
            self.switch_block_era_id_index.insert(era_id, block_hash);
        }

        Ok(key)
    }

    fn delete(&mut self, key: BlockHash) -> Result<(), BlockStoreError> {
        let maybe_block_header = self.block_store.get_single_block_header(&self.txn, &key)?;

        if let Some(block_header) = maybe_block_header {
            self.block_store.delete_block_header(&mut self.txn, &key)?;

            if block_header.is_switch_block() {
                self.switch_block_era_id_index.remove(block_header.era_id());
            }

            self.block_height_index.remove(block_header.height());
        }
        Ok(())
    }
}

impl<'s, 't> DataWriter<TransactionHash, Transaction>
    for IndexedLmdbBlockStoreRWTransaction<'s, 't>
{
    fn write(&mut self, data: &Transaction) -> Result<TransactionHash, BlockStoreError> {
        self.block_store.write_transaction(&mut self.txn, data)
    }

    fn delete(&mut self, key: TransactionHash) -> Result<(), BlockStoreError> {
        self.block_store.delete_transaction(&mut self.txn, &key)
    }
}

impl<'s, 't> DataWriter<TransactionHash, TransactionFinalizedApprovals>
    for IndexedLmdbBlockStoreRWTransaction<'s, 't>
{
    fn write(
        &mut self,
        data: &TransactionFinalizedApprovals,
    ) -> Result<TransactionHash, BlockStoreError> {
        self.block_store
            .finalized_transaction_approvals_dbs
            .put(
                &mut self.txn,
                &data.transaction_hash,
                &data.finalized_approvals,
                true,
            )
            .map(|_| data.transaction_hash)
            .map_err(|err| BlockStoreError::InternalStorage(Box::new(err)))
    }

    fn delete(&mut self, key: TransactionHash) -> Result<(), BlockStoreError> {
        self.block_store
            .finalized_transaction_approvals_dbs
            .delete(&mut self.txn, &key)
            .map_err(|err| BlockStoreError::InternalStorage(Box::new(err)))
    }
}

impl<'s, 't> DataWriter<BlockHashHeightAndEra, BlockExecutionResults>
    for IndexedLmdbBlockStoreRWTransaction<'s, 't>
{
    fn write(
        &mut self,
        data: &BlockExecutionResults,
    ) -> Result<BlockHashHeightAndEra, BlockStoreError> {
        let transaction_hashes: Vec<TransactionHash> = data.exec_results.keys().copied().collect();
        let block_hash = data.block_info.block_hash;
        let block_height = data.block_info.block_height;
        let era_id = data.block_info.era_id;

        let update_transaction_hash_index =
            self.should_update_transaction_hash_index(&transaction_hashes, &block_hash)?;

        let _ = self.block_store.write_execution_results(
            &mut self.txn,
            &block_hash,
            data.exec_results.clone(),
        )?;

        if update_transaction_hash_index {
            for hash in transaction_hashes {
                self.transaction_hash_index.insert(
                    hash,
                    BlockHashHeightAndEra::new(block_hash, block_height, era_id),
                );
            }
        }

        Ok(data.block_info)
    }

    fn delete(&mut self, _key: BlockHashHeightAndEra) -> Result<(), BlockStoreError> {
        Err(BlockStoreError::UnsupportedOperation)
    }
}

impl<'s, 't> DataWriter<BlockHash, BlockTransfers> for IndexedLmdbBlockStoreRWTransaction<'s, 't> {
    fn write(&mut self, data: &BlockTransfers) -> Result<BlockHash, BlockStoreError> {
        self.block_store
            .write_transfers(&mut self.txn, &data.block_hash, &data.transfers)
            .map(|_| data.block_hash)
    }

    fn delete(&mut self, key: BlockHash) -> Result<(), BlockStoreError> {
        self.block_store.delete_transfers(&mut self.txn, &key)
    }
}

impl<'s, 't> DataWriter<Cow<'static, [u8]>, StateStore>
    for IndexedLmdbBlockStoreRWTransaction<'s, 't>
{
    fn write(&mut self, data: &StateStore) -> Result<Cow<'static, [u8]>, BlockStoreError> {
        self.block_store
            .write_state_store(&mut self.txn, data.key.clone(), &data.value)?;
        Ok(data.key.clone())
    }

    fn delete(&mut self, key: Cow<'static, [u8]>) -> Result<(), BlockStoreError> {
        self.block_store.delete_state_store(&mut self.txn, key)
    }
}

impl<'s, 't> DataReader<TransactionHash, Transaction>
    for IndexedLmdbBlockStoreRWTransaction<'s, 't>
{
    fn read(&self, query: TransactionHash) -> Result<Option<Transaction>, BlockStoreError> {
        self.block_store
            .transaction_dbs
            .get(&self.txn, &query)
            .map_err(|err| BlockStoreError::InternalStorage(Box::new(err)))
    }

    fn exists(&mut self, query: TransactionHash) -> Result<bool, BlockStoreError> {
        self.block_store.transaction_exists(&self.txn, &query)
    }
}

impl<'s, 't> DataReader<BlockHash, BlockSignatures> for IndexedLmdbBlockStoreRWTransaction<'s, 't> {
    fn read(&self, key: BlockHash) -> Result<Option<BlockSignatures>, BlockStoreError> {
        self.block_store.get_block_signatures(&self.txn, &key)
    }

    fn exists(&mut self, key: BlockHash) -> Result<bool, BlockStoreError> {
        self.block_store.block_signatures_exist(&self.txn, &key)
    }
}

<<<<<<< HEAD
impl<'s, 't> DataReader<TransactionHash, FinalizedApprovals>
    for IndexedLmdbBlockStoreRWTransaction<'s, 't>
=======
impl<'a> DataReader<TransactionHash, BTreeSet<Approval>>
    for IndexedLmdbBlockStoreRWTransaction<'a>
>>>>>>> 36eec71c
{
    fn read(&self, query: TransactionHash) -> Result<Option<BTreeSet<Approval>>, BlockStoreError> {
        self.block_store
            .finalized_transaction_approvals_dbs
            .get(&self.txn, &query)
            .map_err(|err| BlockStoreError::InternalStorage(Box::new(err)))
    }

    fn exists(&mut self, query: TransactionHash) -> Result<bool, BlockStoreError> {
        self.block_store
            .finalized_transaction_approvals_dbs
            .exists(&self.txn, &query)
            .map_err(|err| BlockStoreError::InternalStorage(Box::new(err)))
    }
}

impl<'s, 't> DataReader<BlockHash, Block> for IndexedLmdbBlockStoreRWTransaction<'s, 't> {
    fn read(&self, key: BlockHash) -> Result<Option<Block>, BlockStoreError> {
        self.block_store.get_single_block(&self.txn, &key)
    }

    fn exists(&mut self, key: BlockHash) -> Result<bool, BlockStoreError> {
        self.block_store.block_exists(&self.txn, &key)
    }
}

impl<'s, 't> DataReader<TransactionHash, ExecutionResult>
    for IndexedLmdbBlockStoreRWTransaction<'s, 't>
{
    fn read(&self, query: TransactionHash) -> Result<Option<ExecutionResult>, BlockStoreError> {
        self.block_store
            .execution_result_dbs
            .get(&self.txn, &query)
            .map_err(|err| BlockStoreError::InternalStorage(Box::new(err)))
    }

    fn exists(&mut self, query: TransactionHash) -> Result<bool, BlockStoreError> {
        self.block_store
            .execution_result_dbs
            .exists(&self.txn, &query)
            .map_err(|err| BlockStoreError::InternalStorage(Box::new(err)))
    }
}

impl<'s, 't> DataReader<BlockHash, Vec<Transfer>> for IndexedLmdbBlockStoreRWTransaction<'s, 't> {
    fn read(&self, key: BlockHash) -> Result<Option<Vec<Transfer>>, BlockStoreError> {
        self.block_store.get_transfers(&self.txn, &key)
    }

    fn exists(&mut self, key: BlockHash) -> Result<bool, BlockStoreError> {
        self.block_store.has_transfers(&self.txn, &key)
    }
}<|MERGE_RESOLUTION|>--- conflicted
+++ resolved
@@ -844,13 +844,8 @@
     }
 }
 
-<<<<<<< HEAD
-impl<'s, 't> DataReader<TransactionHash, FinalizedApprovals>
+impl<'s, 't> DataReader<TransactionHash, BTreeSet<Approval>>
     for IndexedLmdbBlockStoreReadTransaction<'s, 't>
-=======
-impl<'a> DataReader<TransactionHash, BTreeSet<Approval>>
-    for IndexedLmdbBlockStoreReadTransaction<'a>
->>>>>>> 36eec71c
 {
     fn read(&self, key: TransactionHash) -> Result<Option<BTreeSet<Approval>>, BlockStoreError> {
         self.block_store
@@ -1204,13 +1199,8 @@
     }
 }
 
-<<<<<<< HEAD
-impl<'s, 't> DataReader<TransactionHash, FinalizedApprovals>
+impl<'s, 't> DataReader<TransactionHash, BTreeSet<Approval>>
     for IndexedLmdbBlockStoreRWTransaction<'s, 't>
-=======
-impl<'a> DataReader<TransactionHash, BTreeSet<Approval>>
-    for IndexedLmdbBlockStoreRWTransaction<'a>
->>>>>>> 36eec71c
 {
     fn read(&self, query: TransactionHash) -> Result<Option<BTreeSet<Approval>>, BlockStoreError> {
         self.block_store
