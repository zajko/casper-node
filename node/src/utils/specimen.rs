--- conflicted
+++ resolved
@@ -21,20 +21,12 @@
     account::AccountHash,
     bytesrepr::Bytes,
     crypto::{sign, PublicKey, Signature},
-<<<<<<< HEAD
-    Approval, ApprovalsHash, AsymmetricType, Block, BlockHash, BlockHeader, BlockSignatures,
-    BlockV2, ChunkWithProof, ContractPackageHash, Deploy, DeployHash, DeployId, Digest, EraEnd,
-    EraId, EraReport, ExecutableDeployItem, FinalitySignature, FinalitySignatureId,
-    ProtocolVersion, RuntimeArgs, SecretKey, SemVer, SignedBlockHeader, TimeDiff, Timestamp,
-    KEY_HASH_LENGTH, U512,
-=======
-    AccessRights, AsymmetricType, Block, BlockHash, BlockHeader, BlockSignatures, ChunkWithProof,
-    ContractPackageHash, Deploy, DeployApproval, DeployApprovalsHash, DeployHash, DeployId, Digest,
-    EraEnd, EraId, EraReport, ExecutableDeployItem, FinalitySignature, FinalitySignatureId,
-    ProtocolVersion, RuntimeArgs, SecretKey, SemVer, SignedBlockHeader, TimeDiff, Timestamp,
-    Transaction, TransactionId, TransactionV1, TransactionV1ApprovalsHash, TransactionV1Builder,
-    TransactionV1Hash, TransactionV1Kind, URef, KEY_HASH_LENGTH, U512,
->>>>>>> 791dff86
+    AccessRights, AsymmetricType, Block, BlockHash, BlockHeader, BlockSignatures, BlockV2,
+    ChunkWithProof, ContractPackageHash, Deploy, DeployApproval, DeployApprovalsHash, DeployHash,
+    DeployId, Digest, EraEnd, EraId, EraReport, ExecutableDeployItem, FinalitySignature,
+    FinalitySignatureId, ProtocolVersion, RuntimeArgs, SecretKey, SemVer, SignedBlockHeader,
+    TimeDiff, Timestamp, Transaction, TransactionId, TransactionV1, TransactionV1ApprovalsHash,
+    TransactionV1Builder, TransactionV1Hash, TransactionV1Kind, URef, KEY_HASH_LENGTH, U512,
 };
 
 use crate::{
