--- conflicted
+++ resolved
@@ -47,15 +47,9 @@
     crypto::hash::Digest,
     rpcs::chain::BlockIdentifier,
     types::{
-<<<<<<< HEAD
         Block as LinearBlock, Block, BlockHash, BlockHeader, BlockSignatures, Chainspec,
         ChainspecInfo, Deploy, DeployHash, DeployHeader, DeployMetadata, FinalitySignature,
-        FinalizedBlock, Item, ProtoBlock, StatusFeed, Timestamp,
-=======
-        Block as LinearBlock, Block, BlockHash, BlockHeader, BlockSignatures, Chainspec, Deploy,
-        DeployHash, DeployHeader, DeployMetadata, FinalitySignature, FinalizedBlock, Item, NodeId,
-        ProtoBlock, StatusFeed, Timestamp,
->>>>>>> 7551158d
+        FinalizedBlock, Item, NodeId, ProtoBlock, StatusFeed, Timestamp,
     },
     utils::DisplayIter,
 };
