//! Request effects.
//!
//! Requests typically ask other components to perform a service and report back the result. See the
//! top-level module documentation for details.

use std::{
    borrow::Cow,
    collections::{BTreeMap, HashMap, HashSet},
    fmt::{self, Debug, Display, Formatter},
    mem,
    sync::Arc,
};

use datasize::DataSize;
use serde::Serialize;
use static_assertions::const_assert;

use casper_execution_engine::{
    core::engine_state::{
        self,
        balance::{BalanceRequest, BalanceResult},
        era_validators::GetEraValidatorsError,
        genesis::GenesisSuccess,
        get_bids::{GetBidsRequest, GetBidsResult},
        query::{QueryRequest, QueryResult},
        UpgradeConfig, UpgradeSuccess,
    },
    storage::trie::{Trie, TrieOrChunk, TrieOrChunkId},
};
use casper_hashing::Digest;
use casper_types::{
    system::auction::EraValidators, EraId, ExecutionResult, Key, ProtocolVersion, PublicKey,
    StoredValue, Transfer, URef,
};

use crate::{
    components::{
        block_validator::ValidatingBlock,
        chainspec_loader::CurrentRunInfo,
        consensus::{BlockContext, ClContext, ValidatorChange},
        contract_runtime::{
            BlockAndExecutionEffects, BlockExecutionError, EraValidatorsRequest, ExecutionPreState,
        },
        deploy_acceptor::Error,
        fetcher::{FetchResult, TrieFetcherResult},
    },
    effect::Responder,
    rpcs::{chain::BlockIdentifier, docs::OpenRpcSchema},
    types::{
        Block, BlockHash, BlockHeader, BlockHeaderWithMetadata, BlockPayload, BlockSignatures,
        BlockWithMetadata, Chainspec, ChainspecInfo, Deploy, DeployHash, DeployMetadata,
        FinalizedBlock, Item, NodeId, StatusFeed, TimeDiff,
    },
    utils::{DisplayIter, Source},
};

const _STORAGE_REQUEST_SIZE: usize = mem::size_of::<StorageRequest>();
const_assert!(_STORAGE_REQUEST_SIZE < 89);

/// A metrics request.
#[derive(Debug)]
pub(crate) enum MetricsRequest {
    /// Render current node metrics as prometheus-formatted string.
    RenderNodeMetricsText {
        /// Responder returning the rendered metrics or `None`, if an internal error occurred.
        responder: Responder<Option<String>>,
    },
}

impl Display for MetricsRequest {
    fn fmt(&self, formatter: &mut Formatter<'_>) -> fmt::Result {
        match self {
            MetricsRequest::RenderNodeMetricsText { .. } => write!(formatter, "get metrics text"),
        }
    }
}

const _NETWORK_EVENT_SIZE: usize = mem::size_of::<NetworkRequest<String>>();
const_assert!(_NETWORK_EVENT_SIZE < 89);

/// A networking request.
#[derive(Debug, Serialize)]
#[must_use]
pub(crate) enum NetworkRequest<P> {
    /// Send a message on the network to a specific peer.
    SendMessage {
        /// Message destination.
        dest: Box<NodeId>,
        /// Message payload.
        payload: Box<P>,
        /// Responder to be called when the message is queued.
        #[serde(skip_serializing)]
        responder: Responder<()>,
    },
    /// Send a message on the network to all peers.
    /// Note: This request is deprecated and should be phased out, as not every network
    ///       implementation is likely to implement broadcast support.
    Broadcast {
        /// Message payload.
        payload: Box<P>,
        /// Responder to be called when all messages are queued.
        #[serde(skip_serializing)]
        responder: Responder<()>,
    },
    /// Gossip a message to a random subset of peers.
    Gossip {
        /// Payload to gossip.
        payload: Box<P>,
        /// Number of peers to gossip to. This is an upper bound, otherwise best-effort.
        count: usize,
        /// Node IDs of nodes to exclude from gossiping to.
        #[serde(skip_serializing)]
        exclude: HashSet<NodeId>,
        /// Responder to be called when all messages are queued.
        #[serde(skip_serializing)]
        responder: Responder<HashSet<NodeId>>,
    },
}

impl<P> NetworkRequest<P> {
    /// Transform a network request by mapping the contained payload.
    ///
    /// This is a replacement for a `From` conversion that is not possible without specialization.
    pub(crate) fn map_payload<F, P2>(self, wrap_payload: F) -> NetworkRequest<P2>
    where
        F: FnOnce(P) -> P2,
    {
        match self {
            NetworkRequest::SendMessage {
                dest,
                payload,
                responder,
            } => NetworkRequest::SendMessage {
                dest,
                payload: Box::new(wrap_payload(*payload)),
                responder,
            },
            NetworkRequest::Broadcast { payload, responder } => NetworkRequest::Broadcast {
                payload: Box::new(wrap_payload(*payload)),
                responder,
            },
            NetworkRequest::Gossip {
                payload,
                count,
                exclude,
                responder,
            } => NetworkRequest::Gossip {
                payload: Box::new(wrap_payload(*payload)),
                count,
                exclude,
                responder,
            },
        }
    }
}

impl<P> Display for NetworkRequest<P>
where
    P: Display,
{
    fn fmt(&self, formatter: &mut Formatter<'_>) -> fmt::Result {
        match self {
            NetworkRequest::SendMessage { dest, payload, .. } => {
                write!(formatter, "send to {}: {}", dest, payload)
            }
            NetworkRequest::Broadcast { payload, .. } => {
                write!(formatter, "broadcast: {}", payload)
            }
            NetworkRequest::Gossip { payload, .. } => write!(formatter, "gossip: {}", payload),
        }
    }
}

/// A networking info request.
#[derive(Debug)]
pub(crate) enum NetworkInfoRequest {
    /// Get incoming and outgoing peers.
    GetPeers {
        /// Responder to be called with all connected peers.
<<<<<<< HEAD
        /// Responds with a map from [NodeId]s to a socket address, represented as a string.
        responder: Responder<BTreeMap<I, String>>,
=======
        responder: Responder<BTreeMap<NodeId, String>>,
>>>>>>> 53ff12a5
    },
    /// Get the peers in random order.
    GetFullyConnectedPeers {
        /// Responder to be called with all connected in random order peers.
        responder: Responder<Vec<NodeId>>,
    },
}

impl Display for NetworkInfoRequest {
    fn fmt(&self, formatter: &mut Formatter<'_>) -> fmt::Result {
        match self {
            NetworkInfoRequest::GetPeers { responder: _ } => {
                write!(formatter, "get peers-to-socket-address map")
            }
            NetworkInfoRequest::GetFullyConnectedPeers { responder: _ } => {
                write!(formatter, "get fully connected peers")
            }
        }
    }
}

/// A gossip request.
///
/// This request usually initiates gossiping process of the specifed item. Note that the gossiper
/// will fetch the item itself, so only the ID is needed.
///
/// The responder will be called as soon as the gossiper has initiated the process.
// Note: This request should eventually entirely replace `ItemReceived`.
#[derive(Debug, Serialize)]
#[must_use]
pub(crate) struct BeginGossipRequest<T>
where
    T: Item,
{
    /// The ID of the item received.
    pub(crate) item_id: T::Id,
    /// The origin of this request.
    pub(crate) source: Source<NodeId>,
    /// Responder to notify that gossiping is complete.
    pub(crate) responder: Responder<()>,
}

impl<T> Display for BeginGossipRequest<T>
where
    T: Item,
{
    fn fmt(&self, f: &mut Formatter<'_>) -> fmt::Result {
        write!(f, "begin gossip of {} from {}", self.item_id, self.source)
    }
}

#[derive(Debug, Serialize)]
/// A storage request.
pub(crate) enum StorageRequest {
    /// Store given block.
    PutBlock {
        /// Block to be stored.
        block: Box<Block>,
        /// Responder to call with the result.  Returns true if the block was stored on this
        /// attempt or false if it was previously stored.
        responder: Responder<bool>,
    },
    /// Retrieve block with given hash.
    GetBlock {
        /// Hash of block to be retrieved.
        block_hash: BlockHash,
        /// Responder to call with the result.  Returns `None` is the block doesn't exist in local
        /// storage.
        responder: Responder<Option<Block>>,
    },
    /// Retrieve highest block.
    GetHighestBlock {
        /// Responder.
        responder: Responder<Option<Block>>,
    },
    /// Retrieve highest block header.
    GetHighestBlockHeader {
        /// Responder.
        responder: Responder<Option<BlockHeader>>,
    },
    /// Retrieve switch block header with given era ID.
    GetSwitchBlockHeaderAtEraId {
        /// Era ID of the switch block.
        era_id: EraId,
        /// Responder.
        responder: Responder<Option<BlockHeader>>,
    },
    /// Retrieve the header of the block containing the deploy.
    GetBlockHeaderForDeploy {
        /// Hash of the deploy.
        deploy_hash: DeployHash,
        /// Responder.
        responder: Responder<Option<BlockHeader>>,
    },
    /// Retrieve block header with given hash.
    GetBlockHeader {
        /// Hash of block to get header of.
        block_hash: BlockHash,
        /// Responder to call with the result.  Returns `None` is the block header doesn't exist in
        /// local storage.
        responder: Responder<Option<BlockHeader>>,
    },
    /// Checks if a block header at the given height exists in storage.
    CheckBlockHeaderExistence {
        /// Height of the block to check.
        block_height: u64,
        /// Responder to call with the result.
        responder: Responder<bool>,
    },
    /// Retrieve block header with sufficient finality signatures by height.
    GetBlockHeaderAndSufficientFinalitySignaturesByHeight {
        /// Height of block to get header of.
        block_height: u64,
        /// Responder to call with the result.  Returns `None` if the block header doesn't exist in
        /// local storage.
        responder: Responder<Option<BlockHeaderWithMetadata>>,
    },
    /// Retrieves a block header with sufficient finality signatures by height.
    GetBlockAndSufficientFinalitySignaturesByHeight {
        /// Height of block to get header of.
        block_height: u64,
        /// Responder to call with the result.  Returns `None` if the block header doesn't exist or
        /// does not have sufficient finality signatures by height.
        responder: Responder<Option<BlockWithMetadata>>,
    },
    /// Retrieve all transfers in a block with given hash.
    GetBlockTransfers {
        /// Hash of block to get transfers of.
        block_hash: BlockHash,
        /// Responder to call with the result.  Returns `None` is the transfers do not exist in
        /// local storage under the block_hash provided.
        responder: Responder<Option<Vec<Transfer>>>,
    },
    /// Store given deploy.
    PutDeploy {
        /// Deploy to store.
        deploy: Box<Deploy>,
        /// Responder to call with the result.  Returns true if the deploy was stored on this
        /// attempt or false if it was previously stored.
        responder: Responder<bool>,
    },
    /// Retrieve deploys with given hashes.
    GetDeploys {
        /// Hashes of deploys to be retrieved.
        deploy_hashes: Vec<DeployHash>,
        /// Responder to call with the results.
        responder: Responder<Vec<Option<Deploy>>>,
    },
    /// Retrieve finalized blocks that whose deploy TTL hasn't expired yet.
    GetFinalizedBlocks {
        /// Maximum TTL of block we're interested in.
        /// I.e. we don't want deploys from blocks that are older than this.
        ttl: TimeDiff,
        /// Responder to call with the results.
        responder: Responder<Vec<Block>>,
    },
    /// Store execution results for a set of deploys of a single block.
    ///
    /// Will return a fatal error if there are already execution results known for a specific
    /// deploy/block combination and a different result is inserted.
    ///
    /// Inserting the same block/deploy combination multiple times with the same execution results
    /// is not an error and will silently be ignored.
    PutExecutionResults {
        /// Hash of block.
        block_hash: Box<BlockHash>,
        /// Mapping of deploys to execution results of the block.
        execution_results: HashMap<DeployHash, ExecutionResult>,
        /// Responder to call when done storing.
        responder: Responder<()>,
    },
    /// Retrieve deploy and its metadata.
    GetDeployAndMetadata {
        /// Hash of deploy to be retrieved.
        deploy_hash: DeployHash,
        /// Responder to call with the results.
        responder: Responder<Option<(Deploy, DeployMetadata)>>,
    },
    /// Retrieve block and its metadata by its hash.
    GetBlockAndMetadataByHash {
        /// The hash of the block.
        block_hash: BlockHash,
        /// The responder to call with the results.
        responder: Responder<Option<BlockWithMetadata>>,
    },
    /// Retrieve block and its metadata at a given height.
    GetBlockAndMetadataByHeight {
        /// The height of the block.
        block_height: BlockHeight,
        /// The responder to call with the results.
        responder: Responder<Option<BlockWithMetadata>>,
    },
    /// Get the highest block and its metadata.
    GetHighestBlockWithMetadata {
        /// The responder to call the results with.
        responder: Responder<Option<BlockWithMetadata>>,
    },
    /// Get finality signatures for a Block hash.
    GetBlockSignatures {
        /// The hash for the request
        block_hash: BlockHash,
        /// Responder to call with the result.
        responder: Responder<Option<BlockSignatures>>,
    },
    /// Store finality signatures.
    PutBlockSignatures {
        /// Signatures that are to be stored.
        signatures: BlockSignatures,
        /// Responder to call with the result, if true then the signatures were successfully
        /// stored.
        responder: Responder<bool>,
    },
    /// Store a block header.
    PutBlockHeader {
        /// Block header that is to be stored.
        block_header: Box<BlockHeader>,
        /// Responder to call with the result, if true then the block header was successfully
        /// stored.
        responder: Responder<bool>,
    },
}

impl Display for StorageRequest {
    fn fmt(&self, formatter: &mut Formatter<'_>) -> fmt::Result {
        match self {
            StorageRequest::PutBlock { block, .. } => write!(formatter, "put {}", block),
            StorageRequest::GetBlock { block_hash, .. } => write!(formatter, "get {}", block_hash),
            StorageRequest::GetHighestBlock { .. } => write!(formatter, "get highest block"),
            StorageRequest::GetHighestBlockHeader { .. } => {
                write!(formatter, "get highest block header")
            }
            StorageRequest::GetSwitchBlockHeaderAtEraId { era_id, .. } => {
                write!(formatter, "get switch block header at era id {}", era_id)
            }
            StorageRequest::GetBlockHeaderForDeploy { deploy_hash, .. } => {
                write!(formatter, "get block header for deploy {}", deploy_hash)
            }
            StorageRequest::GetBlockHeader { block_hash, .. } => {
                write!(formatter, "get {}", block_hash)
            }
            StorageRequest::CheckBlockHeaderExistence { block_height, .. } => {
                write!(formatter, "check existence {}", block_height)
            }
            StorageRequest::GetBlockTransfers { block_hash, .. } => {
                write!(formatter, "get transfers for {}", block_hash)
            }
            StorageRequest::PutDeploy { deploy, .. } => write!(formatter, "put {}", deploy),
            StorageRequest::GetDeploys { deploy_hashes, .. } => {
                write!(formatter, "get {}", DisplayIter::new(deploy_hashes.iter()))
            }
            StorageRequest::PutExecutionResults { block_hash, .. } => {
                write!(formatter, "put execution results for {}", block_hash)
            }
            StorageRequest::GetDeployAndMetadata { deploy_hash, .. } => {
                write!(formatter, "get deploy and metadata for {}", deploy_hash)
            }
            StorageRequest::GetBlockAndMetadataByHash { block_hash, .. } => {
                write!(
                    formatter,
                    "get block and metadata for block with hash: {}",
                    block_hash
                )
            }
            StorageRequest::GetBlockAndMetadataByHeight { block_height, .. } => {
                write!(
                    formatter,
                    "get block and metadata for block at height: {}",
                    block_height
                )
            }
            StorageRequest::GetHighestBlockWithMetadata { .. } => {
                write!(formatter, "get highest block with metadata")
            }
            StorageRequest::GetBlockSignatures { block_hash, .. } => {
                write!(
                    formatter,
                    "get finality signatures for block hash {}",
                    block_hash
                )
            }
            StorageRequest::PutBlockSignatures { .. } => {
                write!(formatter, "put finality signatures")
            }
            StorageRequest::GetFinalizedBlocks { ttl, .. } => {
                write!(formatter, "get finalized blocks, ttl: {:?}", ttl)
            }
            StorageRequest::GetBlockHeaderAndSufficientFinalitySignaturesByHeight {
                block_height,
                ..
            } => {
                write!(
                    formatter,
                    "get block and metadata for block by height: {}",
                    block_height
                )
            }
            StorageRequest::PutBlockHeader { block_header, .. } => {
                write!(formatter, "put block header: {}", block_header)
            }
            StorageRequest::GetBlockAndSufficientFinalitySignaturesByHeight {
                block_height,
                ..
            } => {
                write!(
                    formatter,
                    "get block and sufficient finality signatures by height: {}",
                    block_height
                )
            }
        }
    }
}

/// State store request.
#[derive(DataSize, Debug, Serialize)]
#[repr(u8)]
pub(crate) enum StateStoreRequest {
    /// Stores a piece of state to storage.
    Save {
        /// Key to store under.
        key: Cow<'static, [u8]>,
        /// Value to store, already serialized.
        #[serde(skip_serializing)]
        data: Vec<u8>,
        /// Notification when storing is complete.
        responder: Responder<()>,
    },
    /// Loads a piece of state from storage.
    Load {
        /// Key to load from.
        key: Cow<'static, [u8]>,
        /// Responder for value, if found, returning the previously passed in serialization form.
        responder: Responder<Option<Vec<u8>>>,
    },
}

impl Display for StateStoreRequest {
    fn fmt(&self, f: &mut Formatter<'_>) -> fmt::Result {
        match self {
            StateStoreRequest::Save { key, data, .. } => {
                write!(
                    f,
                    "save data under {} ({} bytes)",
                    base16::encode_lower(key),
                    data.len()
                )
            }
            StateStoreRequest::Load { key, .. } => {
                write!(f, "load data from key {}", base16::encode_lower(key))
            }
        }
    }
}

/// Details of a request for a list of deploys to propose in a new block.
#[derive(DataSize, Debug)]
pub(crate) struct BlockPayloadRequest {
    /// The context in which the new block will be proposed.
    pub(crate) context: BlockContext<ClContext>,
    /// The height of the next block to be finalized at the point the request was made.
    /// This is _only_ a way of expressing how many blocks have been finalized at the moment the
    /// request was made. Block Proposer uses this in order to determine if there might be any
    /// deploys that are neither in `past_deploys`, nor among the finalized deploys it knows of.
    pub(crate) next_finalized: u64,
    /// A list of validators reported as malicious in this block.
    pub(crate) accusations: Vec<PublicKey>,
    /// Random bit with which to construct the `BlockPayload` requested.
    pub(crate) random_bit: bool,
    /// Responder to call with the result.
    pub(crate) responder: Responder<Arc<BlockPayload>>,
}

/// A `BlockProposer` request.
#[derive(DataSize, Debug)]
#[must_use]
pub(crate) enum BlockProposerRequest {
    /// Request a list of deploys to propose in a new block.
    RequestBlockPayload(BlockPayloadRequest),
}

impl Display for BlockProposerRequest {
    fn fmt(&self, formatter: &mut Formatter<'_>) -> fmt::Result {
        match self {
            BlockProposerRequest::RequestBlockPayload(BlockPayloadRequest {
                context,
                next_finalized,
                responder: _,
                accusations: _,
                random_bit: _,
            }) => write!(
                formatter,
                "list for inclusion: instant {} height {} next_finalized {}",
                context.timestamp(),
                context.height(),
                next_finalized
            ),
        }
    }
}

/// Abstract RPC request.
///
/// An RPC request is an abstract request that does not concern itself with serialization or
/// transport.
#[derive(Debug)]
#[must_use]
pub(crate) enum RpcRequest {
    /// Submit a deploy to be announced.
    SubmitDeploy {
        /// The deploy to be announced.
        deploy: Box<Deploy>,
        /// Responder to call.
        responder: Responder<Result<(), Error>>,
    },
    /// If `maybe_identifier` is `Some`, return the specified block if it exists, else `None`.  If
    /// `maybe_identifier` is `None`, return the latest block.
    GetBlock {
        /// The identifier (can either be a hash or the height) of the block to be retrieved.
        maybe_id: Option<BlockIdentifier>,
        /// Responder to call with the result.
        responder: Responder<Option<BlockWithMetadata>>,
    },
    /// Return transfers for block by hash (if any).
    GetBlockTransfers {
        /// The hash of the block to retrieve transfers for.
        block_hash: BlockHash,
        /// Responder to call with the result.
        responder: Responder<Option<Vec<Transfer>>>,
    },
    /// Query the global state at the given root hash.
    QueryGlobalState {
        /// The state root hash.
        state_root_hash: Digest,
        /// Hex-encoded `casper_types::Key`.
        base_key: Key,
        /// The path components starting from the key as base.
        path: Vec<String>,
        /// Responder to call with the result.
        responder: Responder<Result<QueryResult, engine_state::Error>>,
    },
    /// Query the global state at the given root hash.
    QueryEraValidators {
        /// The global state hash.
        state_root_hash: Digest,
        /// The protocol version.
        protocol_version: ProtocolVersion,
        /// Responder to call with the result.
        responder: Responder<Result<EraValidators, GetEraValidatorsError>>,
    },
    /// Get the bids at the given root hash.
    GetBids {
        /// The global state hash.
        state_root_hash: Digest,
        /// Responder to call with the result.
        responder: Responder<Result<GetBidsResult, engine_state::Error>>,
    },

    /// Query the global state at the given root hash.
    GetBalance {
        /// The state root hash.
        state_root_hash: Digest,
        /// The purse URef.
        purse_uref: URef,
        /// Responder to call with the result.
        responder: Responder<Result<BalanceResult, engine_state::Error>>,
    },
    /// Return the specified deploy and metadata if it exists, else `None`.
    GetDeploy {
        /// The hash of the deploy to be retrieved.
        hash: DeployHash,
        /// Responder to call with the result.
        responder: Responder<Option<(Deploy, DeployMetadata)>>,
    },
    /// Return the connected peers.
    GetPeers {
        /// Responder to call with the result.
        responder: Responder<BTreeMap<NodeId, String>>,
    },
    /// Return string formatted status or `None` if an error occurred.
    GetStatus {
        /// Responder to call with the result.
        responder: Responder<StatusFeed>,
    },
}

impl Display for RpcRequest {
    fn fmt(&self, formatter: &mut Formatter<'_>) -> fmt::Result {
        match self {
            RpcRequest::SubmitDeploy { deploy, .. } => write!(formatter, "submit {}", *deploy),
            RpcRequest::GetBlock {
                maybe_id: Some(BlockIdentifier::Hash(hash)),
                ..
            } => write!(formatter, "get {}", hash),
            RpcRequest::GetBlock {
                maybe_id: Some(BlockIdentifier::Height(height)),
                ..
            } => write!(formatter, "get {}", height),
            RpcRequest::GetBlock { maybe_id: None, .. } => write!(formatter, "get latest block"),
            RpcRequest::GetBlockTransfers { block_hash, .. } => {
                write!(formatter, "get transfers {}", block_hash)
            }

            RpcRequest::QueryGlobalState {
                state_root_hash,
                base_key,
                path,
                ..
            } => write!(
                formatter,
                "query {}, base_key: {}, path: {:?}",
                state_root_hash, base_key, path
            ),
            RpcRequest::QueryEraValidators {
                state_root_hash, ..
            } => write!(formatter, "auction {}", state_root_hash),
            RpcRequest::GetBids {
                state_root_hash, ..
            } => {
                write!(formatter, "bids {}", state_root_hash)
            }
            RpcRequest::GetBalance {
                state_root_hash,
                purse_uref,
                ..
            } => write!(
                formatter,
                "balance {}, purse_uref: {}",
                state_root_hash, purse_uref
            ),
            RpcRequest::GetDeploy { hash, .. } => write!(formatter, "get {}", hash),
            RpcRequest::GetPeers { .. } => write!(formatter, "get peers"),
            RpcRequest::GetStatus { .. } => write!(formatter, "get status"),
        }
    }
}

/// Abstract REST request.
///
/// An REST request is an abstract request that does not concern itself with serialization or
/// transport.
#[derive(Debug)]
#[must_use]
pub(crate) enum RestRequest {
    /// Return string formatted status or `None` if an error occurred.
    Status {
        /// Responder to call with the result.
        responder: Responder<StatusFeed>,
    },
    /// Return string formatted, prometheus compatible metrics or `None` if an error occurred.
    Metrics {
        /// Responder to call with the result.
        responder: Responder<Option<String>>,
    },
    /// Returns schema of client-facing JSON-RPCs in OpenRPC format.
    RpcSchema {
        /// Responder to call with the result
        responder: Responder<OpenRpcSchema>,
    },
}

impl Display for RestRequest {
    fn fmt(&self, formatter: &mut Formatter<'_>) -> fmt::Result {
        match self {
            RestRequest::Status { .. } => write!(formatter, "get status"),
            RestRequest::Metrics { .. } => write!(formatter, "get metrics"),
            RestRequest::RpcSchema { .. } => write!(formatter, "get openrpc"),
        }
    }
}

/// A contract runtime request.
#[derive(Debug, Serialize)]
#[must_use]
pub(crate) enum ContractRuntimeRequest {
    /// A request to enqueue a `FinalizedBlock` for execution.
    EnqueueBlockForExecution {
        /// A `FinalizedBlock` to enqueue.
        finalized_block: FinalizedBlock,
        /// The deploys for that `FinalizedBlock`
        deploys: Vec<Deploy>,
        /// The transfers for that `FinalizedBlock`
        transfers: Vec<Deploy>,
    },
    /// Commit genesis chainspec.
    CommitGenesis {
        /// The chainspec.
        chainspec: Arc<Chainspec>,
        /// Responder to call with the result.
        responder: Responder<Result<GenesisSuccess, engine_state::Error>>,
    },
    /// A request to run upgrade.
    Upgrade {
        /// Upgrade config.
        #[serde(skip_serializing)]
        upgrade_config: Box<UpgradeConfig>,
        /// Responder to call with the upgrade result.
        responder: Responder<Result<UpgradeSuccess, engine_state::Error>>,
    },
    /// A query request.
    Query {
        /// Query request.
        #[serde(skip_serializing)]
        query_request: QueryRequest,
        /// Responder to call with the query result.
        responder: Responder<Result<QueryResult, engine_state::Error>>,
    },
    /// A balance request.
    GetBalance {
        /// Balance request.
        #[serde(skip_serializing)]
        balance_request: BalanceRequest,
        /// Responder to call with the balance result.
        responder: Responder<Result<BalanceResult, engine_state::Error>>,
    },
    /// Returns validator weights.
    GetEraValidators {
        /// Get validators weights request.
        #[serde(skip_serializing)]
        request: EraValidatorsRequest,
        /// Responder to call with the result.
        responder: Responder<Result<EraValidators, GetEraValidatorsError>>,
    },
    /// Return bids at a given state root hash
    GetBids {
        /// Get bids request.
        #[serde(skip_serializing)]
        get_bids_request: GetBidsRequest,
        /// Responder to call with the result.
        responder: Responder<Result<GetBidsResult, engine_state::Error>>,
    },
    /// Check if validator is bonded in the future era (identified by `era_id`).
    IsBonded {
        /// State root hash of the LFB.
        state_root_hash: Digest,
        /// Validator public key.
        public_key: PublicKey,
        /// Era ID in which validator should be bonded in.
        era_id: EraId,
        /// Protocol version at the `state_root_hash`.
        protocol_version: ProtocolVersion,
        /// Responder,
        responder: Responder<Result<bool, GetEraValidatorsError>>,
    },
    /// Get a trie or chunk by its ID.
    GetTrie {
        /// The ID of the trie (or chunk of a trie) to be read.
        trie_or_chunk_id: TrieOrChunkId,
        /// Responder to call with the result.
        responder: Responder<Result<Option<TrieOrChunk>, engine_state::Error>>,
    },
    /// Get a trie by its ID.
    GetTrieFull {
        /// The ID of the trie to be read.
        trie_key: Digest,
        /// Responder to call with the result.
        responder: Responder<Result<Option<Trie<Key, StoredValue>>, engine_state::Error>>,
    },
    /// Insert a trie into global storage
    PutTrie {
        /// The hash of the value to get from the `TrieStore`
        trie: Box<Trie<Key, StoredValue>>,
        /// Responder to call with the result. Contains the missing descendants of the inserted
        /// trie.
        responder: Responder<Result<Vec<Digest>, engine_state::Error>>,
    },
    /// Find the missing descendants for a trie key
    FindMissingDescendantTrieKeys {
        /// The trie key to find the missing descendants for.
        trie_key: Digest,
        /// The responder to call with the result.
        responder: Responder<Result<Vec<Digest>, engine_state::Error>>,
    },
    /// Execute a provided protoblock
    ExecuteBlock {
        /// The protocol version of the block to execute.
        protocol_version: ProtocolVersion,
        /// The state of the storage and blockchain to use to make the new block.
        execution_pre_state: ExecutionPreState,
        /// The finalized block to execute; must have the same height as the child height specified
        /// by the `execution_pre_state`.
        finalized_block: FinalizedBlock,
        /// The deploys for the block to execute; must correspond to the deploy hashes of the
        /// `finalized_block` in that order.
        deploys: Vec<Deploy>,
        /// The transfers for the block to execute; must correspond to the transfer hashes of the
        /// `finalized_block` in that order.
        transfers: Vec<Deploy>,
        /// Responder to call with the result.
        responder: Responder<Result<BlockAndExecutionEffects, BlockExecutionError>>,
    },
}

impl Display for ContractRuntimeRequest {
    fn fmt(&self, formatter: &mut Formatter<'_>) -> fmt::Result {
        match self {
            ContractRuntimeRequest::EnqueueBlockForExecution {
                finalized_block,
                deploys: _,
                transfers: _,
            } => {
                write!(formatter, "finalized_block: {}", finalized_block)
            }

            ContractRuntimeRequest::CommitGenesis { chainspec, .. } => {
                write!(
                    formatter,
                    "commit genesis {}",
                    chainspec.protocol_config.version
                )
            }

            ContractRuntimeRequest::Upgrade { upgrade_config, .. } => {
                write!(formatter, "upgrade request: {:?}", upgrade_config)
            }

            ContractRuntimeRequest::Query { query_request, .. } => {
                write!(formatter, "query request: {:?}", query_request)
            }

            ContractRuntimeRequest::GetBalance {
                balance_request, ..
            } => write!(formatter, "balance request: {:?}", balance_request),

            ContractRuntimeRequest::GetEraValidators { request, .. } => {
                write!(formatter, "get era validators: {:?}", request)
            }

            ContractRuntimeRequest::GetBids {
                get_bids_request, ..
            } => {
                write!(formatter, "get bids request: {:?}", get_bids_request)
            }

            ContractRuntimeRequest::IsBonded {
                public_key, era_id, ..
            } => {
                write!(formatter, "is {} bonded in era {}", public_key, era_id)
            }
            ContractRuntimeRequest::GetTrie {
                trie_or_chunk_id, ..
            } => {
                write!(formatter, "get trie_or_chunk_id: {}", trie_or_chunk_id)
            }
            ContractRuntimeRequest::GetTrieFull { trie_key, .. } => {
                write!(formatter, "get trie_key: {}", trie_key)
            }
            ContractRuntimeRequest::PutTrie { trie, .. } => {
                write!(formatter, "trie: {:?}", trie)
            }
            ContractRuntimeRequest::ExecuteBlock {
                finalized_block, ..
            } => {
                write!(formatter, "Execute finalized block: {}", finalized_block)
            }
            ContractRuntimeRequest::FindMissingDescendantTrieKeys { trie_key, .. } => {
                write!(formatter, "Find missing descendant trie keys: {}", trie_key)
            }
        }
    }
}

/// Fetcher related requests.
#[derive(Debug, Serialize)]
#[must_use]
<<<<<<< HEAD
pub(crate) struct FetcherRequest<I, T>
where
    T: Item,
    I: Debug + Eq,
{
    /// The ID of the item to be retrieved.
    pub(crate) id: T::Id,
    /// The peer id of the peer to be asked if the item is not held locally
    pub(crate) peer: I,
    /// Responder to call with the result.
    pub(crate) responder: Responder<FetchResult<T, I>>,
}

impl<I: Display + Debug + Eq, T: Item> Display for FetcherRequest<I, T> {
=======
pub(crate) enum FetcherRequest<T: Item> {
    /// Return the specified item if it exists, else `None`.
    Fetch {
        /// The ID of the item to be retrieved.
        id: T::Id,
        /// The peer id of the peer to be asked if the item is not held locally
        peer: NodeId,
        /// Responder to call with the result.
        responder: Responder<Option<FetchResult<T>>>,
    },
}

impl<T: Item> Display for FetcherRequest<T> {
>>>>>>> 53ff12a5
    fn fmt(&self, formatter: &mut Formatter<'_>) -> fmt::Result {
        write!(formatter, "request item by id {}", self.id)
    }
}

/// TrieFetcher related requests.
#[derive(Debug, Serialize)]
#[must_use]
pub(crate) struct TrieFetcherRequest<I>
where
    I: Debug + Eq + Clone,
{
    /// The peers to try to fetch from.
    pub(crate) peers: Vec<I>,
    /// The hash of the trie node.
    pub(crate) hash: Digest,
    /// Responder to call with the result.
    pub(crate) responder: Responder<TrieFetcherResult<I>>,
}

impl<I> Display for TrieFetcherRequest<I>
where
    I: Debug + Eq + Clone,
{
    fn fmt(&self, formatter: &mut Formatter<'_>) -> fmt::Result {
        write!(formatter, "request trie by hash {}", self.hash)
    }
}

/// A block validator request.
#[derive(Debug)]
#[must_use]
pub(crate) struct BlockValidationRequest {
    /// The block to be validated.
    pub(crate) block: ValidatingBlock,
    /// The sender of the block, which will be asked to provide all missing deploys.
    pub(crate) sender: NodeId,
    /// Responder to call with the result.
    ///
    /// Indicates whether or not validation was successful.
    pub(crate) responder: Responder<bool>,
}

impl Display for BlockValidationRequest {
    fn fmt(&self, f: &mut Formatter<'_>) -> fmt::Result {
        let BlockValidationRequest { block, sender, .. } = self;
        write!(f, "validate block {} from {}", block, sender)
    }
}

type BlockHeight = u64;

<<<<<<< HEAD
=======
#[derive(Debug, Serialize)]
/// Requests issued to the Linear Chain component.
pub(crate) enum LinearChainRequest {
    /// Request whole block from the linear chain, by hash.
    BlockRequest(BlockHash, NodeId),
    /// Request for a linear chain block at height.
    BlockAtHeight(BlockHeight, NodeId),
}

impl Display for LinearChainRequest {
    fn fmt(&self, f: &mut Formatter<'_>) -> std::fmt::Result {
        match self {
            LinearChainRequest::BlockRequest(bh, peer) => {
                write!(f, "block request for hash {} from {}", bh, peer)
            }
            LinearChainRequest::BlockAtHeight(height, sender) => {
                write!(f, "block request for {} from {}", height, sender)
            }
        }
    }
}

>>>>>>> 53ff12a5
#[derive(DataSize, Debug)]
#[must_use]
/// Consensus component requests.
pub(crate) enum ConsensusRequest {
    /// Request for our public key, and if we're a validator, the next round length.
    Status(Responder<Option<(PublicKey, Option<TimeDiff>)>>),
    /// Request for a list of validator status changes, by public key.
    ValidatorChanges(Responder<BTreeMap<PublicKey, Vec<(EraId, ValidatorChange)>>>),
}

/// ChainspecLoader component requests.
#[derive(Debug, Serialize)]
pub(crate) enum ChainspecLoaderRequest {
    /// Chainspec info request.
    GetChainspecInfo(Responder<ChainspecInfo>),
    /// Request for information about the current run.
    GetCurrentRunInfo(Responder<CurrentRunInfo>),
}

impl Display for ChainspecLoaderRequest {
    fn fmt(&self, f: &mut Formatter<'_>) -> std::fmt::Result {
        match self {
            ChainspecLoaderRequest::GetChainspecInfo(_) => write!(f, "get chainspec info"),
            ChainspecLoaderRequest::GetCurrentRunInfo(_) => write!(f, "get current run info"),
        }
    }
}<|MERGE_RESOLUTION|>--- conflicted
+++ resolved
@@ -177,12 +177,8 @@
     /// Get incoming and outgoing peers.
     GetPeers {
         /// Responder to be called with all connected peers.
-<<<<<<< HEAD
         /// Responds with a map from [NodeId]s to a socket address, represented as a string.
-        responder: Responder<BTreeMap<I, String>>,
-=======
         responder: Responder<BTreeMap<NodeId, String>>,
->>>>>>> 53ff12a5
     },
     /// Get the peers in random order.
     GetFullyConnectedPeers {
@@ -220,7 +216,7 @@
     /// The ID of the item received.
     pub(crate) item_id: T::Id,
     /// The origin of this request.
-    pub(crate) source: Source<NodeId>,
+    pub(crate) source: Source,
     /// Responder to notify that gossiping is complete.
     pub(crate) responder: Responder<()>,
 }
@@ -947,60 +943,37 @@
 /// Fetcher related requests.
 #[derive(Debug, Serialize)]
 #[must_use]
-<<<<<<< HEAD
-pub(crate) struct FetcherRequest<I, T>
+pub(crate) struct FetcherRequest<T>
 where
     T: Item,
-    I: Debug + Eq,
 {
     /// The ID of the item to be retrieved.
     pub(crate) id: T::Id,
     /// The peer id of the peer to be asked if the item is not held locally
-    pub(crate) peer: I,
+    pub(crate) peer: NodeId,
     /// Responder to call with the result.
-    pub(crate) responder: Responder<FetchResult<T, I>>,
-}
-
-impl<I: Display + Debug + Eq, T: Item> Display for FetcherRequest<I, T> {
-=======
-pub(crate) enum FetcherRequest<T: Item> {
-    /// Return the specified item if it exists, else `None`.
-    Fetch {
-        /// The ID of the item to be retrieved.
-        id: T::Id,
-        /// The peer id of the peer to be asked if the item is not held locally
-        peer: NodeId,
-        /// Responder to call with the result.
-        responder: Responder<Option<FetchResult<T>>>,
-    },
+    pub(crate) responder: Responder<FetchResult<T>>,
 }
 
 impl<T: Item> Display for FetcherRequest<T> {
->>>>>>> 53ff12a5
     fn fmt(&self, formatter: &mut Formatter<'_>) -> fmt::Result {
         write!(formatter, "request item by id {}", self.id)
     }
 }
 
 /// TrieFetcher related requests.
-#[derive(Debug, Serialize)]
+#[derive(DataSize, Debug, Serialize)]
 #[must_use]
-pub(crate) struct TrieFetcherRequest<I>
-where
-    I: Debug + Eq + Clone,
-{
+pub(crate) struct TrieFetcherRequest {
     /// The peers to try to fetch from.
-    pub(crate) peers: Vec<I>,
+    pub(crate) peers: Vec<NodeId>,
     /// The hash of the trie node.
     pub(crate) hash: Digest,
     /// Responder to call with the result.
-    pub(crate) responder: Responder<TrieFetcherResult<I>>,
-}
-
-impl<I> Display for TrieFetcherRequest<I>
-where
-    I: Debug + Eq + Clone,
-{
+    pub(crate) responder: Responder<TrieFetcherResult>,
+}
+
+impl Display for TrieFetcherRequest {
     fn fmt(&self, formatter: &mut Formatter<'_>) -> fmt::Result {
         write!(formatter, "request trie by hash {}", self.hash)
     }
@@ -1029,31 +1002,6 @@
 
 type BlockHeight = u64;
 
-<<<<<<< HEAD
-=======
-#[derive(Debug, Serialize)]
-/// Requests issued to the Linear Chain component.
-pub(crate) enum LinearChainRequest {
-    /// Request whole block from the linear chain, by hash.
-    BlockRequest(BlockHash, NodeId),
-    /// Request for a linear chain block at height.
-    BlockAtHeight(BlockHeight, NodeId),
-}
-
-impl Display for LinearChainRequest {
-    fn fmt(&self, f: &mut Formatter<'_>) -> std::fmt::Result {
-        match self {
-            LinearChainRequest::BlockRequest(bh, peer) => {
-                write!(f, "block request for hash {} from {}", bh, peer)
-            }
-            LinearChainRequest::BlockAtHeight(height, sender) => {
-                write!(f, "block request for {} from {}", height, sender)
-            }
-        }
-    }
-}
-
->>>>>>> 53ff12a5
 #[derive(DataSize, Debug)]
 #[must_use]
 /// Consensus component requests.
