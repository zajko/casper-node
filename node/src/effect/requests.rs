--- conflicted
+++ resolved
@@ -4,13 +4,8 @@
 //! top-level module documentation for details.
 
 use std::{
-<<<<<<< HEAD
     collections::{BTreeMap, BTreeSet, HashMap, HashSet},
-    fmt::{self, Debug, Display, Formatter},
-=======
-    collections::{BTreeMap, HashMap, HashSet},
     fmt::{self, Display, Formatter},
->>>>>>> 7af9475a
     mem,
     sync::Arc,
 };
@@ -29,25 +24,12 @@
     TotalSupplyRequest, TotalSupplyResult, TrieRequest, TrieResult,
 };
 use casper_types::{
-<<<<<<< HEAD
     contract_messages::Messages,
     execution::{ExecutionResult, ExecutionResultV2},
     Approval, Block, BlockHash, BlockHeader, BlockSignatures, BlockV2, ChainspecRawBytes,
     DeployHash, Digest, DisplayIter, EraId, FinalitySignature, FinalitySignatureId, Key,
     ProtocolVersion, PublicKey, TimeDiff, Timestamp, Transaction, TransactionHash,
     TransactionHeader, TransactionId, Transfer, URef,
-=======
-    binary_port::{
-        ConsensusStatus, ConsensusValidatorChanges, DbRawBytesSpec, LastProgress, NetworkName,
-        RecordId, SpeculativeExecutionResult, Uptime,
-    },
-    execution::ExecutionResult,
-    AvailableBlockRange, Block, BlockHash, BlockHeader, BlockSignatures, BlockSynchronizerStatus,
-    BlockV2, ChainspecRawBytes, DeployHash, Digest, DisplayIter, EraId, ExecutionInfo,
-    FinalitySignature, FinalitySignatureId, FinalizedApprovals, Key, NextUpgrade, ProtocolVersion,
-    PublicKey, ReactorState, Timestamp, Transaction, TransactionHash, TransactionHeader,
-    TransactionId, TransactionWithFinalizedApprovals, Transfer,
->>>>>>> 7af9475a
 };
 
 use super::{AutoClosingResponder, GossipTarget, Responder};
@@ -66,16 +48,10 @@
     },
     contract_runtime::SpeculativeExecutionState,
     types::{
-<<<<<<< HEAD
         appendable_block::AppendableBlock, ApprovalsHashes, AvailableBlockRange,
         BlockExecutionResultsOrChunk, BlockExecutionResultsOrChunkId, BlockWithMetadata,
         ExecutableBlock, ExecutionInfo, LegacyDeploy, MetaBlockState, NodeId, SignedBlock,
         StatusFeed,
-=======
-        appendable_block::AppendableBlock, BlockExecutionResultsOrChunk,
-        BlockExecutionResultsOrChunkId, BlockWithMetadata, ExecutableBlock, LegacyDeploy,
-        MetaBlockState, NodeId, StatusFeed,
->>>>>>> 7af9475a
     },
     utils::Source,
 };
@@ -411,16 +387,12 @@
         transaction_id: TransactionId,
         responder: Responder<bool>,
     },
-<<<<<<< HEAD
-    /// Store execution results for a set of transactions of a single block.
-=======
     GetTransactionAndExecutionInfo {
         transaction_hash: TransactionHash,
         with_finalized_approvals: bool,
         responder: Responder<Option<(Transaction, Option<ExecutionInfo>)>>,
     },
-    /// Store execution results for a set of deploys of a single block.
->>>>>>> 7af9475a
+    /// Store execution results for a set of transactions of a single block.
     ///
     /// Will return a fatal error if there are already execution results known for a specific
     /// transaction/block combination and a different result is inserted.
@@ -448,7 +420,6 @@
         /// None is returned when we don't have the block in the storage.
         responder: Responder<Option<BlockExecutionResultsOrChunk>>,
     },
-<<<<<<< HEAD
     GetTransactionAndExecutionInfo {
         transaction_hash: TransactionHash,
         #[allow(clippy::type_complexity)]
@@ -469,8 +440,6 @@
         /// The responder to call with the results.
         responder: Responder<Option<SignedBlock>>,
     },
-=======
->>>>>>> 7af9475a
     /// Retrieve a finality signature by block hash and public key.
     GetFinalitySignature {
         id: Box<FinalitySignatureId>,
