--- conflicted
+++ resolved
@@ -21,17 +21,14 @@
     /// Error resulting when decoding a type from a hex-encoded representation.
     #[error("parsing from hex: {0}")]
     FromHex(#[from] FromHexError),
-<<<<<<< HEAD
+
     /// Error trying to read a private key.
     #[error("private key load failed: {0}")]
     PrivateKeyLoad(ReadFileError),
-    /// Error resulting when decoding a type from a base64 representation.
-    #[error("decoding error: {0}")]
-    FromBase64(#[from] DecodeError),
-    /// Pem format error.
-    #[error("pem error: {0}")]
-    FromPem(String),
-=======
+
+    /// Error trying to read a public key.
+    #[error("public key load failed: {0}")]
+    PublicKeyLoad(ReadFileError),
 
     /// Error resulting when decoding a type from a base64 representation.
     #[error("decoding error: {0}")]
@@ -41,15 +38,6 @@
     #[error("pem error: {0}")]
     FromPem(String),
 
-    /// Error while trying to read in a file.
-    #[error("error reading {file}: {error_msg}")]
-    ReadFile {
-        /// The file attempted to be read.
-        file: String,
-        /// The underlying error message.
-        error_msg: String,
-    },
-
     /// Error while trying to write a file.
     #[error("error writing {file}: {error_msg}")]
     WriteFile {
@@ -58,7 +46,6 @@
         /// The underlying error message.
         error_msg: String,
     },
->>>>>>> 165031b1
 }
 
 impl From<SignatureError> for Error {
