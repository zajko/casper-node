--- conflicted
+++ resolved
@@ -11,7 +11,7 @@
 
 use super::network::NetworkedReactor;
 use crate::{
-    components::{network::Identity as NetworkIdentity, ComponentState},
+    components::network::Identity as NetworkIdentity,
     effect::{EffectBuilder, Effects},
     failpoints::FailpointActivation,
     reactor::{EventQueueHandle, Finalize, Reactor},
@@ -88,13 +88,8 @@
         }
     }
 
-<<<<<<< HEAD
-    fn get_component_state(&self, name: &str) -> Option<&ComponentState> {
-        self.inner().get_component_state(name)
-=======
     fn activate_failpoint(&mut self, activation: &FailpointActivation) {
         self.reactor.activate_failpoint(activation);
->>>>>>> f5e1836f
     }
 }
 
