//! Effects subsystem.
//!
//! Effects describe things that the creator of the effect intends to happen, producing a value upon
//! completion (they actually are boxed futures).
//!
//! A pinned, boxed future returning an event is called an effect and typed as an `Effect<Ev>`,
//! where `Ev` is the event's type, as every effect must have its return value either wrapped in an
//! event through [`EffectExt::event`](EffectExt::event) or ignored using
//! [`EffectExt::ignore`](EffectExt::ignore). As an example, the
//! [`handle_event`](crate::components::Component::handle_event) function of a component always
//! returns `Effect<Self::Event>`.
//!
//! # A primer on events
//!
//! There are three distinct groups of events found around the node:
//!
//! * (unbound) events: These events are not associated with a particular reactor or component and
//!   represent information or requests by themselves. An example is the
//!   [`PeerBehaviorAnnouncement`](`crate::effect::announcements::PeerBehaviorAnnouncement`), it can
//!   be emitted through an effect by different components and contains the ID of a peer that should
//!   be shunned. It is not associated with a particular reactor or component though.
//!
//!   While the node is running, these unbound events cannot exist on their own, instead they are
//!   typically converted into a concrete reactor event by the effect builder as soon as they are
//!   created.
//!
//! * reactor events: A running reactor has a single event type that encompasses all possible
//!   unbound events that can occur during its operation and all component events of components it
//!   is made of. Usually they are implemented as one large `enum` with only newtype-variants.
//!
//! * component events: Every component defines its own set of events, typically for internal use.
//!   If the component is able to process unbound events like announcements or requests, it will
//!   have a `From` implementation that allows converting them into a suitable component event.
//!
//!   Component events are also created from the return values of effects: While effects do not
//!   return events themselves when called, their return values are turned first into component
//!   events through the [`event`](EffectExt) method. In a second step, inside the
//!   reactors routing code, `wrap_effect` will then convert from component to reactor event.
//!
//! # Using effects
//!
//! To create an effect, an `EffectBuilder` will be passed in by the calling reactor runner. For
//! example, given an effect builder `effect_builder`, we can create a `set_timeout` future and turn
//! it into an effect:
//!
//! ```ignore
//! use std::time::Duration;
//! use casper_node::effect::EffectExt;
//!
//! // Note: This is our "component" event.
//! enum Event {
//!     ThreeSecondsElapsed(Duration)
//! }
//!
//! effect_builder
//!     .set_timeout(Duration::from_secs(3))
//!     .event(Event::ThreeSecondsElapsed);
//! ```
//!
//! This example will produce an effect that, after three seconds, creates an
//! `Event::ThreeSecondsElapsed`. Note that effects do nothing on their own, they need to be passed
//! to a [`reactor`](../reactor/index.html) to be executed.
//!
//! # Arbitrary effects
//!
//! While it is technically possible to turn any future into an effect, it is in general advisable
//! to only use the methods on [`EffectBuilder`] or short, anonymous futures to create effects.
//!
//! # Announcements and requests
//!
//! Events are usually classified into either announcements or requests, although these properties
//! are not reflected in the type system.
//!
//! **Announcements** are events that are essentially "fire-and-forget"; the component that created
//! the effect resulting in the creation of the announcement will never expect an "answer".
//! Announcements are often dispatched to multiple components by the reactor; since that usually
//! involves a [`clone`](`Clone::clone`), they should be kept light.
//!
//! A good example is the arrival of a new transaction passed in by a client. Depending on the setup
//! it may be stored, buffered or, in certain testing setups, just discarded. None of this is a
//! concern of the component that talks to the client and deserializes the incoming transaction
//! though, instead it simply returns an effect that produces an announcement.
//!
//! **Requests** are complex events that are used when a component needs something from other
//! components. Typically, an effect (which uses [`EffectBuilder::make_request`] in its
//! implementation) is called resulting in the actual request being scheduled and handled. In
//! contrast to announcements, requests must always be handled by exactly one component.
//!
//! Every request has a [`Responder`]-typed field, which a handler of a request calls to produce
//! another effect that will send the return value to the original requesting component. Failing to
//! call the [`Responder::respond`] function will result in a runtime warning.

pub(crate) mod announcements;
pub(crate) mod diagnostics_port;
pub(crate) mod incoming;
pub(crate) mod requests;

use std::{
    any::type_name,
    borrow::Cow,
    collections::{BTreeMap, BTreeSet, HashMap, HashSet},
    fmt::{self, Debug, Display, Formatter},
    future::Future,
    mem,
    sync::Arc,
    time::{Duration, Instant},
};

use datasize::DataSize;
use futures::{channel::oneshot, future::BoxFuture, FutureExt};
use once_cell::sync::Lazy;
use serde::{Serialize, Serializer};
use smallvec::{smallvec, SmallVec};
use tokio::{sync::Semaphore, time};
use tracing::{debug, error, warn};

use casper_binary_port::{
    ConsensusStatus, ConsensusValidatorChanges, LastProgress, NetworkName, RecordId, Uptime,
};
use casper_storage::{
    block_store::types::ApprovalsHashes,
    data_access_layer::{
        prefixed_values::{PrefixedValuesRequest, PrefixedValuesResult},
        tagged_values::{TaggedValuesRequest, TaggedValuesResult},
        AddressableEntityResult, BalanceRequest, BalanceResult, EraValidatorsRequest,
        EraValidatorsResult, ExecutionResultsChecksumResult, PutTrieRequest, PutTrieResult,
        QueryRequest, QueryResult, SeigniorageRecipientsRequest, SeigniorageRecipientsResult,
        TrieRequest, TrieResult,
    },
    DbRawBytesSpec,
};
use casper_types::{
    execution::{Effects as ExecutionEffects, ExecutionResult},
    Approval, AvailableBlockRange, Block, BlockHash, BlockHeader, BlockSignatures,
    BlockSynchronizerStatus, BlockV2, ChainspecRawBytes, DeployHash, Digest, EntityAddr, EraId,
    ExecutionInfo, FinalitySignature, FinalitySignatureId, FinalitySignatureV2, Key, NextUpgrade,
<<<<<<< HEAD
    Package, ProtocolUpgradeConfig, ProtocolVersion, PublicKey, TimeDiff, Timestamp, Transaction,
    TransactionHash, TransactionId, Transfer, U512,
=======
    Package, ProtocolUpgradeConfig, PublicKey, TimeDiff, Timestamp, Transaction, TransactionHash,
    TransactionHeader, TransactionId, Transfer, U512,
>>>>>>> 211cc8d8
};

use crate::{
    components::{
        block_synchronizer::{
            GlobalStateSynchronizerError, GlobalStateSynchronizerResponse, TrieAccumulatorError,
            TrieAccumulatorResponse,
        },
        consensus::{ClContext, EraDump, ProposedBlock},
        contract_runtime::SpeculativeExecutionResult,
        diagnostics_port::StopAtSpec,
        fetcher::{FetchItem, FetchResult},
        gossiper::GossipItem,
        network::{blocklist::BlocklistJustification, FromIncoming, NetworkInsights},
        transaction_acceptor,
    },
    contract_runtime::ExecutionPreState,
    failpoints::FailpointActivation,
    reactor::{main_reactor::ReactorState, EventQueueHandle, QueueKind},
    types::{
        appendable_block::AppendableBlock, BlockExecutionResultsOrChunk,
        BlockExecutionResultsOrChunkId, BlockWithMetadata, ExecutableBlock, FinalizedBlock,
        LegacyDeploy, MetaBlock, MetaBlockState, NodeId, TransactionHeader,
    },
    utils::{fmt_limit::FmtLimit, SharedFlag, Source},
};
use announcements::{
    BlockAccumulatorAnnouncement, ConsensusAnnouncement, ContractRuntimeAnnouncement,
    ControlAnnouncement, FatalAnnouncement, FetchedNewBlockAnnouncement,
    FetchedNewFinalitySignatureAnnouncement, GossiperAnnouncement, MetaBlockAnnouncement,
    PeerBehaviorAnnouncement, QueueDumpFormat, TransactionAcceptorAnnouncement,
    TransactionBufferAnnouncement, UnexecutedBlockAnnouncement, UpgradeWatcherAnnouncement,
};
use casper_storage::data_access_layer::EntryPointsResult;
use diagnostics_port::DumpConsensusStateRequest;
use requests::{
    AcceptTransactionRequest, BeginGossipRequest, BlockAccumulatorRequest,
    BlockSynchronizerRequest, BlockValidationRequest, ChainspecRawBytesRequest, ConsensusRequest,
    ContractRuntimeRequest, FetcherRequest, MakeBlockExecutableRequest, MarkBlockCompletedRequest,
    MetricsRequest, NetworkInfoRequest, NetworkRequest, ReactorInfoRequest, SetNodeStopRequest,
    StorageRequest, SyncGlobalStateRequest, TransactionBufferRequest, TrieAccumulatorRequest,
    UpgradeWatcherRequest,
};

/// A resource that will never be available, thus trying to acquire it will wait forever.
static UNOBTAINABLE: Lazy<Semaphore> = Lazy::new(|| Semaphore::new(0));

/// A pinned, boxed future that produces one or more events.
pub(crate) type Effect<Ev> = BoxFuture<'static, Multiple<Ev>>;

/// Multiple effects in a container.
pub(crate) type Effects<Ev> = Multiple<Effect<Ev>>;

/// A small collection of rarely more than two items.
///
/// Stored in a `SmallVec` to avoid allocations in case there are less than three items grouped. The
/// size of two items is chosen because one item is the most common use case, and large items are
/// typically boxed. In the latter case two pointers and one enum variant discriminator is almost
/// the same size as an empty vec, which is two pointers.
pub(crate) type Multiple<T> = SmallVec<[T; 2]>;

/// The type of peers that should receive the gossip message.
#[derive(Debug, Serialize, PartialEq, Eq, Hash, Copy, Clone, DataSize)]
pub(crate) enum GossipTarget {
    /// Both validators and non validators.
    Mixed(EraId),
    /// All peers.
    All,
}

impl Display for GossipTarget {
    fn fmt(&self, formatter: &mut Formatter<'_>) -> fmt::Result {
        match self {
            GossipTarget::Mixed(era_id) => write!(formatter, "gossip target mixed for {}", era_id),
            GossipTarget::All => write!(formatter, "gossip target all"),
        }
    }
}

/// A responder satisfying a request.
#[must_use]
#[derive(DataSize)]
pub(crate) struct Responder<T> {
    /// Sender through which the response ultimately should be sent.
    sender: Option<oneshot::Sender<T>>,
    /// Reactor flag indicating shutdown.
    is_shutting_down: SharedFlag,
}

/// A responder that will automatically send a `None` on drop.
#[must_use]
#[derive(DataSize, Debug)]
pub(crate) struct AutoClosingResponder<T>(Responder<Option<T>>);

impl<T> AutoClosingResponder<T> {
    /// Creates a new auto closing responder from a responder of `Option<T>`.
    pub(crate) fn from_opt_responder(responder: Responder<Option<T>>) -> Self {
        AutoClosingResponder(responder)
    }

    /// Extracts the inner responder.
    fn into_inner(mut self) -> Responder<Option<T>> {
        let is_shutting_down = self.0.is_shutting_down;
        mem::replace(
            &mut self.0,
            Responder {
                sender: None,
                is_shutting_down,
            },
        )
    }
}

impl<T: Debug> AutoClosingResponder<T> {
    /// Send `Some(data)` to the origin of the request.
    pub(crate) async fn respond(self, data: T) {
        self.into_inner().respond(Some(data)).await;
    }

    /// Send `None` to the origin of the request.
    pub(crate) async fn respond_none(self) {
        self.into_inner().respond(None).await;
    }
}

impl<T> Drop for AutoClosingResponder<T> {
    fn drop(&mut self) {
        if let Some(sender) = self.0.sender.take() {
            debug!(
                sending_value = %self.0,
                "responding None by dropping auto-close responder"
            );
            // We still haven't answered, send an answer.
            if let Err(_unsent_value) = sender.send(None) {
                debug!(
                    unsent_value = %self.0,
                    "failed to auto-close responder, ignoring"
                );
            }
        }
    }
}

impl<T: 'static + Send> Responder<T> {
    /// Creates a new `Responder`.
    #[inline]
    fn new(sender: oneshot::Sender<T>, is_shutting_down: SharedFlag) -> Self {
        Responder {
            sender: Some(sender),
            is_shutting_down,
        }
    }

    /// Helper method for tests.
    ///
    /// Allows creating a responder manually, without observing the shutdown flag. This function
    /// should not be used, unless you are writing alternative infrastructure, e.g. for tests.
    #[cfg(test)]
    #[inline]
    pub(crate) fn without_shutdown(sender: oneshot::Sender<T>) -> Self {
        Responder::new(sender, SharedFlag::global_shared())
    }
}

impl<T: Debug> Responder<T> {
    /// Send `data` to the origin of the request.
    pub(crate) async fn respond(mut self, data: T) {
        if let Some(sender) = self.sender.take() {
            if let Err(data) = sender.send(data) {
                // If we cannot send a response down the channel, it means the original requester is
                // no longer interested in our response. This typically happens during shutdowns, or
                // in cases where an originating external request has been cancelled.

                debug!(
                    data=?FmtLimit::new(1000, &data),
                    "ignored failure to send response to request down oneshot channel"
                );
            }
        } else {
            error!(
                data=?FmtLimit::new(1000, &data),
                "tried to send a value down a responder channel, but it was already used"
            );
        }
    }
}

impl<T> Debug for Responder<T> {
    fn fmt(&self, formatter: &mut Formatter<'_>) -> fmt::Result {
        write!(formatter, "Responder<{}>", type_name::<T>(),)
    }
}

impl<T> Display for Responder<T> {
    fn fmt(&self, formatter: &mut Formatter<'_>) -> fmt::Result {
        write!(formatter, "responder({})", type_name::<T>(),)
    }
}

impl<T> Drop for Responder<T> {
    fn drop(&mut self) {
        if self.sender.is_some() {
            if self.is_shutting_down.is_set() {
                debug!(
                    responder=?self,
                    "ignored dropping of responder during shutdown"
                );
            } else {
                // This is usually a very serious error, as another component will now be stuck.
                //
                // See the code `make_request` for more details.
                error!(
                    responder=?self,
                    "dropped without being responded to outside of shutdown"
                );
            }
        }
    }
}

impl<T> Serialize for Responder<T> {
    fn serialize<S: Serializer>(&self, serializer: S) -> Result<S::Ok, S::Error> {
        serializer.serialize_str(&format!("{:?}", self))
    }
}

impl<T> Serialize for AutoClosingResponder<T> {
    fn serialize<S: Serializer>(&self, serializer: S) -> Result<S::Ok, S::Error> {
        self.0.serialize(serializer)
    }
}

/// Effect extension for futures, used to convert futures into actual effects.
pub(crate) trait EffectExt: Future + Send {
    /// Finalizes a future into an effect that returns a single event.
    ///
    /// The function `f` is used to translate the returned value from an effect into an event.
    fn event<U, F>(self, f: F) -> Effects<U>
    where
        F: FnOnce(Self::Output) -> U + 'static + Send,
        U: 'static,
        Self: Sized;

    /// Finalizes a future into an effect that runs but drops the result.
    fn ignore<Ev>(self) -> Effects<Ev>;
}

/// Effect extension for futures, used to convert futures returning a `Result` into two different
/// effects.
pub(crate) trait EffectResultExt {
    /// The type the future will return if `Ok`.
    type Value;
    /// The type the future will return if `Err`.
    type Error;

    /// Finalizes a future returning a `Result` into two different effects.
    ///
    /// The function `f_ok` is used to translate the returned value from an effect into an event,
    /// while the function `f_err` does the same for a potential error.
    fn result<U, F, G>(self, f_ok: F, f_err: G) -> Effects<U>
    where
        F: FnOnce(Self::Value) -> U + 'static + Send,
        G: FnOnce(Self::Error) -> U + 'static + Send,
        U: 'static;
}

impl<T: ?Sized> EffectExt for T
where
    T: Future + Send + 'static + Sized,
{
    fn event<U, F>(self, f: F) -> Effects<U>
    where
        F: FnOnce(Self::Output) -> U + 'static + Send,
        U: 'static,
    {
        smallvec![self.map(f).map(|item| smallvec![item]).boxed()]
    }

    fn ignore<Ev>(self) -> Effects<Ev> {
        smallvec![self.map(|_| Multiple::new()).boxed()]
    }
}

impl<T, V, E> EffectResultExt for T
where
    T: Future<Output = Result<V, E>> + Send + 'static + Sized,
    T: ?Sized,
{
    type Value = V;
    type Error = E;

    fn result<U, F, G>(self, f_ok: F, f_err: G) -> Effects<U>
    where
        F: FnOnce(V) -> U + 'static + Send,
        G: FnOnce(E) -> U + 'static + Send,
        U: 'static,
    {
        smallvec![self
            .map(|result| result.map_or_else(f_err, f_ok))
            .map(|item| smallvec![item])
            .boxed()]
    }
}

/// A builder for [`Effect`](type.Effect.html)s.
///
/// Provides methods allowing the creation of effects which need to be scheduled on the reactor's
/// event queue, without giving direct access to this queue.
///
/// The `REv` type parameter indicates which reactor event effects created by this builder will
/// produce as side-effects.
#[derive(Debug)]
pub(crate) struct EffectBuilder<REv: 'static> {
    /// A handle to the referenced event queue.
    event_queue: EventQueueHandle<REv>,
}

// Implement `Clone` and `Copy` manually, as `derive` will make it depend on `REv` otherwise.
impl<REv> Clone for EffectBuilder<REv> {
    fn clone(&self) -> Self {
        *self
    }
}

impl<REv> Copy for EffectBuilder<REv> {}

impl<REv> EffectBuilder<REv> {
    /// Creates a new effect builder.
    pub(crate) fn new(event_queue: EventQueueHandle<REv>) -> Self {
        EffectBuilder { event_queue }
    }

    /// Extract the event queue handle out of the effect builder.
    pub(crate) fn into_inner(self) -> EventQueueHandle<REv> {
        self.event_queue
    }

    /// Performs a request.
    ///
    /// Given a request `Q`, that when completed will yield a result of `T`, produces a future that
    /// will
    ///
    /// 1. create an event to send the request to the respective component (thus `Q: Into<REv>`),
    /// 2. wait for a response and return it.
    ///
    /// This function is usually only used internally by effects implemented on the effects builder,
    /// but IO components may also make use of it.
    ///
    /// # Cancellation safety
    ///
    /// This future is cancellation safe: If it is dropped without being polled, it merely indicates
    /// the original requester is not longer interested in the result, which will be discarded.
    pub(crate) async fn make_request<T, Q, F>(self, f: F, queue_kind: QueueKind) -> T
    where
        T: Send + 'static,
        Q: Into<REv>,
        F: FnOnce(Responder<T>) -> Q,
    {
        let (event, wait_future) = self.create_request_parts(f);

        // Schedule the request before awaiting the response.
        self.event_queue.schedule(event, queue_kind).await;
        wait_future.await
    }

    /// Creates the part necessary to make a request.
    ///
    /// A request usually consists of two parts: The request event that needs to be scheduled on the
    /// reactor queue and associated future that allows waiting for the response. This function
    /// creates both of them without processing or spawning either.
    ///
    /// Usually you will want to call the higher level `make_request` function.
    pub(crate) fn create_request_parts<T, Q, F>(self, f: F) -> (REv, impl Future<Output = T>)
    where
        T: Send + 'static,
        Q: Into<REv>,
        F: FnOnce(Responder<T>) -> Q,
    {
        // Prepare a channel.
        let (sender, receiver) = oneshot::channel();

        // Create response function.
        let responder = Responder::new(sender, self.event_queue.shutdown_flag());

        // Now inject the request event into the event loop.
        let request_event = f(responder).into();

        let fut = async move {
            match receiver.await {
                Ok(value) => value,
                Err(err) => {
                    // The channel should usually not be closed except during shutdowns, as it
                    // indicates a panic or disappearance of the remote that is
                    // supposed to process the request.
                    //
                    // If it does happen, we pretend nothing happened instead of crashing.
                    if self.event_queue.shutdown_flag().is_set() {
                        debug!(%err, channel=?type_name::<T>(), "ignoring closed channel due to shutdown");
                    } else {
                        error!(%err, channel=?type_name::<T>(), "request for channel closed, this may be a bug? \
                            check if a component is stuck from now on");
                    }

                    // We cannot produce any value to satisfy the request, so we just abandon this
                    // task by waiting on a resource we can never acquire.
                    let _ = UNOBTAINABLE.acquire().await;
                    panic!("should never obtain unobtainable semaphore");
                }
            }
        };

        (request_event, fut)
    }

    /// Run and end effect immediately.
    ///
    /// Can be used to trigger events from effects when combined with `.event`. Do not use this to
    /// "do nothing", as it will still cause a task to be spawned.
    #[inline(always)]
    #[allow(clippy::manual_async_fn)]
    pub(crate) fn immediately(self) -> impl Future<Output = ()> + Send {
        // Note: This function is implemented manually without `async` sugar because the `Send`
        // inference seems to not work in all cases otherwise.
        async {}
    }

    /// Reports a fatal error.  Normally called via the `crate::fatal!()` macro.
    ///
    /// Usually causes the node to cease operations quickly and exit/crash.
    pub(crate) async fn fatal(self, file: &'static str, line: u32, msg: String)
    where
        REv: From<FatalAnnouncement>,
    {
        self.event_queue
            .schedule(FatalAnnouncement { file, line, msg }, QueueKind::Control)
            .await;
    }

    /// Sets a timeout.
    pub(crate) async fn set_timeout(self, timeout: Duration) -> Duration {
        let then = Instant::now();
        time::sleep(timeout).await;
        then.elapsed()
    }

    /// Retrieve a snapshot of the nodes current metrics formatted as string.
    ///
    /// If an error occurred producing the metrics, `None` is returned.
    pub(crate) async fn get_metrics(self) -> Option<String>
    where
        REv: From<MetricsRequest>,
    {
        self.make_request(
            |responder| MetricsRequest::RenderNodeMetricsText { responder },
            QueueKind::Api,
        )
        .await
    }

    /// Sends a network message.
    ///
    /// The message is queued and sent, but no delivery guaranteed. Will return after the message
    /// has been buffered in the outgoing kernel buffer and thus is subject to backpressure.
    pub(crate) async fn send_message<P>(self, dest: NodeId, payload: P)
    where
        REv: From<NetworkRequest<P>>,
    {
        self.make_request(
            |responder| NetworkRequest::SendMessage {
                dest: Box::new(dest),
                payload: Box::new(payload),
                respond_after_queueing: false,
                auto_closing_responder: AutoClosingResponder::from_opt_responder(responder),
            },
            QueueKind::Network,
        )
        .await;
    }

    /// Enqueues a network message.
    ///
    /// The message is queued in "fire-and-forget" fashion, there is no guarantee that the peer
    /// will receive it. Returns as soon as the message is queued inside the networking component.
    pub(crate) async fn enqueue_message<P>(self, dest: NodeId, payload: P)
    where
        REv: From<NetworkRequest<P>>,
    {
        self.make_request(
            |responder| NetworkRequest::SendMessage {
                dest: Box::new(dest),
                payload: Box::new(payload),
                respond_after_queueing: true,
                auto_closing_responder: AutoClosingResponder::from_opt_responder(responder),
            },
            QueueKind::Network,
        )
        .await;
    }

    /// Broadcasts a network message to validator peers in the given era.
    pub(crate) async fn broadcast_message_to_validators<P>(self, payload: P, era_id: EraId)
    where
        REv: From<NetworkRequest<P>>,
    {
        self.make_request(
            |responder| {
                debug!("validator broadcast for {}", era_id);
                NetworkRequest::ValidatorBroadcast {
                    payload: Box::new(payload),
                    era_id,
                    auto_closing_responder: AutoClosingResponder::from_opt_responder(responder),
                }
            },
            QueueKind::Network,
        )
        .await;
    }

    /// Gossips a network message.
    ///
    /// A low-level "gossip" function, selects `count` randomly chosen nodes on the network,
    /// excluding the indicated ones, and sends each a copy of the message.
    ///
    /// Returns the IDs of the chosen nodes.
    pub(crate) async fn gossip_message<P>(
        self,
        payload: P,
        gossip_target: GossipTarget,
        count: usize,
        exclude: HashSet<NodeId>,
    ) -> HashSet<NodeId>
    where
        REv: From<NetworkRequest<P>>,
        P: Send,
    {
        self.make_request(
            |responder| NetworkRequest::Gossip {
                payload: Box::new(payload),
                gossip_target,
                count,
                exclude,
                auto_closing_responder: AutoClosingResponder::from_opt_responder(responder),
            },
            QueueKind::Network,
        )
        .await
        .unwrap_or_default()
    }

    /// Gets a structure describing the current network status.
    pub(crate) async fn get_network_insights(self) -> NetworkInsights
    where
        REv: From<NetworkInfoRequest>,
    {
        self.make_request(
            |responder| NetworkInfoRequest::Insight { responder },
            QueueKind::Regular,
        )
        .await
    }

    /// Gets a map of the current network peers to their socket addresses.
    pub(crate) async fn network_peers(self) -> BTreeMap<NodeId, String>
    where
        REv: From<NetworkInfoRequest>,
    {
        self.make_request(
            |responder| NetworkInfoRequest::Peers { responder },
            QueueKind::Api,
        )
        .await
    }

    /// Gets up to `count` fully-connected network peers in random order.
    pub async fn get_fully_connected_peers(self, count: usize) -> Vec<NodeId>
    where
        REv: From<NetworkInfoRequest>,
    {
        self.make_request(
            |responder| NetworkInfoRequest::FullyConnectedPeers { count, responder },
            QueueKind::NetworkInfo,
        )
        .await
    }

    /// Announces which transactions have expired.
    pub(crate) async fn announce_expired_transactions(self, hashes: Vec<TransactionHash>)
    where
        REv: From<TransactionBufferAnnouncement>,
    {
        self.event_queue
            .schedule(
                TransactionBufferAnnouncement::TransactionsExpired(hashes),
                QueueKind::Validation,
            )
            .await;
    }

    /// Announces an incoming network message.
    pub(crate) async fn announce_incoming<P>(self, sender: NodeId, payload: P)
    where
        REv: FromIncoming<P>,
    {
        self.event_queue
            .schedule(
                <REv as FromIncoming<P>>::from_incoming(sender, payload),
                QueueKind::NetworkIncoming,
            )
            .await;
    }

    /// Announces that a gossiper has received a new item, where the item's ID is the complete item.
    pub(crate) async fn announce_complete_item_received_via_gossip<T: GossipItem>(self, item: T::Id)
    where
        REv: From<GossiperAnnouncement<T>>,
    {
        assert!(
            T::ID_IS_COMPLETE_ITEM,
            "{} must be an item where the ID _is_ the complete item",
            item
        );
        self.event_queue
            .schedule(
                GossiperAnnouncement::NewCompleteItem(item),
                QueueKind::Gossip,
            )
            .await;
    }

    /// Announces that a gossiper has received a full item, where the item's ID is NOT the complete
    /// item.
    pub(crate) async fn announce_item_body_received_via_gossip<T: GossipItem>(
        self,
        item: Box<T>,
        sender: NodeId,
    ) where
        REv: From<GossiperAnnouncement<T>>,
    {
        self.event_queue
            .schedule(
                GossiperAnnouncement::NewItemBody { item, sender },
                QueueKind::Gossip,
            )
            .await;
    }

    /// Announces that the block accumulator has received and stored a new finality signature.
    pub(crate) async fn announce_finality_signature_accepted(
        self,
        finality_signature: Box<FinalitySignatureV2>,
    ) where
        REv: From<BlockAccumulatorAnnouncement>,
    {
        self.event_queue
            .schedule(
                BlockAccumulatorAnnouncement::AcceptedNewFinalitySignature { finality_signature },
                QueueKind::FinalitySignature,
            )
            .await;
    }

    /// Request that a block be made executable, if able to: `ExecutableBlock`.
    ///
    /// Completion means that the block can be enqueued for processing by the execution engine via
    /// the contract_runtime component.
    pub(crate) async fn make_block_executable(
        self,
        block_hash: BlockHash,
    ) -> Option<ExecutableBlock>
    where
        REv: From<MakeBlockExecutableRequest>,
    {
        self.make_request(
            |responder| MakeBlockExecutableRequest {
                block_hash,
                responder,
            },
            QueueKind::FromStorage,
        )
        .await
    }

    /// Request that a block with a specific height be marked completed.
    ///
    /// Completion means that the block itself (along with its header) and all of its transactions
    /// have been persisted to storage and its global state root hash is missing no dependencies
    /// in the global state.
    pub(crate) async fn mark_block_completed(self, block_height: u64) -> bool
    where
        REv: From<MarkBlockCompletedRequest>,
    {
        self.make_request(
            |responder| MarkBlockCompletedRequest {
                block_height,
                responder,
            },
            QueueKind::FromStorage,
        )
        .await
    }

    /// Try to accept a transaction received from the JSON-RPC server.
    pub(crate) async fn try_accept_transaction(
        self,
        transaction: Transaction,
        is_speculative: bool,
    ) -> Result<(), transaction_acceptor::Error>
    where
        REv: From<AcceptTransactionRequest>,
    {
        self.make_request(
            |responder| AcceptTransactionRequest {
                transaction,
                is_speculative,
                responder,
            },
            QueueKind::Api,
        )
        .await
    }

    /// Announces that a transaction not previously stored has now been accepted and stored.
    pub(crate) fn announce_new_transaction_accepted(
        self,
        transaction: Arc<Transaction>,
        source: Source,
    ) -> impl Future<Output = ()>
    where
        REv: From<TransactionAcceptorAnnouncement>,
    {
        self.event_queue.schedule(
            TransactionAcceptorAnnouncement::AcceptedNewTransaction {
                transaction,
                source,
            },
            QueueKind::Validation,
        )
    }

    /// Announces that we have received a gossip message from this peer,
    /// implying the peer holds the indicated item.
    pub(crate) async fn announce_gossip_received<T>(self, item_id: T::Id, sender: NodeId)
    where
        REv: From<GossiperAnnouncement<T>>,
        T: GossipItem,
    {
        self.event_queue
            .schedule(
                GossiperAnnouncement::GossipReceived { item_id, sender },
                QueueKind::Gossip,
            )
            .await;
    }

    /// Announces that we have finished gossiping the indicated item.
    pub(crate) async fn announce_finished_gossiping<T>(self, item_id: T::Id)
    where
        REv: From<GossiperAnnouncement<T>>,
        T: GossipItem,
    {
        self.event_queue
            .schedule(
                GossiperAnnouncement::FinishedGossiping(item_id),
                QueueKind::Gossip,
            )
            .await;
    }

    pub(crate) fn announce_invalid_transaction(
        self,
        transaction: Transaction,
        source: Source,
    ) -> impl Future<Output = ()>
    where
        REv: From<TransactionAcceptorAnnouncement>,
    {
        self.event_queue.schedule(
            TransactionAcceptorAnnouncement::InvalidTransaction {
                transaction,
                source,
            },
            QueueKind::Validation,
        )
    }

    /// Announces upgrade activation point read.
    pub(crate) async fn upgrade_watcher_announcement(self, maybe_next_upgrade: Option<NextUpgrade>)
    where
        REv: From<UpgradeWatcherAnnouncement>,
    {
        self.event_queue
            .schedule(
                UpgradeWatcherAnnouncement(maybe_next_upgrade),
                QueueKind::Control,
            )
            .await;
    }

    /// Announces a committed Step success.
    pub(crate) async fn announce_commit_step_success(self, era_id: EraId, effects: ExecutionEffects)
    where
        REv: From<ContractRuntimeAnnouncement>,
    {
        self.event_queue
            .schedule(
                ContractRuntimeAnnouncement::CommitStepSuccess { era_id, effects },
                QueueKind::ContractRuntime,
            )
            .await;
    }

    pub(crate) async fn update_contract_runtime_state(self, new_pre_state: ExecutionPreState)
    where
        REv: From<ContractRuntimeRequest>,
    {
        self.event_queue
            .schedule(
                ContractRuntimeRequest::UpdatePreState { new_pre_state },
                QueueKind::ContractRuntime,
            )
            .await;
    }

    /// Announces validators for upcoming era.
    pub(crate) async fn announce_upcoming_era_validators(
        self,
        era_that_is_ending: EraId,
        upcoming_era_validators: BTreeMap<EraId, BTreeMap<PublicKey, U512>>,
    ) where
        REv: From<ContractRuntimeAnnouncement>,
    {
        self.event_queue
            .schedule(
                ContractRuntimeAnnouncement::UpcomingEraValidators {
                    era_that_is_ending,
                    upcoming_era_validators,
                },
                QueueKind::ContractRuntime,
            )
            .await;
    }

    pub(crate) async fn announce_new_era_gas_price(self, era_id: EraId, next_era_gas_price: u8)
    where
        REv: From<ContractRuntimeAnnouncement>,
    {
        self.event_queue
            .schedule(
                ContractRuntimeAnnouncement::NextEraGasPrice {
                    era_id,
                    next_era_gas_price,
                },
                QueueKind::ContractRuntime,
            )
            .await;
    }

    /// Begins gossiping an item.
    pub(crate) async fn begin_gossip<T>(self, item_id: T::Id, source: Source, target: GossipTarget)
    where
        T: GossipItem,
        REv: From<BeginGossipRequest<T>>,
    {
        self.make_request(
            |responder| BeginGossipRequest {
                item_id,
                source,
                target,
                responder,
            },
            QueueKind::Gossip,
        )
        .await;
    }

    /// Puts the given block into the linear block store.
    pub(crate) async fn put_block_to_storage(self, block: Arc<Block>) -> bool
    where
        REv: From<StorageRequest>,
    {
        self.make_request(
            |responder| StorageRequest::PutBlock { block, responder },
            QueueKind::ToStorage,
        )
        .await
    }

    /// Puts the given approvals hashes into the linear block store.
    pub(crate) async fn put_approvals_hashes_to_storage(
        self,
        approvals_hashes: Box<ApprovalsHashes>,
    ) -> bool
    where
        REv: From<StorageRequest>,
    {
        self.make_request(
            |responder| StorageRequest::PutApprovalsHashes {
                approvals_hashes,
                responder,
            },
            QueueKind::ToStorage,
        )
        .await
    }

    /// Puts the given block and approvals hashes into the linear block store.
    pub(crate) async fn put_executed_block_to_storage(
        self,
        block: Arc<BlockV2>,
        approvals_hashes: Box<ApprovalsHashes>,
        execution_results: HashMap<TransactionHash, ExecutionResult>,
    ) -> bool
    where
        REv: From<StorageRequest>,
    {
        self.make_request(
            |responder| StorageRequest::PutExecutedBlock {
                block,
                approvals_hashes,
                execution_results,
                responder,
            },
            QueueKind::ToStorage,
        )
        .await
    }

    /// Gets the requested block from the linear block store.
    pub(crate) async fn get_block_from_storage(self, block_hash: BlockHash) -> Option<Block>
    where
        REv: From<StorageRequest>,
    {
        self.make_request(
            |responder| StorageRequest::GetBlock {
                block_hash,
                responder,
            },
            QueueKind::FromStorage,
        )
        .await
    }

    pub(crate) async fn get_block_utilization(
        self,
        era_id: EraId,
        block_height: u64,
        transaction_count: u64,
    ) -> Option<(u64, u64)>
    where
        REv: From<StorageRequest>,
    {
        self.make_request(
            |responder| StorageRequest::GetBlockUtilizationScore {
                era_id,
                block_height,
                switch_block_utilization: transaction_count,
                responder,
            },
            QueueKind::FromStorage,
        )
        .await
    }

    pub(crate) async fn is_block_stored(self, block_hash: BlockHash) -> bool
    where
        REv: From<StorageRequest>,
    {
        self.make_request(
            |responder| StorageRequest::IsBlockStored {
                block_hash,
                responder,
            },
            QueueKind::FromStorage,
        )
        .await
    }

    /// Gets the requested `ApprovalsHashes` from storage.
    pub(crate) async fn get_approvals_hashes_from_storage(
        self,
        block_hash: BlockHash,
    ) -> Option<ApprovalsHashes>
    where
        REv: From<StorageRequest>,
    {
        self.make_request(
            |responder| StorageRequest::GetApprovalsHashes {
                block_hash,
                responder,
            },
            QueueKind::FromStorage,
        )
        .await
    }

    pub(crate) async fn get_raw_data(
        self,
        record_id: RecordId,
        key: Vec<u8>,
    ) -> Option<DbRawBytesSpec>
    where
        REv: From<StorageRequest>,
    {
        self.make_request(
            |responder| StorageRequest::GetRawData {
                record_id,
                key,
                responder,
            },
            QueueKind::FromStorage,
        )
        .await
    }

    /// Gets the requested block header from the linear block store.
    pub(crate) async fn get_block_header_from_storage(
        self,
        block_hash: BlockHash,
        only_from_available_block_range: bool,
    ) -> Option<BlockHeader>
    where
        REv: From<StorageRequest>,
    {
        self.make_request(
            |responder| StorageRequest::GetBlockHeader {
                block_hash,
                only_from_available_block_range,
                responder,
            },
            QueueKind::FromStorage,
        )
        .await
    }

    pub(crate) async fn get_block_header_at_height_from_storage(
        self,
        block_height: u64,
        only_from_available_block_range: bool,
    ) -> Option<BlockHeader>
    where
        REv: From<StorageRequest>,
    {
        self.make_request(
            |responder| StorageRequest::GetBlockHeaderByHeight {
                block_height,
                only_from_available_block_range,
                responder,
            },
            QueueKind::FromStorage,
        )
        .await
    }

    pub(crate) async fn get_latest_switch_block_header_from_storage(self) -> Option<BlockHeader>
    where
        REv: From<StorageRequest>,
    {
        self.make_request(
            |responder| StorageRequest::GetLatestSwitchBlockHeader { responder },
            QueueKind::FromStorage,
        )
        .await
    }

    pub(crate) async fn get_switch_block_header_by_era_id_from_storage(
        self,
        era_id: EraId,
    ) -> Option<BlockHeader>
    where
        REv: From<StorageRequest>,
    {
        self.make_request(
            |responder| StorageRequest::GetSwitchBlockHeaderByEra { era_id, responder },
            QueueKind::FromStorage,
        )
        .await
    }

    /// Gets the requested signature for a given block hash.
    pub(crate) async fn get_signature_from_storage(
        self,
        block_hash: BlockHash,
        public_key: PublicKey,
    ) -> Option<FinalitySignature>
    where
        REv: From<StorageRequest>,
    {
        self.make_request(
            |responder| StorageRequest::GetBlockSignature {
                block_hash,
                public_key: Box::new(public_key),
                responder,
            },
            QueueKind::FromStorage,
        )
        .await
    }

    pub(crate) async fn get_execution_results_from_storage(
        self,
        block_hash: BlockHash,
    ) -> Option<Vec<(TransactionHash, TransactionHeader, ExecutionResult)>>
    where
        REv: From<StorageRequest>,
    {
        self.make_request(
            |responder| StorageRequest::GetExecutionResults {
                block_hash,
                responder,
            },
            QueueKind::FromStorage,
        )
        .await
    }

    /// Puts a block header to storage.
    pub(crate) async fn put_block_header_to_storage(self, block_header: Box<BlockHeader>) -> bool
    where
        REv: From<StorageRequest>,
    {
        self.make_request(
            |responder| StorageRequest::PutBlockHeader {
                block_header,
                responder,
            },
            QueueKind::ToStorage,
        )
        .await
    }

    /// Puts the requested block signatures into storage.
    ///
    /// If `signatures.proofs` is empty, no attempt to store will be made, an error will be logged,
    /// and this function will return `false`.
    pub(crate) async fn put_signatures_to_storage(self, signatures: BlockSignatures) -> bool
    where
        REv: From<StorageRequest>,
    {
        self.make_request(
            |responder| StorageRequest::PutBlockSignatures {
                signatures,
                responder,
            },
            QueueKind::ToStorage,
        )
        .await
    }

    pub(crate) async fn put_finality_signature_to_storage(
        self,
        signature: FinalitySignature,
    ) -> bool
    where
        REv: From<StorageRequest>,
    {
        self.make_request(
            |responder| StorageRequest::PutFinalitySignature {
                signature: Box::new(signature),
                responder,
            },
            QueueKind::ToStorage,
        )
        .await
    }

    /// Gets the requested block's transfers from storage.
    pub(crate) async fn get_block_transfers_from_storage(
        self,
        block_hash: BlockHash,
    ) -> Option<Vec<Transfer>>
    where
        REv: From<StorageRequest>,
    {
        self.make_request(
            |responder| StorageRequest::GetBlockTransfers {
                block_hash,
                responder,
            },
            QueueKind::FromStorage,
        )
        .await
    }

    /// Returns the era IDs of the blocks in which the given transactions were executed.  If none
    /// of the transactions have been executed yet, an empty set will be returned.
    pub(crate) async fn get_transactions_era_ids(
        self,
        transaction_hashes: HashSet<TransactionHash>,
    ) -> HashSet<EraId>
    where
        REv: From<StorageRequest>,
    {
        self.make_request(
            |responder| StorageRequest::GetTransactionsEraIds {
                transaction_hashes,
                responder,
            },
            QueueKind::FromStorage,
        )
        .await
    }

    /// Requests the highest complete block.
    pub(crate) async fn get_highest_complete_block_from_storage(self) -> Option<Block>
    where
        REv: From<StorageRequest>,
    {
        self.make_request(
            |responder| StorageRequest::GetHighestCompleteBlock { responder },
            QueueKind::FromStorage,
        )
        .await
    }

    /// Requests the highest complete block header.
    pub(crate) async fn get_highest_complete_block_header_from_storage(self) -> Option<BlockHeader>
    where
        REv: From<StorageRequest>,
    {
        self.make_request(
            |responder| StorageRequest::GetHighestCompleteBlockHeader { responder },
            QueueKind::FromStorage,
        )
        .await
    }

    /// Requests the height range of fully available blocks (not just block headers).
    pub(crate) async fn get_available_block_range_from_storage(self) -> AvailableBlockRange
    where
        REv: From<StorageRequest>,
    {
        self.make_request(
            |responder| StorageRequest::GetAvailableBlockRange { responder },
            QueueKind::FromStorage,
        )
        .await
    }

    /// Synchronize global state under the given root hash.
    pub(crate) async fn sync_global_state(
        self,
        block_hash: BlockHash,
        state_root_hash: Digest,
    ) -> Result<GlobalStateSynchronizerResponse, GlobalStateSynchronizerError>
    where
        REv: From<SyncGlobalStateRequest>,
    {
        self.make_request(
            |responder| SyncGlobalStateRequest {
                block_hash,
                state_root_hash,
                responder,
            },
            QueueKind::SyncGlobalState,
        )
        .await
    }

    /// Get a trie or chunk by its ID.
    pub(crate) async fn get_trie(self, request: TrieRequest) -> TrieResult
    where
        REv: From<ContractRuntimeRequest>,
    {
        self.make_request(
            |responder| ContractRuntimeRequest::GetTrie { request, responder },
            QueueKind::ContractRuntime,
        )
        .await
    }

    pub(crate) async fn get_reactor_state(self) -> ReactorState
    where
        REv: From<ReactorInfoRequest>,
    {
        self.make_request(
            |responder| ReactorInfoRequest::ReactorState { responder },
            QueueKind::Regular,
        )
        .await
    }

    pub(crate) async fn get_last_progress(self) -> LastProgress
    where
        REv: From<ReactorInfoRequest>,
    {
        self.make_request(
            |responder| ReactorInfoRequest::LastProgress { responder },
            QueueKind::Regular,
        )
        .await
    }

    pub(crate) async fn get_uptime(self) -> Uptime
    where
        REv: From<ReactorInfoRequest>,
    {
        self.make_request(
            |responder| ReactorInfoRequest::Uptime { responder },
            QueueKind::Regular,
        )
        .await
    }

    pub(crate) async fn get_network_name(self) -> NetworkName
    where
        REv: From<ReactorInfoRequest>,
    {
        self.make_request(
            |responder| ReactorInfoRequest::NetworkName { responder },
            QueueKind::Regular,
        )
        .await
    }

    #[allow(unused)]
    pub(crate) async fn get_balance_holds_interval(self) -> TimeDiff
    where
        REv: From<ReactorInfoRequest>,
    {
        self.make_request(
            |responder| ReactorInfoRequest::BalanceHoldsInterval { responder },
            QueueKind::Regular,
        )
        .await
    }

    pub(crate) async fn get_block_synchronizer_status(self) -> BlockSynchronizerStatus
    where
        REv: From<BlockSynchronizerRequest>,
    {
        self.make_request(
            |responder| BlockSynchronizerRequest::Status { responder },
            QueueKind::Regular,
        )
        .await
    }

    /// Puts a trie into the trie store; succeeds only if all the children of the trie are already
    /// present in the store.
    /// Returns the digest under which the trie was stored if successful.
    pub(crate) async fn put_trie_if_all_children_present(
        self,
        request: PutTrieRequest,
    ) -> PutTrieResult
    where
        REv: From<ContractRuntimeRequest>,
    {
        self.make_request(
            |responder| ContractRuntimeRequest::PutTrie { request, responder },
            QueueKind::ContractRuntime,
        )
        .await
    }

    pub(crate) async fn get_current_gas_price(self, era_id: EraId) -> Option<u8>
    where
        REv: From<ContractRuntimeRequest>,
    {
        self.make_request(
            |responder| ContractRuntimeRequest::GetEraGasPrice { era_id, responder },
            QueueKind::ContractRuntime,
        )
        .await
    }

    pub(crate) async fn put_transaction_to_storage(self, transaction: Transaction) -> bool
    where
        REv: From<StorageRequest>,
    {
        self.make_request(
            |responder| StorageRequest::PutTransaction {
                transaction: Arc::new(transaction),
                responder,
            },
            QueueKind::ToStorage,
        )
        .await
    }

    /// Gets the requested transactions from storage.
    ///
    /// Returns the "original" transactions, which are the first received by the node, along with a
    /// potentially different set of approvals used during execution of the recorded block.
    pub(crate) async fn get_transactions_from_storage(
        self,
        transaction_hashes: Vec<TransactionHash>,
    ) -> SmallVec<[Option<(Transaction, Option<BTreeSet<Approval>>)>; 1]>
    where
        REv: From<StorageRequest>,
    {
        self.make_request(
            |responder| StorageRequest::GetTransactions {
                transaction_hashes,
                responder,
            },
            QueueKind::FromStorage,
        )
        .await
    }

    /// Gets the requested transaction and its execution info from storage by TransactionHash.
    pub(crate) async fn get_transaction_and_exec_info_from_storage(
        self,
        transaction_hash: TransactionHash,
        with_finalized_approvals: bool,
    ) -> Option<(Transaction, Option<ExecutionInfo>)>
    where
        REv: From<StorageRequest>,
    {
        self.make_request(
            |responder| StorageRequest::GetTransactionAndExecutionInfo {
                transaction_hash,
                with_finalized_approvals,
                responder,
            },
            QueueKind::FromStorage,
        )
        .await
    }

    /// Gets the requested deploy from the deploy store by DeployHash only.
    ///
    /// Returns the legacy deploy containing the set of approvals used during execution of the
    /// recorded block, if known.
    pub(crate) async fn get_stored_legacy_deploy(
        self,
        deploy_hash: DeployHash,
    ) -> Option<LegacyDeploy>
    where
        REv: From<StorageRequest>,
    {
        self.make_request(
            |responder| StorageRequest::GetLegacyDeploy {
                deploy_hash,
                responder,
            },
            QueueKind::FromStorage,
        )
        .await
    }

    /// Gets the requested transaction from storage by TransactionId.
    ///
    /// Returns the "original" transaction, which is the first received by the node, along with a
    /// potentially different set of approvals used during execution of the recorded block.
    pub(crate) async fn get_stored_transaction(
        self,
        transaction_id: TransactionId,
    ) -> Option<Transaction>
    where
        REv: From<StorageRequest>,
    {
        self.make_request(
            |responder| StorageRequest::GetTransaction {
                transaction_id,
                responder,
            },
            QueueKind::FromStorage,
        )
        .await
    }

    pub(crate) async fn is_transaction_stored(self, transaction_id: TransactionId) -> bool
    where
        REv: From<StorageRequest>,
    {
        self.make_request(
            |responder| StorageRequest::IsTransactionStored {
                transaction_id,
                responder,
            },
            QueueKind::FromStorage,
        )
        .await
    }

    /// Stores the given execution results for the transactions in the given block in the linear
    /// block store.
    pub(crate) async fn put_execution_artifacts_to_storage(
        self,
        block_hash: BlockHash,
        block_height: u64,
        era_id: EraId,
        execution_results: HashMap<TransactionHash, ExecutionResult>,
    ) where
        REv: From<StorageRequest>,
    {
        self.make_request(
            |responder| StorageRequest::PutExecutionResults {
                block_hash: Box::new(block_hash),
                block_height,
                era_id,
                execution_results,
                responder,
            },
            QueueKind::ToStorage,
        )
        .await;
    }

    /// Gets the requested block and its finality signatures.
    pub(crate) async fn get_block_at_height_with_metadata_from_storage(
        self,
        block_height: u64,
        only_from_available_block_range: bool,
    ) -> Option<BlockWithMetadata>
    where
        REv: From<StorageRequest>,
    {
        self.make_request(
            |responder| StorageRequest::GetBlockAndMetadataByHeight {
                block_height,
                only_from_available_block_range,
                responder,
            },
            QueueKind::FromStorage,
        )
        .await
    }

    pub(crate) async fn collect_past_blocks_with_metadata(
        self,
        range: std::ops::Range<u64>,
        only_from_available_block_range: bool,
    ) -> Vec<Option<BlockWithMetadata>>
    where
        REv: From<StorageRequest>,
    {
        futures::future::join_all(range.into_iter().map(|block_height| {
            self.get_block_at_height_with_metadata_from_storage(
                block_height,
                only_from_available_block_range,
            )
        }))
        .await
        .into_iter()
        .collect()
    }

    /// Gets the requested finality signature from storage.
    pub(crate) async fn get_finality_signature_from_storage(
        self,
        id: Box<FinalitySignatureId>,
    ) -> Option<FinalitySignature>
    where
        REv: From<StorageRequest>,
    {
        self.make_request(
            |responder| StorageRequest::GetFinalitySignature { id, responder },
            QueueKind::FromStorage,
        )
        .await
    }

    pub(crate) async fn is_finality_signature_stored(self, id: Box<FinalitySignatureId>) -> bool
    where
        REv: From<StorageRequest>,
    {
        self.make_request(
            |responder| StorageRequest::IsFinalitySignatureStored { id, responder },
            QueueKind::FromStorage,
        )
        .await
    }

    /// Fetches an item from a fetcher.
    pub(crate) async fn fetch<T>(
        self,
        id: T::Id,
        peer: NodeId,
        validation_metadata: Box<T::ValidationMetadata>,
    ) -> FetchResult<T>
    where
        REv: From<FetcherRequest<T>>,
        T: FetchItem + 'static,
    {
        self.make_request(
            |responder| FetcherRequest {
                id,
                peer,
                validation_metadata,
                responder,
            },
            QueueKind::Fetch,
        )
        .await
    }

    pub(crate) async fn fetch_trie(
        self,
        hash: Digest,
        peers: Vec<NodeId>,
    ) -> Result<TrieAccumulatorResponse, TrieAccumulatorError>
    where
        REv: From<TrieAccumulatorRequest>,
    {
        self.make_request(
            |responder| TrieAccumulatorRequest {
                hash,
                peers,
                responder,
            },
            QueueKind::SyncGlobalState,
        )
        .await
    }

    /// Passes the timestamp of a future block for which transactions are to be proposed.
    pub(crate) async fn request_appendable_block(
        self,
        timestamp: Timestamp,
        era_id: EraId,
        request_expiry: Timestamp,
    ) -> AppendableBlock
    where
        REv: From<TransactionBufferRequest>,
    {
        self.make_request(
            |responder| TransactionBufferRequest::GetAppendableBlock {
                timestamp,
                era_id,
                request_expiry,
                responder,
            },
            QueueKind::Consensus,
        )
        .await
    }

    /// Enqueues a finalized block execution.
    pub(crate) async fn enqueue_block_for_execution(
        self,
        executable_block: ExecutableBlock,
        meta_block_state: MetaBlockState,
    ) where
        REv: From<StorageRequest> + From<ContractRuntimeRequest>,
    {
        // Get the key block height for the current protocol version's activation point, i.e. the
        // height of the final block of the previous protocol version.
        let key_block_height_for_activation_point = self
            .make_request(
                |responder| StorageRequest::GetKeyBlockHeightForActivationPoint { responder },
                QueueKind::FromStorage,
            )
            .await
            .unwrap_or_else(|| {
                warn!("key block height for current activation point unknown");
                0
            });

        self.event_queue
            .schedule(
                ContractRuntimeRequest::EnqueueBlockForExecution {
                    executable_block,
                    key_block_height_for_activation_point,
                    meta_block_state,
                },
                QueueKind::ContractRuntime,
            )
            .await;
    }

    pub(crate) async fn enqueue_protocol_upgrade(
        self,
        upgrade_config: ProtocolUpgradeConfig,
        next_block_height: u64,
        parent_hash: BlockHash,
        parent_seed: Digest,
    ) where
        REv: From<ContractRuntimeRequest>,
    {
        self.event_queue
            .schedule(
                ContractRuntimeRequest::DoProtocolUpgrade {
                    protocol_upgrade_config: upgrade_config,
                    next_block_height,
                    parent_hash,
                    parent_seed,
                },
                QueueKind::Control,
            )
            .await;
    }

    /// Checks whether the transactions included in the block exist on the network and the block is
    /// valid.
    pub(crate) async fn validate_block(
        self,
        sender: NodeId,
        proposed_block_height: u64,
        block: ProposedBlock<ClContext>,
    ) -> bool
    where
        REv: From<BlockValidationRequest>,
    {
        self.make_request(
            |responder| BlockValidationRequest {
                proposed_block_height,
                block,
                sender,
                responder,
            },
            QueueKind::Regular,
        )
        .await
    }

    /// Announces that a block has been proposed.
    pub(crate) async fn announce_proposed_block(self, proposed_block: ProposedBlock<ClContext>)
    where
        REv: From<ConsensusAnnouncement>,
    {
        self.event_queue
            .schedule(
                ConsensusAnnouncement::Proposed(Box::new(proposed_block)),
                QueueKind::Consensus,
            )
            .await;
    }

    /// Announces that a block has been finalized.
    pub(crate) async fn announce_finalized_block(self, finalized_block: FinalizedBlock)
    where
        REv: From<ConsensusAnnouncement>,
    {
        self.event_queue
            .schedule(
                ConsensusAnnouncement::Finalized(Box::new(finalized_block)),
                QueueKind::Consensus,
            )
            .await;
    }

    /// Announces that a meta block has been created or its state has changed.
    pub(crate) async fn announce_meta_block(self, meta_block: MetaBlock)
    where
        REv: From<MetaBlockAnnouncement>,
    {
        self.event_queue
            .schedule(MetaBlockAnnouncement(meta_block), QueueKind::Regular)
            .await;
    }

    /// Announces that a finalized block has been created, but it was not
    /// executed.
    pub(crate) async fn announce_unexecuted_block(self, block_height: u64)
    where
        REv: From<UnexecutedBlockAnnouncement>,
    {
        self.event_queue
            .schedule(
                UnexecutedBlockAnnouncement(block_height),
                QueueKind::Regular,
            )
            .await;
    }

    /// An equivocation has been detected.
    pub(crate) async fn announce_fault_event(
        self,
        era_id: EraId,
        public_key: PublicKey,
        timestamp: Timestamp,
    ) where
        REv: From<ConsensusAnnouncement>,
    {
        self.event_queue
            .schedule(
                ConsensusAnnouncement::Fault {
                    era_id,
                    public_key: Box::new(public_key),
                    timestamp,
                },
                QueueKind::Consensus,
            )
            .await;
    }

    /// Blocks a specific peer due to a transgression.
    ///
    /// This function will also emit a log message for the block.
    pub(crate) async fn announce_block_peer_with_justification(
        self,
        offender: NodeId,
        justification: BlocklistJustification,
    ) where
        REv: From<PeerBehaviorAnnouncement>,
    {
        warn!(%offender, %justification, "banning peer");
        self.event_queue
            .schedule(
                PeerBehaviorAnnouncement::OffenseCommitted {
                    offender: Box::new(offender),
                    justification: Box::new(justification),
                },
                QueueKind::NetworkInfo,
            )
            .await;
    }

    /// Gets the next scheduled upgrade, if any.
    pub(crate) async fn get_next_upgrade(self) -> Option<NextUpgrade>
    where
        REv: From<UpgradeWatcherRequest> + Send,
    {
        self.make_request(UpgradeWatcherRequest, QueueKind::Control)
            .await
    }

    /// Requests a query be executed on the Contract Runtime component.
    pub(crate) async fn query_global_state(self, request: QueryRequest) -> QueryResult
    where
        REv: From<ContractRuntimeRequest>,
    {
        self.make_request(
            |responder| ContractRuntimeRequest::Query { request, responder },
            QueueKind::ContractRuntime,
        )
        .await
    }

    /// Retrieves an `AddressableEntity` from under the given entity address (or key, if the former
    /// is not found) in global state.
    pub(crate) async fn get_addressable_entity(
        self,
        state_root_hash: Digest,
        entity_addr: EntityAddr,
    ) -> AddressableEntityResult
    where
        REv: From<ContractRuntimeRequest>,
    {
        self.make_request(
            |responder| ContractRuntimeRequest::GetAddressableEntity {
                state_root_hash,
                entity_addr,
                responder,
            },
            QueueKind::ContractRuntime,
        )
        .await
    }

    /// Retrieves an `EntryPointValue` from under the given key in global state if present.
    pub(crate) async fn get_entry_point_value(
        self,
        state_root_hash: Digest,
        key: Key,
    ) -> EntryPointsResult
    where
        REv: From<ContractRuntimeRequest>,
    {
        self.make_request(
            |responder| ContractRuntimeRequest::GetEntryPoint {
                state_root_hash,
                key,
                responder,
            },
            QueueKind::ContractRuntime,
        )
        .await
    }

    /// Retrieves a `Package` from under the given key in global state if present.
    pub(crate) async fn get_package(self, state_root_hash: Digest, key: Key) -> Option<Box<Package>>
    where
        REv: From<ContractRuntimeRequest>,
    {
        let query_request = QueryRequest::new(state_root_hash, key, vec![]);

        if let QueryResult::Success { value, .. } = self.query_global_state(query_request).await {
            value.into_package().map(Box::new)
        } else {
            None
        }
    }

    /// Requests a query be executed on the Contract Runtime component.
    pub(crate) async fn get_balance(self, request: BalanceRequest) -> BalanceResult
    where
        REv: From<ContractRuntimeRequest>,
    {
        self.make_request(
            |responder| ContractRuntimeRequest::GetBalance { request, responder },
            QueueKind::ContractRuntime,
        )
        .await
    }

    /// Returns a map of validators weights for all eras as known from `root_hash`.
    ///
    /// This operation is read only.
    pub(crate) async fn get_era_validators_from_contract_runtime(
        self,
        request: EraValidatorsRequest,
    ) -> EraValidatorsResult
    where
        REv: From<ContractRuntimeRequest>,
    {
        self.make_request(
            |responder| ContractRuntimeRequest::GetEraValidators { request, responder },
            QueueKind::ContractRuntime,
        )
        .await
    }

    pub(crate) async fn get_seigniorage_recipients_snapshot_from_contract_runtime(
        self,
        request: SeigniorageRecipientsRequest,
    ) -> SeigniorageRecipientsResult
    where
        REv: From<ContractRuntimeRequest>,
    {
        self.make_request(
            |responder| ContractRuntimeRequest::GetSeigniorageRecipients { request, responder },
            QueueKind::ContractRuntime,
        )
        .await
    }

    /// Requests a query be executed on the Contract Runtime component.
    pub(crate) async fn get_tagged_values(self, request: TaggedValuesRequest) -> TaggedValuesResult
    where
        REv: From<ContractRuntimeRequest>,
    {
        self.make_request(
            |responder| ContractRuntimeRequest::GetTaggedValues { request, responder },
            QueueKind::ContractRuntime,
        )
        .await
    }

    pub(crate) async fn get_prefixed_values(
        self,
        request: PrefixedValuesRequest,
    ) -> PrefixedValuesResult
    where
        REv: From<ContractRuntimeRequest>,
    {
        self.make_request(
            |responder| ContractRuntimeRequest::QueryByPrefix { request, responder },
            QueueKind::ContractRuntime,
        )
        .await
    }

    /// Returns the value of the execution results checksum stored in the ChecksumRegistry for the
    /// given state root hash.
    pub(crate) async fn get_execution_results_checksum(
        self,
        state_root_hash: Digest,
    ) -> ExecutionResultsChecksumResult
    where
        REv: From<ContractRuntimeRequest>,
    {
        self.make_request(
            |responder| ContractRuntimeRequest::GetExecutionResultsChecksum {
                state_root_hash,
                responder,
            },
            QueueKind::ContractRuntime,
        )
        .await
    }

    /// Get our public key from consensus, and if we're a validator, the next round length.
    pub(crate) async fn consensus_status(self) -> Option<ConsensusStatus>
    where
        REv: From<ConsensusRequest>,
    {
        self.make_request(ConsensusRequest::Status, QueueKind::Consensus)
            .await
    }

    /// Returns a list of validator status changes, by public key.
    pub(crate) async fn get_consensus_validator_changes(self) -> ConsensusValidatorChanges
    where
        REv: From<ConsensusRequest>,
    {
        self.make_request(ConsensusRequest::ValidatorChanges, QueueKind::Consensus)
            .await
    }

    /// Dump consensus state for a specific era, using the supplied function to serialize the
    /// output.
    pub(crate) async fn diagnostics_port_dump_consensus_state(
        self,
        era_id: Option<EraId>,
        serialize: fn(&EraDump<'_>) -> Result<Vec<u8>, Cow<'static, str>>,
    ) -> Result<Vec<u8>, Cow<'static, str>>
    where
        REv: From<DumpConsensusStateRequest>,
    {
        self.make_request(
            |responder| DumpConsensusStateRequest {
                era_id,
                serialize,
                responder,
            },
            QueueKind::Control,
        )
        .await
    }

    /// Dump the event queue contents to the diagnostics port, using the given serializer.
    pub(crate) async fn diagnostics_port_dump_queue(self, dump_format: QueueDumpFormat)
    where
        REv: From<ControlAnnouncement>,
    {
        self.make_request(
            |responder| ControlAnnouncement::QueueDumpRequest {
                dump_format,
                finished: responder,
            },
            QueueKind::Control,
        )
        .await;
    }

    /// Activates/deactivates a failpoint from a given activation.
    pub(crate) async fn activate_failpoint(self, activation: FailpointActivation)
    where
        REv: From<ControlAnnouncement>,
    {
        self.event_queue
            .schedule(
                ControlAnnouncement::ActivateFailpoint { activation },
                QueueKind::Control,
            )
            .await;
    }

    /// Announce that the node be shut down due to a request from a user.
    pub(crate) async fn announce_user_shutdown_request(self)
    where
        REv: From<ControlAnnouncement>,
    {
        self.event_queue
            .schedule(
                ControlAnnouncement::ShutdownDueToUserRequest,
                QueueKind::Control,
            )
            .await;
    }

    /// Announce that a block which wasn't previously stored on this node has been fetched and
    /// stored.
    pub(crate) async fn announce_fetched_new_block(self, block: Arc<Block>, peer: NodeId)
    where
        REv: From<FetchedNewBlockAnnouncement>,
    {
        self.event_queue
            .schedule(
                FetchedNewBlockAnnouncement { block, peer },
                QueueKind::Fetch,
            )
            .await;
    }

    /// Announce that a finality signature which wasn't previously stored on this node has been
    /// fetched and stored.
    pub(crate) async fn announce_fetched_new_finality_signature(
        self,
        finality_signature: Box<FinalitySignature>,
        peer: NodeId,
    ) where
        REv: From<FetchedNewFinalitySignatureAnnouncement>,
    {
        self.event_queue
            .schedule(
                FetchedNewFinalitySignatureAnnouncement {
                    finality_signature,
                    peer,
                },
                QueueKind::Fetch,
            )
            .await;
    }

    /// Get the bytes for the chainspec file and genesis_accounts
    /// and global_state bytes if the files are present.
    pub(crate) async fn get_chainspec_raw_bytes(self) -> Arc<ChainspecRawBytes>
    where
        REv: From<ChainspecRawBytesRequest> + Send,
    {
        self.make_request(
            ChainspecRawBytesRequest::GetChainspecRawBytes,
            QueueKind::NetworkInfo,
        )
        .await
    }

    /// Stores a set of given finalized approvals in storage.
    ///
    /// Any previously stored finalized approvals for the given hash are quietly overwritten
    pub(crate) async fn store_finalized_approvals(
        self,
        transaction_hash: TransactionHash,
        finalized_approvals: BTreeSet<Approval>,
    ) -> bool
    where
        REv: From<StorageRequest>,
    {
        self.make_request(
            |responder| StorageRequest::StoreFinalizedApprovals {
                transaction_hash,
                finalized_approvals,
                responder,
            },
            QueueKind::ToStorage,
        )
        .await
    }

    /// Requests execution of a single transaction, without committing its effects.  Intended to be
    /// used for debugging & discovery purposes.
    pub(crate) async fn speculatively_execute(
        self,
        block_header: Box<BlockHeader>,
        transaction: Box<Transaction>,
    ) -> SpeculativeExecutionResult
    where
        REv: From<ContractRuntimeRequest>,
    {
        self.make_request(
            |responder| ContractRuntimeRequest::SpeculativelyExecute {
                block_header,
                transaction,
                responder,
            },
            QueueKind::ContractRuntime,
        )
        .await
    }

    /// Reads block execution results (or chunk) from Storage component.
    pub(crate) async fn get_block_execution_results_or_chunk_from_storage(
        self,
        id: BlockExecutionResultsOrChunkId,
    ) -> Option<BlockExecutionResultsOrChunk>
    where
        REv: From<StorageRequest>,
    {
        self.make_request(
            |responder| StorageRequest::GetBlockExecutionResultsOrChunk { id, responder },
            QueueKind::FromStorage,
        )
        .await
    }

    /// Gets peers for a given block from the block accumulator.
    pub(crate) async fn get_block_accumulated_peers(
        self,
        block_hash: BlockHash,
    ) -> Option<Vec<NodeId>>
    where
        REv: From<BlockAccumulatorRequest>,
    {
        self.make_request(
            |responder| BlockAccumulatorRequest::GetPeersForBlock {
                block_hash,
                responder,
            },
            QueueKind::NetworkInfo,
        )
        .await
    }

    /// Set a new stopping point for the node.
    ///
    /// Returns a potentially previously set stop-at spec.
    pub(crate) async fn set_node_stop_at(self, stop_at: Option<StopAtSpec>) -> Option<StopAtSpec>
    where
        REv: From<SetNodeStopRequest>,
    {
        self.make_request(
            |responder| SetNodeStopRequest { stop_at, responder },
            QueueKind::Control,
        )
        .await
    }
}

/// Construct a fatal error effect.
///
/// This macro is a convenient wrapper around `EffectBuilder::fatal` that inserts the `file!()` and
/// `line!()` number automatically.
#[macro_export]
macro_rules! fatal {
    ($effect_builder:expr, $($arg:tt)*) => {
        $effect_builder.fatal(file!(), line!(), format!($($arg)*))
    };
}<|MERGE_RESOLUTION|>--- conflicted
+++ resolved
@@ -134,13 +134,8 @@
     Approval, AvailableBlockRange, Block, BlockHash, BlockHeader, BlockSignatures,
     BlockSynchronizerStatus, BlockV2, ChainspecRawBytes, DeployHash, Digest, EntityAddr, EraId,
     ExecutionInfo, FinalitySignature, FinalitySignatureId, FinalitySignatureV2, Key, NextUpgrade,
-<<<<<<< HEAD
-    Package, ProtocolUpgradeConfig, ProtocolVersion, PublicKey, TimeDiff, Timestamp, Transaction,
-    TransactionHash, TransactionId, Transfer, U512,
-=======
     Package, ProtocolUpgradeConfig, PublicKey, TimeDiff, Timestamp, Transaction, TransactionHash,
     TransactionHeader, TransactionId, Transfer, U512,
->>>>>>> 211cc8d8
 };
 
 use crate::{
