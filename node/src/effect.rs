//! Effects subsystem.
//!
//! Effects describe things that the creator of the effect intends to happen, producing a value upon
//! completion. They are, in fact, futures.
//!
//! A pinned, boxed future returning an event is called an effect and typed as an `Effect<Ev>`,
//! where `Ev` is the event's type. Generally, `Ev` is an Event enum defined at the top level of
//! each component in the `crate::components` module.
//!
//! ## Using effects
//!
//! To create an effect, an `EffectBuilder` will be passed in from the relevant reactor. For
//! example, given an effect builder `effect_builder`, we can create a `set_timeout` future and turn
//! it into an effect:
//!
//! ```ignore
//! use std::time::Duration;
//! use casper_node::effect::EffectExt;
//!
//! enum Event {
//!     ThreeSecondsElapsed(Duration)
//! }
//!
//! effect_builder
//!     .set_timeout(Duration::from_secs(3))
//!     .event(Event::ThreeSecondsElapsed);
//! ```
//!
//! This example will produce an effect that, after three seconds, creates an
//! `Event::ThreeSecondsElapsed`. Note that effects do nothing on their own, they need to be passed
//! to a [`reactor`](../reactor/index.html) to be executed.
//!
//! ## Arbitrary effects
//!
//! While it is technically possible to turn any future into an effect, it is advisable to only use
//! the effects explicitly listed in this module through traits to create them. Post-processing on
//! effects to turn them into events should also be kept brief.
//!
//! ## Announcements and effects
//!
//! Some effects can be further classified into either announcements or requests, although these
//! properties are not reflected in the type system.
//!
//! **Announcements** are events emitted by components that are essentially "fire-and-forget"; the
//! component will never expect an answer for these and does not rely on them being handled. It is
//! also conceivable that they are being cloned and dispatched to multiple components by the
//! reactor.
//!
//! A good example is the arrival of a new deploy passed in by a client. Depending on the setup it
//! may be stored, buffered or, in certain testing setups, just discarded. None of this is a concern
//! of the component that talks to the client and deserializes the incoming deploy though, which
//! considers the deploy no longer its concern after it has returned an announcement effect.
//!
//! **Requests** are complex effects that are used when a component needs something from
//! outside of itself (typically to be provided by another component); a request requires an
//! eventual response.
//!
//! A request **must** have a `Responder` field, which a handler of a request **must** call at
//! some point. Failing to do so will result in a resource leak.

pub mod announcements;
pub mod requests;

use std::{
    any::type_name,
    collections::{HashMap, HashSet},
    fmt::{self, Debug, Display, Formatter},
    future::Future,
    time::{Duration, Instant},
};

use futures::{channel::oneshot, future::BoxFuture, FutureExt};
use semver::Version;
use smallvec::{smallvec, SmallVec};
use tracing::error;

use casper_execution_engine::{
    core::{
        engine_state::{
            self, execute_request::ExecuteRequest, execution_result::ExecutionResults,
            genesis::GenesisResult,
        },
        execution,
    },
    shared::{additive_map::AdditiveMap, transform::Transform},
    storage::global_state::CommitResult,
};
use casper_types::Key;

use crate::{
    components::{
        consensus::BlockContext,
        fetcher::FetchResult,
        small_network::GossipedAddress,
        storage::{DeployHashes, DeployHeaderResults, DeployResults, StorageType, Value},
    },
    crypto::{
        asymmetric_key::{PublicKey, Signature},
        hash::Digest,
    },
    reactor::{EventQueueHandle, QueueKind},
<<<<<<< HEAD
    types::{Block, BlockHash, BlockLike, Deploy, DeployHash, FinalizedBlock, Item, ProtoBlock},
=======
    types::{Block, BlockHash, BlockHeader, Deploy, DeployHash, FinalizedBlock, Item, ProtoBlock},
>>>>>>> 9dee513e
    utils::Source,
    Chainspec,
};
use announcements::{
    ApiServerAnnouncement, BlockExecutorAnnouncement, ConsensusAnnouncement,
    DeployAcceptorAnnouncement, GossiperAnnouncement, NetworkAnnouncement,
};
use requests::{
    BlockExecutorRequest, BlockValidationRequest, ConsensusRequest, ContractRuntimeRequest,
    DeployBufferRequest, FetcherRequest, MetricsRequest, NetworkRequest, StorageRequest,
};

/// A pinned, boxed future that produces one or more events.
pub type Effect<Ev> = BoxFuture<'static, Multiple<Ev>>;

/// Multiple effects in a container.
pub type Effects<Ev> = Multiple<Effect<Ev>>;

/// A small collection of rarely more than two items.
///
/// Stored in a `SmallVec` to avoid allocations in case there are less than three items grouped. The
/// size of two items is chosen because one item is the most common use case, and large items are
/// typically boxed. In the latter case two pointers and one enum variant discriminator is almost
/// the same size as an empty vec, which is two pointers.
type Multiple<T> = SmallVec<[T; 2]>;

/// A responder satisfying a request.
#[must_use]
pub struct Responder<T>(Option<oneshot::Sender<T>>);

impl<T: 'static + Send> Responder<T> {
    fn new(sender: oneshot::Sender<T>) -> Self {
        Responder(Some(sender))
    }
}

impl<T> Responder<T> {
    /// Send `data` to the origin of the request.
    pub async fn respond(mut self, data: T) {
        if let Some(sender) = self.0.take() {
            if sender.send(data).is_err() {
                error!("could not send response to request down oneshot channel");
            }
        } else {
            error!("tried to send a value down a responder channel, but it was already used");
        }
    }
}

impl<T> Debug for Responder<T> {
    fn fmt(&self, formatter: &mut Formatter<'_>) -> fmt::Result {
        write!(formatter, "Responder<{}>", type_name::<T>(),)
    }
}

impl<T> Display for Responder<T> {
    fn fmt(&self, formatter: &mut Formatter<'_>) -> fmt::Result {
        write!(formatter, "responder({})", type_name::<T>(),)
    }
}

impl<T> Drop for Responder<T> {
    fn drop(&mut self) {
        if self.0.is_some() {
            // This is usually a very serious error, as another component will now be stuck.
            error!(
                "{} dropped without being responded to --- \
                 this is always a bug and will likely cause another component to be stuck!",
                self
            );
        }
    }
}

/// Effect extension for futures, used to convert futures into actual effects.
pub trait EffectExt: Future + Send {
    /// Finalizes a future into an effect that returns an event.
    ///
    /// The function `f` is used to translate the returned value from an effect into an event.
    fn event<U, F>(self, f: F) -> Effects<U>
    where
        F: FnOnce(Self::Output) -> U + 'static + Send,
        U: 'static,
        Self: Sized;

    /// Finalizes a future into an effect that runs but drops the result.
    fn ignore<Ev>(self) -> Effects<Ev>;
}

/// Effect extension for futures, used to convert futures returning a `Result` into two different
/// effects.
pub trait EffectResultExt {
    /// The type the future will return if `Ok`.
    type Value;
    /// The type the future will return if `Err`.
    type Error;

    /// Finalizes a future returning a `Result` into two different effects.
    ///
    /// The function `f_ok` is used to translate the returned value from an effect into an event,
    /// while the function `f_err` does the same for a potential error.
    fn result<U, F, G>(self, f_ok: F, f_err: G) -> Effects<U>
    where
        F: FnOnce(Self::Value) -> U + 'static + Send,
        G: FnOnce(Self::Error) -> U + 'static + Send,
        U: 'static;
}

/// Effect extension for futures, used to convert futures returning an `Option` into two different
/// effects.
pub trait EffectOptionExt {
    /// The type the future will return if `Some`.
    type Value;

    /// Finalizes a future returning an `Option` into two different effects.
    ///
    /// The function `f_some` is used to translate the returned value from an effect into an event,
    /// while the function `f_none` does the same for a returned `None`.
    fn option<U, F, G>(self, f_some: F, f_none: G) -> Effects<U>
    where
        F: FnOnce(Self::Value) -> U + 'static + Send,
        G: FnOnce() -> U + 'static + Send,
        U: 'static;
}

impl<T: ?Sized> EffectExt for T
where
    T: Future + Send + 'static + Sized,
{
    fn event<U, F>(self, f: F) -> Effects<U>
    where
        F: FnOnce(Self::Output) -> U + 'static + Send,
        U: 'static,
    {
        smallvec![self.map(f).map(|item| smallvec![item]).boxed()]
    }

    fn ignore<Ev>(self) -> Effects<Ev> {
        smallvec![self.map(|_| Multiple::new()).boxed()]
    }
}

impl<T, V, E> EffectResultExt for T
where
    T: Future<Output = Result<V, E>> + Send + 'static + Sized,
    T: ?Sized,
{
    type Value = V;
    type Error = E;

    fn result<U, F, G>(self, f_ok: F, f_err: G) -> Effects<U>
    where
        F: FnOnce(V) -> U + 'static + Send,
        G: FnOnce(E) -> U + 'static + Send,
        U: 'static,
    {
        smallvec![self
            .map(|result| result.map_or_else(f_err, f_ok))
            .map(|item| smallvec![item])
            .boxed()]
    }
}

impl<T, V> EffectOptionExt for T
where
    T: Future<Output = Option<V>> + Send + 'static + Sized,
    T: ?Sized,
{
    type Value = V;

    fn option<U, F, G>(self, f_some: F, f_none: G) -> Effects<U>
    where
        F: FnOnce(V) -> U + 'static + Send,
        G: FnOnce() -> U + 'static + Send,
        U: 'static,
    {
        smallvec![self
            .map(|option| option.map_or_else(f_none, f_some))
            .map(|item| smallvec![item])
            .boxed()]
    }
}

/// A builder for [`Effect`](type.Effect.html)s.
///
/// Provides methods allowing the creation of effects which need to be scheduled
/// on the reactor's event queue, without giving direct access to this queue.
#[derive(Debug)]
pub struct EffectBuilder<REv: 'static>(EventQueueHandle<REv>);

// Implement `Clone` and `Copy` manually, as `derive` will make it depend on `REv` otherwise.
impl<REv> Clone for EffectBuilder<REv> {
    fn clone(&self) -> Self {
        EffectBuilder(self.0)
    }
}

impl<REv> Copy for EffectBuilder<REv> {}

impl<REv> EffectBuilder<REv> {
    /// Creates a new effect builder.
    pub fn new(event_queue_handle: EventQueueHandle<REv>) -> Self {
        EffectBuilder(event_queue_handle)
    }

    /// Performs a request.
    ///
    /// Given a request `Q`, that when completed will yield a result of `T`, produces a future
    /// that will
    ///
    /// 1. create an event to send the request to the respective component (thus `Q: Into<REv>`),
    /// 2. waits for a response and returns it.
    ///
    /// This function is usually only used internally by effects implement on the effects builder,
    /// but IO components may also make use of it.
    pub(crate) async fn make_request<T, Q, F>(self, f: F, queue_kind: QueueKind) -> T
    where
        T: Send + 'static,
        Q: Into<REv>,
        F: FnOnce(Responder<T>) -> Q,
    {
        // Prepare a channel.
        let (sender, receiver) = oneshot::channel();

        // Create response function.
        let responder = Responder::new(sender);

        // Now inject the request event into the event loop.
        let request_event = f(responder).into();
        self.0.schedule(request_event, queue_kind).await;

        receiver.await.unwrap_or_else(|err| {
            // The channel should never be closed, ever.
            error!(%err, ?queue_kind, "request for {} channel closed, this is a serious bug --- \
                   a component will likely be stuck from now on ", type_name::<T>());

            // We cannot produce any value to satisfy the request, so all that's left is panicking.
            panic!("request not answerable");
        })
    }

    /// Run and end effect immediately.
    ///
    /// Can be used to trigger events from effects when combined with `.event`. Do not use this do
    /// "do nothing", as it will still cause a task to be spawned.
    #[inline(always)]
    pub async fn immediately(self) {}

    /// Reports a fatal error.
    ///
    /// Usually causes the node to cease operations quickly and exit/crash.
    pub async fn fatal<M: Display + ?Sized>(self, file: &str, line: u32, msg: &M) {
        panic!("fatal error [{}:{}]: {}", file, line, msg);
    }

    /// Sets a timeout.
    pub(crate) async fn set_timeout(self, timeout: Duration) -> Duration {
        let then = Instant::now();
        tokio::time::delay_for(timeout).await;
        Instant::now() - then
    }

    /// Retrieve a snapshot of the nodes current metrics formatted as string.
    ///
    /// If an error occurred producing the metrics, `None` is returned.
    pub(crate) async fn get_metrics(self) -> Option<String>
    where
        REv: From<MetricsRequest>,
    {
        self.make_request(
            |responder| MetricsRequest::RenderNodeMetricsText { responder },
            QueueKind::Api,
        )
        .await
    }

    /// Sends a network message.
    ///
    /// The message is queued in "fire-and-forget" fashion, there is no guarantee that the peer
    /// will receive it.
    pub(crate) async fn send_message<I, P>(self, dest: I, payload: P)
    where
        REv: From<NetworkRequest<I, P>>,
    {
        self.make_request(
            |responder| NetworkRequest::SendMessage {
                dest,
                payload,
                responder,
            },
            QueueKind::Network,
        )
        .await
    }

    /// Broadcasts a network message.
    ///
    /// Broadcasts a network message to all peers connected at the time the message is sent.
    pub async fn broadcast_message<I, P>(self, payload: P)
    where
        REv: From<NetworkRequest<I, P>>,
    {
        self.make_request(
            |responder| NetworkRequest::Broadcast { payload, responder },
            QueueKind::Network,
        )
        .await
    }

    /// Gossips a network message.
    ///
    /// A low-level "gossip" function, selects `count` randomly chosen nodes on the network,
    /// excluding the indicated ones, and sends each a copy of the message.
    ///
    /// Returns the IDs of the chosen nodes.
    pub async fn gossip_message<I, P>(
        self,
        payload: P,
        count: usize,
        exclude: HashSet<I>,
    ) -> HashSet<I>
    where
        REv: From<NetworkRequest<I, P>>,
        I: Send + 'static,
        P: Send,
    {
        self.make_request(
            |responder| NetworkRequest::Gossip {
                payload,
                count,
                exclude,
                responder,
            },
            QueueKind::Network,
        )
        .await
    }

    /// Announces that a network message has been received.
    pub(crate) async fn announce_message_received<I, P>(self, sender: I, payload: P)
    where
        REv: From<NetworkAnnouncement<I, P>>,
    {
        self.0
            .schedule(
                NetworkAnnouncement::MessageReceived { sender, payload },
                QueueKind::NetworkIncoming,
            )
            .await;
    }

    /// Announces that we should gossip our own public listening address.
    pub(crate) async fn announce_gossip_our_address<I, P>(self, our_address: GossipedAddress)
    where
        REv: From<NetworkAnnouncement<I, P>>,
    {
        self.0
            .schedule(
                NetworkAnnouncement::GossipOurAddress(our_address),
                QueueKind::Regular,
            )
            .await;
    }

    /// Announces that a new peer has connected.
    pub(crate) async fn announce_new_peer<I, P>(self, peer_id: I)
    where
        REv: From<NetworkAnnouncement<I, P>>,
    {
        self.0
            .schedule(
                NetworkAnnouncement::NewPeer(peer_id),
                QueueKind::NetworkIncoming,
            )
            .await;
    }

    /// Announces that a gossiper has received a new item, where the item's ID is the complete item.
    pub(crate) async fn announce_complete_item_received_via_gossip<T: Item>(self, item: T::Id)
    where
        REv: From<GossiperAnnouncement<T>>,
    {
        assert!(
            T::ID_IS_COMPLETE_ITEM,
            "{} must be an item where the ID _is_ the complete item",
            item
        );
        self.0
            .schedule(
                GossiperAnnouncement::NewCompleteItem(item),
                QueueKind::Regular,
            )
            .await;
    }

    /// Announces that the HTTP API server has received a deploy.
    pub(crate) async fn announce_deploy_received(self, deploy: Box<Deploy>)
    where
        REv: From<ApiServerAnnouncement>,
    {
        self.0
            .schedule(
                ApiServerAnnouncement::DeployReceived { deploy },
                QueueKind::Api,
            )
            .await;
    }

    /// Announces that a deploy not previously stored has now been accepted and stored.
    pub(crate) fn announce_new_deploy_accepted<I>(
        self,
        deploy: Box<Deploy>,
        source: Source<I>,
    ) -> impl Future<Output = ()>
    where
        REv: From<DeployAcceptorAnnouncement<I>>,
    {
        self.0.schedule(
            DeployAcceptorAnnouncement::AcceptedNewDeploy { deploy, source },
            QueueKind::Regular,
        )
    }

    /// Announces that an invalid deploy has been received.
    pub(crate) fn announce_invalid_deploy<I>(
        self,
        deploy: Box<Deploy>,
        source: Source<I>,
    ) -> impl Future<Output = ()>
    where
        REv: From<DeployAcceptorAnnouncement<I>>,
    {
        self.0.schedule(
            DeployAcceptorAnnouncement::InvalidDeploy { deploy, source },
            QueueKind::Regular,
        )
    }

    /// Announce new block has been created.
    pub(crate) async fn announce_linear_chain_block(self, block: Block)
    where
        REv: From<BlockExecutorAnnouncement>,
    {
        self.0
            .schedule(
                BlockExecutorAnnouncement::LinearChainBlock(block),
                QueueKind::Regular,
            )
            .await
    }

    /// Puts the given block into the linear block store.
    pub(crate) async fn put_block_to_storage<S>(self, block: Box<S::Block>) -> bool
    where
        S: StorageType + 'static,
        REv: From<StorageRequest<S>>,
    {
        self.make_request(
            |responder| StorageRequest::PutBlock { block, responder },
            QueueKind::Regular,
        )
        .await
    }

    /// Gets the requested block from the linear block store.
    pub(crate) async fn get_block_from_storage<S>(
        self,
        block_hash: <S::Block as Value>::Id,
    ) -> Option<S::Block>
    where
        S: StorageType + 'static,
        REv: From<StorageRequest<S>>,
    {
        self.make_request(
            |responder| StorageRequest::GetBlock {
                block_hash,
                responder,
            },
            QueueKind::Regular,
        )
        .await
    }

    /// Gets the requested block header from the linear block store.
    #[allow(unused)]
    pub(crate) async fn get_block_header_from_storage<S>(
        self,
        block_hash: <S::Block as Value>::Id,
    ) -> Option<<S::Block as Value>::Header>
    where
        S: StorageType + 'static,
        REv: From<StorageRequest<S>>,
    {
        self.make_request(
            |responder| StorageRequest::GetBlockHeader {
                block_hash,
                responder,
            },
            QueueKind::Regular,
        )
        .await
    }

    /// Puts the given deploy into the deploy store.
    pub(crate) async fn put_deploy_to_storage<S>(self, deploy: Box<S::Deploy>) -> bool
    where
        S: StorageType + 'static,
        REv: From<StorageRequest<S>>,
    {
        self.make_request(
            |responder| StorageRequest::PutDeploy { deploy, responder },
            QueueKind::Regular,
        )
        .await
    }

    /// Gets the requested deploys from the deploy store.
    pub(crate) async fn get_deploys_from_storage<S>(
        self,
        deploy_hashes: DeployHashes<S>,
    ) -> DeployResults<S>
    where
        S: StorageType + 'static,
        REv: From<StorageRequest<S>>,
    {
        self.make_request(
            |responder| StorageRequest::GetDeploys {
                deploy_hashes,
                responder,
            },
            QueueKind::Regular,
        )
        .await
    }

    /// Gets the requested deploy headers from the deploy store.
    // TODO: remove once method is used.
    #[allow(dead_code)]
    pub(crate) async fn get_deploy_headers_from_storage<S>(
        self,
        deploy_hashes: DeployHashes<S>,
    ) -> DeployHeaderResults<S>
    where
        S: StorageType + 'static,
        REv: From<StorageRequest<S>>,
    {
        self.make_request(
            |responder| StorageRequest::GetDeployHeaders {
                deploy_hashes,
                responder,
            },
            QueueKind::Regular,
        )
        .await
    }

    /// Lists all deploy hashes held in the deploy store.
    pub(crate) async fn list_deploys<S>(self) -> Vec<<S::Deploy as Value>::Id>
    where
        S: StorageType + 'static,
        REv: From<StorageRequest<S>>,
    {
        self.make_request(
            |responder| StorageRequest::ListDeploys { responder },
            QueueKind::Regular,
        )
        .await
    }

    /// Gets the requested deploy using the `DeployFetcher`.
    pub(crate) async fn fetch_deploy<I>(
        self,
        deploy_hash: DeployHash,
        peer: I,
    ) -> Option<FetchResult<Deploy>>
    where
        REv: From<FetcherRequest<I, Deploy>>,
        I: Send + 'static,
    {
        self.make_request(
            |responder| FetcherRequest::Fetch {
                id: deploy_hash,
                peer,
                responder,
            },
            QueueKind::Regular,
        )
        .await
    }

    /// Gets the requested block using the `BlockFetcher`
    #[allow(unused)]
    pub(crate) async fn fetch_block<I>(
        self,
        block_hash: BlockHash,
        peer: I,
    ) -> Option<FetchResult<Block>>
    where
        REv: From<FetcherRequest<I, Block>>,
        I: Send + 'static,
    {
        self.make_request(
            |responder| FetcherRequest::Fetch {
                id: block_hash,
                peer,
                responder,
            },
            QueueKind::Regular,
        )
        .await
    }

    /// Passes the timestamp of a future block for which deploys are to be proposed.
    // TODO: The input `BlockContext` will probably be a different type than the context in the
    //       return value in the future.
    pub(crate) async fn request_proto_block(
        self,
        block_context: BlockContext,
        random_bit: bool,
    ) -> (ProtoBlock, BlockContext)
    where
        REv: From<DeployBufferRequest>,
    {
        let deploys = self
            .make_request(
                |responder| DeployBufferRequest::ListForInclusion {
                    current_instant: block_context.timestamp(),
                    past_blocks: Default::default(), // TODO
                    responder,
                },
                QueueKind::Regular,
            )
            .await
            .into_iter()
            .collect();
        let proto_block = ProtoBlock::new(deploys, random_bit);
        (proto_block, block_context)
    }

    /// Passes a finalized proto-block to the block executor component to execute it.
    pub(crate) async fn execute_block(self, finalized_block: FinalizedBlock)
    where
        REv: From<BlockExecutorRequest>,
    {
        self.0
            .schedule(
                BlockExecutorRequest::ExecuteBlock(finalized_block),
                QueueKind::Regular,
            )
            .await
    }

    /// Checks whether the deploys included in the block exist on the network.
    pub(crate) async fn validate_block<I, T>(self, sender: I, block: T) -> (bool, T)
    where
        REv: From<BlockValidationRequest<T, I>>,
        T: BlockLike + Send + 'static,
    {
        self.make_request(
            |responder| BlockValidationRequest {
                block,
                sender,
                responder,
            },
            QueueKind::Regular,
        )
        .await
    }

    /// Announces that a proto block has been proposed and will either be finalized or orphaned
    /// soon.
    pub(crate) async fn announce_proposed_proto_block(self, proto_block: ProtoBlock)
    where
        REv: From<ConsensusAnnouncement>,
    {
        self.0
            .schedule(
                ConsensusAnnouncement::Proposed(proto_block),
                QueueKind::Regular,
            )
            .await
    }

    /// Announces that a proto block has been finalized.
    pub(crate) async fn announce_finalized_proto_block(self, proto_block: ProtoBlock)
    where
        REv: From<ConsensusAnnouncement>,
    {
        self.0
            .schedule(
                ConsensusAnnouncement::Finalized(proto_block),
                QueueKind::Regular,
            )
            .await
    }

    /// Announces that a proto block has been orphaned.
    #[allow(dead_code)] // TODO: Detect orphaned blocks.
    pub(crate) async fn announce_orphaned_proto_block(self, proto_block: ProtoBlock)
    where
        REv: From<ConsensusAnnouncement>,
    {
        self.0
            .schedule(
                ConsensusAnnouncement::Orphaned(proto_block),
                QueueKind::Regular,
            )
            .await
    }

    /// Runs the genesis process on the contract runtime.
    pub(crate) async fn commit_genesis(
        self,
        chainspec: Chainspec,
    ) -> Result<GenesisResult, engine_state::Error>
    where
        REv: From<ContractRuntimeRequest>,
    {
        self.make_request(
            |responder| ContractRuntimeRequest::CommitGenesis {
                chainspec: Box::new(chainspec),
                responder,
            },
            QueueKind::Regular,
        )
        .await
    }

    /// Puts the given chainspec into the chainspec store.
    pub(crate) async fn put_chainspec<S>(self, chainspec: Chainspec)
    where
        S: StorageType + 'static,
        REv: From<StorageRequest<S>>,
    {
        self.make_request(
            |responder| StorageRequest::PutChainspec {
                chainspec: Box::new(chainspec),
                responder,
            },
            QueueKind::Regular,
        )
        .await
    }

    /// Gets the requested chainspec from the chainspec store.
    pub(crate) async fn get_chainspec<S>(self, version: Version) -> Option<Chainspec>
    where
        S: StorageType + 'static,
        REv: From<StorageRequest<S>>,
    {
        self.make_request(
            |responder| StorageRequest::GetChainspec { version, responder },
            QueueKind::Regular,
        )
        .await
    }

    /// Requests an execution of deploys using Contract Runtime.
    pub(crate) async fn request_execute(
        self,
        execute_request: ExecuteRequest,
    ) -> Result<ExecutionResults, engine_state::RootNotFound>
    where
        REv: From<ContractRuntimeRequest>,
    {
        self.make_request(
            |responder| ContractRuntimeRequest::Execute {
                execute_request,
                responder,
            },
            QueueKind::Regular,
        )
        .await
    }

    /// Requests a commit of effects on the Contract Runtime component.
    pub(crate) async fn request_commit(
        self,
        pre_state_hash: Digest,
        effects: AdditiveMap<Key, Transform>,
    ) -> Result<CommitResult, engine_state::Error>
    where
        REv: From<ContractRuntimeRequest>,
    {
        self.make_request(
            |responder| ContractRuntimeRequest::Commit {
                pre_state_hash,
                effects,
                responder,
            },
            QueueKind::Regular,
        )
        .await
    }

    /// Returns a map of validators for given `era` to their weights as known from `root_hash`.
    ///
    /// This operation is read only.
    #[allow(dead_code)]
    pub(crate) async fn get_validators(
        self,
        _root_hash: Digest,
        _era: u64,
    ) -> Result<Option<HashMap<PublicKey, u64>>, execution::Error> {
        todo!("get_validators")
    }

    /// Runs auction using the system smart contract.
    ///
    /// Contract is ran on a given pre state hash and returns fully committed post state hash.
    #[allow(dead_code)]
    pub(crate) async fn run_auction(self, _root_hash: Digest) -> Result<Digest, execution::Error> {
        todo!("run_auction")
    }

    /// Request consensus to sign a block from the linear chain and possibly start a new era.
    pub(crate) async fn handle_linear_chain_block(self, block_header: BlockHeader) -> Signature
    where
        REv: From<ConsensusRequest>,
    {
        self.make_request(
            |responder| ConsensusRequest::HandleLinearBlock(Box::new(block_header), responder),
            QueueKind::Regular,
        )
        .await
    }
}

/// Construct a fatal error effect.
///
/// This macro is a convenient wrapper around `EffectBuilder::fatal` that inserts the `file!()` and
/// `line!()` number automatically.
#[macro_export]
macro_rules! fatal {
    ($effect_builder:expr, $msg:expr) => {
        $effect_builder.fatal(file!(), line!(), &$msg).ignore()
    };
}<|MERGE_RESOLUTION|>--- conflicted
+++ resolved
@@ -99,11 +99,7 @@
         hash::Digest,
     },
     reactor::{EventQueueHandle, QueueKind},
-<<<<<<< HEAD
-    types::{Block, BlockHash, BlockLike, Deploy, DeployHash, FinalizedBlock, Item, ProtoBlock},
-=======
-    types::{Block, BlockHash, BlockHeader, Deploy, DeployHash, FinalizedBlock, Item, ProtoBlock},
->>>>>>> 9dee513e
+    types::{Block, BlockHash, BlockHeader, BlockLike, Deploy, DeployHash, FinalizedBlock, Item, ProtoBlock},
     utils::Source,
     Chainspec,
 };
