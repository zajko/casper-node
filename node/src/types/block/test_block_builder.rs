--- conflicted
+++ resolved
@@ -3,13 +3,9 @@
 use rand::Rng;
 
 use casper_types::{
-<<<<<<< HEAD
-    testing::TestRng, BlockHash, BlockV1, BlockV2, Deploy, DeployHash, Digest, EraEnd, EraId,
-    EraReport, ProtocolVersion, PublicKey, Timestamp, U512,
-=======
-    system::auction::ValidatorWeights, testing::TestRng, Block, BlockHash, Deploy, Digest, EraEnd,
-    EraId, EraReport, ProtocolVersion, PublicKey, Timestamp, U512,
->>>>>>> cb547b0e
+    system::auction::ValidatorWeights, testing::TestRng, BlockHash, BlockV1, BlockV2,
+    Deploy, DeployHash, Digest, EraEnd, EraId, EraReport, ProtocolVersion, PublicKey, Timestamp,
+    U512,
 };
 
 pub(crate) struct TestBlockBuilder {
@@ -111,9 +107,6 @@
         self
     }
 
-<<<<<<< HEAD
-    fn generate_block_params(&self, rng: &mut TestRng) -> BlockParameters {
-=======
     pub(crate) fn validator_weights(self, validator_weights: ValidatorWeights) -> Self {
         Self {
             validator_weights: Some(validator_weights),
@@ -121,8 +114,7 @@
         }
     }
 
-    pub(crate) fn build(self, rng: &mut TestRng) -> Block {
->>>>>>> cb547b0e
+    fn generate_block_params(&self, rng: &mut TestRng) -> BlockParameters {
         let parent_hash = if let Some(parent_hash) = self.parent_hash {
             parent_hash
         } else {
@@ -145,7 +137,7 @@
             rng.gen_bool(0.1)
         };
 
-        let validator_weights = self.validator_weights;
+        let validator_weights = self.validator_weights.clone();
         let era_end = is_switch.then(|| {
             let next_era_validator_weights = validator_weights.unwrap_or_else(|| {
                 (1..6)
@@ -225,6 +217,10 @@
             transfer_hashes,
         )
     }
+
+    pub(crate) fn build_invalid(self, rng: &mut TestRng) -> BlockV2 {
+        self.build(rng).make_invalid(rng)
+    }
 }
 
 pub(crate) trait FromTestBlockBuilder {
@@ -297,8 +293,4 @@
             transfer_hashes,
         )
     }
-
-    pub(crate) fn build_invalid(self, rng: &mut TestRng) -> Block {
-        self.build(rng).make_invalid(rng)
-    }
 }