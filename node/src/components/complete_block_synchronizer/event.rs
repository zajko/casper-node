use std::{
    collections::BTreeMap,
    fmt::{self, Display, Formatter},
};

use derive_more::From;
use serde::Serialize;

use casper_types::{EraId, PublicKey, U512};

use crate::{
    components::{complete_block_synchronizer::CompleteBlockSyncRequest, fetcher::FetchResult},
<<<<<<< HEAD
    types::{Block, BlockHash, BlockSignatures, Deploy, DeployHash, TrieOrChunk, TrieOrChunkId},
=======
    types::{Block, BlockHash, BlockSignatures, Deploy, DeployHash, NodeId},
>>>>>>> b78b599c
};

#[derive(From, Debug, Serialize)]
pub(crate) enum Event {
    /// The initiating event to fetch an item by its id.
    #[from]
    Upsert(CompleteBlockSyncRequest),

    /// Received announcement about upcoming era validators.
    EraValidators {
        validators: BTreeMap<EraId, BTreeMap<PublicKey, U512>>,
    },

    Next,

    DisconnectFromPeer(NodeId),

    #[from]
    BlockFetched(FetchResult<Block>),
    BlockStored {
        block_hash: BlockHash,
        success: bool,
    },
    #[from]
    DeployFetched(FetchResult<Deploy>),
    DeployStored {
        block_hash: BlockHash,
        deploy_hash: DeployHash,
        success: bool,
    },
    #[from]
    FinalitySignaturesFetched(FetchResult<BlockSignatures>),
    FinalitySignaturesStored {
        block_hash: BlockHash,
        success: bool,
    },
    TrieOrChunkFetched {
        id: TrieOrChunkId,
        fetch_result: FetchResult<TrieOrChunk>,
    },
    TrieOrChunkStored {
        block_hash: BlockHash,
        id: TrieOrChunkId,
        success: bool,
    },
    ExecutionResultsOrChunkFetched {},
    ExecutionResultsOrChunkStored {
        block_hash: BlockHash,
        // id: TrieOrChunkId,
        success: bool,
    },
}

impl Display for Event {
    fn fmt(&self, f: &mut Formatter<'_>) -> fmt::Result {
        todo!()
    }
}<|MERGE_RESOLUTION|>--- conflicted
+++ resolved
@@ -10,11 +10,7 @@
 
 use crate::{
     components::{complete_block_synchronizer::CompleteBlockSyncRequest, fetcher::FetchResult},
-<<<<<<< HEAD
-    types::{Block, BlockHash, BlockSignatures, Deploy, DeployHash, TrieOrChunk, TrieOrChunkId},
-=======
-    types::{Block, BlockHash, BlockSignatures, Deploy, DeployHash, NodeId},
->>>>>>> b78b599c
+    types::{NodeId, Block, BlockHash, BlockSignatures, Deploy, DeployHash, TrieOrChunk, TrieOrChunkId},
 };
 
 #[derive(From, Debug, Serialize)]
