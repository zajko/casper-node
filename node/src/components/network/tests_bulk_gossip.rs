#![allow(unreachable_code)] // TODO: Figure out why this warning triggers.

use std::{
    collections::{HashMap, HashSet},
    convert::TryFrom,
    env, fmt,
    fmt::{Debug, Display, Formatter},
<<<<<<< HEAD
    str::FromStr,
    thread,
=======
    sync::Arc,
>>>>>>> 55efacb3
    time::Duration,
};

use libp2p::kad::kbucket::K_VALUE;
use rand::{distributions::Standard, Rng};
use serde::{Deserialize, Serialize};
use tracing::info;

use casper_node_macros::reactor;

use super::ENABLE_LIBP2P_NET_ENV_VAR;
use crate::{
    components::{
        collector::Collectable,
        network::{Config as NetworkComponentConfig, NetworkIdentity},
    },
    effect::EffectExt,
    reactor::Runner,
    testing::{
        self,
        network::{Network as TestingNetwork, NetworkedReactor},
        ConditionCheckReactor, TestRng,
    },
    types::{Chainspec, NodeId},
};

// Reactor for load testing, whose networking component just sends dummy payloads around.
reactor!(LoadTestingReactor {
  type Config = TestReactorConfig;

  components: {
      net = has_effects Network::<LoadTestingReactorEvent, DummyPayload>(
        event_queue, cfg.network_config, registry, NetworkIdentity::new(), &cfg.chainspec, false
      );
      collector = infallible Collector::<DummyPayload>();
  }

  events: {
      net = Event<DummyPayload>;
      collector = Event<DummyPayload>;
  }

  requests: {
      NetworkRequest<NodeId, DummyPayload> -> net;
  }

  announcements: {
      NetworkAnnouncement<NodeId, DummyPayload> -> [collector];
  }
});

impl NetworkedReactor for LoadTestingReactor {
    type NodeId = NodeId;

    fn node_id(&self) -> Self::NodeId {
        self.net.node_id()
    }
}

/// Configuration for the test reactor.
#[derive(Debug)]
pub struct TestReactorConfig {
    /// The fixed chainspec used in testing.
    chainspec: Arc<Chainspec>,
    /// Network configuration used in testing.
    network_config: NetworkComponentConfig,
}

/// A dummy payload.
#[derive(Clone, Eq, Deserialize, Hash, PartialEq, Serialize)]
pub struct DummyPayload(Vec<u8>);

const DUMMY_PAYLOAD_ID_LEN: usize = 16;

/// ID of a dummy payload.
type DummyPayloadId = [u8; DUMMY_PAYLOAD_ID_LEN];

impl DummyPayload {
    /// Creates a new randomly generated payload.
    ///
    /// # Panics
    ///
    /// Panics if `sz` is less than `DUMMY_PAYLOAD_ID_LEN` bytes.
    fn random_with_size(rng: &mut TestRng, sz: usize) -> Self {
        assert!(
            sz >= DUMMY_PAYLOAD_ID_LEN,
            "payload must be large enough to derive ID"
        );

        DummyPayload(rng.sample_iter(Standard).take(sz).collect())
    }

    /// Returns the ID of the payload.
    fn id(&self) -> DummyPayloadId {
        TryFrom::try_from(&self.0[..DUMMY_PAYLOAD_ID_LEN])
            .expect("could not get ID data from buffer slice")
    }
}

impl Collectable for DummyPayload {
    type CollectedType = DummyPayloadId;

    fn into_collectable(self) -> Self::CollectedType {
        self.id()
    }
}

impl Debug for DummyPayload {
    fn fmt(&self, f: &mut Formatter<'_>) -> fmt::Result {
        write!(
            f,
            "payload ({} bytes: {:?}...)",
            self.0.len(),
            &self.0[0..self.0.len().min(10)]
        )
    }
}

impl Display for DummyPayload {
    fn fmt(&self, f: &mut Formatter<'_>) -> fmt::Result {
        Debug::fmt(self, f)
    }
}

/// Reads an envvar from the environment and, if present, parses it.
///
/// Only absent envvars are returned as `None`.
///
/// # Panics
///
/// Panics on any parse error.
fn read_env<T: FromStr>(name: &str) -> Option<T>
where
    <T as FromStr>::Err: Debug,
{
    match env::var(name) {
        Ok(raw) => Some(
            raw.parse()
                .unwrap_or_else(|_| panic!("cannot parse envvar `{}`", name)),
        ),
        Err(env::VarError::NotPresent) => None,
        Err(err) => {
            panic!(err)
        }
    }
}

// TODO - investigate why this fails on CI.
// DONE - probably because we are not running with --release!
#[ignore]
#[tokio::test]
async fn send_large_message_across_network() {
    testing::init_logging();

    if env::var(ENABLE_LIBP2P_NET_ENV_VAR).is_err() {
        eprintln!("{} set, skipping test", ENABLE_LIBP2P_NET_ENV_VAR);
        return;
    }

    // This can, on a decent machine, be set to 30, 50, maybe even 100 nodes. The default is set to
    // 5 to avoid overloading CI.
    let node_count: usize = read_env("TEST_NODE_COUNT").unwrap_or(5);

    // Fully connecting a 20 node network takes ~ 3 seconds. This should be ample time for gossip
    // and connecting.
    let timeout = Duration::from_secs(60);
    let payload_size: usize = read_env("TEST_PAYLOAD_SIZE").unwrap_or(1024 * 1024 * 4);
    let payload_count: usize = read_env("TEST_PAYLOAD_COUNT").unwrap_or(1);

    let mut rng = crate::new_rng();

    // Port for first node, other will connect to it.
    let first_node_port = testing::unused_port_on_localhost() + 1;

    let mut net = TestingNetwork::<LoadTestingReactor>::new();
    let chainspec = Arc::new(Chainspec::random(&mut rng));

    // Create the root node.
    let cfg = TestReactorConfig {
        chainspec: Arc::clone(&chainspec),
        network_config: NetworkComponentConfig::default_local_net_first_node(first_node_port),
    };

    net.add_node_with_config(cfg, &mut rng).await.unwrap();

    // Hack to get network component to connect. This gives the libp2p thread (which is independent
    // of cranking) a little time to bind to the socket.
    thread::sleep(Duration::from_secs(2));

    // Create `node_count-1` additional node instances.
    for _ in 1..node_count {
        let cfg = TestReactorConfig {
            chainspec: Arc::clone(&chainspec),
            network_config: NetworkComponentConfig::default_local_net(first_node_port),
        };

        net.add_node_with_config(cfg, &mut rng).await.unwrap();
    }

    info!("Network setup, waiting for discovery to complete");
    net.settle_on(&mut rng, network_online, timeout).await;
    info!("Discovery complete");

    // At this point each node has at least one other peer. Assuming no split, we can now start
    // gossiping large payloads. We gossip one on each node.
    let node_ids: Vec<_> = net.nodes().keys().cloned().collect();
    for (index, sender) in node_ids.iter().enumerate() {
        // Clear all collectors at the beginning of a round.
        net.reactors_mut()
            .for_each(|reactor| reactor.collector.payloads.clear());

        let mut dummy_payloads = HashSet::new();
        let mut dummy_payload_ids = HashSet::new();

        // Prepare a set of dummy payloads.
        for _ in 0..payload_count {
            let payload = DummyPayload::random_with_size(&mut rng, payload_size);
            dummy_payload_ids.insert(payload.id());
            dummy_payloads.insert(payload);
        }

        for dummy_payload in &dummy_payloads {
            // Calling `broadcast_message` actually triggers libp2p gossping.
            net.process_injected_effect_on(sender, |effect_builder| {
                effect_builder
                    .broadcast_message(dummy_payload.clone())
                    .ignore()
            })
            .await;
        }

        info!(?sender, num_payloads = %dummy_payloads.len(), round=index, total_rounds=node_ids.len(),
              "Started broadcast/gossip of payloads, waiting for all nodes to receive it");
        net.settle_on(
            &mut rng,
            others_received(dummy_payload_ids, sender.clone()),
            timeout,
        )
        .await;
        info!(?sender, "Completed gossip test for sender")
    }
}

/// Checks if all nodes are connected to at least one other node.
fn network_online(
    nodes: &HashMap<NodeId, Runner<ConditionCheckReactor<LoadTestingReactor>>>,
) -> bool {
    assert!(
        nodes.len() >= 2,
        "cannot check for an online network with less than 3 nodes"
    );

    let k_value = usize::from(K_VALUE);

    // Sanity check of K_VALUE.
    assert!(
        k_value >= 7,
        "K_VALUE is really small, expected it to be at least 7"
    );

    // The target of known nodes to go for. This has a hard bound of `K_VALUE`, since if all nodes
    // end up in the same bucket, we will start evicting them. In general, we go for K_VALUE/2 for
    // reasonable interconnection, or the network size - 1, which is another bound.
    let known_nodes_target = (k_value / 2).min(nodes.len() - 1);

    // Checks if all nodes have reached the known nodes target.
    nodes
        .values()
        .all(|runner| runner.reactor().inner().net.seen_peers().len() >= known_nodes_target)
}

/// Checks whether or not every node except `sender` on the network received the given payload.
fn others_received(
    payloads: HashSet<DummyPayloadId>,
    sender: NodeId,
) -> impl Fn(&HashMap<NodeId, Runner<ConditionCheckReactor<LoadTestingReactor>>>) -> bool {
    move |nodes| {
        nodes
            .values()
            // We're only interested in the inner reactor.
            .map(|runner| runner.reactor().inner())
            // Skip the sender.
            .filter(|reactor| reactor.node_id() != sender)
            // Ensure others all have received the payload.
            // Note: `std` HashSet short circuits on length, so this should be fine.
            .all(|reactor| reactor.collector.payloads == payloads)
    }
}<|MERGE_RESOLUTION|>--- conflicted
+++ resolved
@@ -5,12 +5,9 @@
     convert::TryFrom,
     env, fmt,
     fmt::{Debug, Display, Formatter},
-<<<<<<< HEAD
     str::FromStr,
+    sync::Arc,
     thread,
-=======
-    sync::Arc,
->>>>>>> 55efacb3
     time::Duration,
 };
 
