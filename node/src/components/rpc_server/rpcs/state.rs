--- conflicted
+++ resolved
@@ -93,13 +93,9 @@
     });
 static QUERY_GLOBAL_STATE_PARAMS: Lazy<QueryGlobalStateParams> =
     Lazy::new(|| QueryGlobalStateParams {
-<<<<<<< HEAD
-        state_identifier: GlobalStateIdentifier::BlockHash(JsonBlock::doc_example().hash),
-=======
         state_identifier: Some(GlobalStateIdentifier::BlockHash(
-            *Block::doc_example().hash(),
+            JsonBlock::doc_example().hash,
         )),
->>>>>>> ece7f9be
         key: "deploy-af684263911154d26fa05be9963171802801a0b6aff8f199b7391eacb8edc9e1".to_string(),
         path: vec![],
     });
