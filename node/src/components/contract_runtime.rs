--- conflicted
+++ resolved
@@ -26,16 +26,11 @@
         self, genesis::GenesisSuccess, EngineConfig, EngineState, GetEraValidatorsError,
         GetEraValidatorsRequest,
     },
-<<<<<<< HEAD
-    shared::newtypes::{Blake2bHash, CorrelationId},
-=======
     shared::{
         newtypes::{Blake2bHash, CorrelationId},
-        stored_value::StoredValue,
         system_config::SystemConfig,
         wasm_config::WasmConfig,
     },
->>>>>>> 6d88aeb8
     storage::{
         global_state::lmdb::LmdbGlobalState, transaction_source::lmdb::LmdbEnvironment, trie::Trie,
         trie_store::lmdb::LmdbTrieStore,
