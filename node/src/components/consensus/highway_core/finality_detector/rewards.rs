--- conflicted
+++ resolved
@@ -88,15 +88,9 @@
                 state.params().reduced_block_reward()
             };
             // Rewards are proportional to the quorum and to the validator's weight.
-<<<<<<< HEAD
-            let num = u128::from(finality_factor) * u128::from(*quorum) * u128::from(*weight);
-            let denom = u128::from(assigned_weight) * u128::from(state.total_weight());
-            (num / denom) as u64
-=======
             (u128::from(finality_factor) * u128::from(*quorum) / u128::from(assigned_weight)
                 * u128::from(*weight)
-                / u128::from(state.params().total_weight())) as u64
->>>>>>> 2192aca2
+                / u128::from(state.total_weight())) as u64
         })
         .collect()
 }
