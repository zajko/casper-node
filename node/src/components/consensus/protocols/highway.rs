--- conflicted
+++ resolved
@@ -41,12 +41,8 @@
         traits::{ConsensusValueT, Context, NodeIdT},
         ActionId, TimerId,
     },
-<<<<<<< HEAD
     types::{Chainspec, TimeDiff, Timestamp},
-=======
-    types::{TimeDiff, Timestamp},
     NodeRng,
->>>>>>> 7d6100b3
 };
 
 use self::round_success_meter::RoundSuccessMeter;
@@ -136,13 +132,10 @@
             "cannot start era with total weight 0"
         );
 
-<<<<<<< HEAD
         let highway_config = &chainspec.highway_config;
 
-=======
->>>>>>> 7d6100b3
         let total_weight = u128::from(validators.total_weight());
-        let ftt_fraction = protocol_config.highway.finality_threshold_fraction;
+        let ftt_fraction = highway_config.finality_threshold_fraction;
         assert!(
             ftt_fraction < 1.into(),
             "finality threshold must be less than 100%"
@@ -156,9 +149,9 @@
             .map(|highway_proto| highway_proto.next_era_round_succ_meter(era_start_time.max(now)))
             .unwrap_or_else(|| {
                 RoundSuccessMeter::new(
-                    protocol_config.highway.minimum_round_exponent,
-                    protocol_config.highway.minimum_round_exponent,
-                    protocol_config.highway.maximum_round_exponent,
+                    highway_config.minimum_round_exponent,
+                    highway_config.minimum_round_exponent,
+                    highway_config.maximum_round_exponent,
                     era_start_time.max(now),
                     config.into(),
                 )
@@ -175,14 +168,9 @@
         // Allow about as many units as part of evidence for conflicting endorsements as we expect
         // a validator to create during an era. After that, they can endorse two conflicting forks
         // without getting faulty.
-<<<<<<< HEAD
         let min_round_len = state::round_len(highway_config.minimum_round_exponent);
         let min_rounds_per_era = chainspec
             .core_config
-=======
-        let min_round_len = state::round_len(protocol_config.highway.minimum_round_exponent);
-        let min_rounds_per_era = protocol_config
->>>>>>> 7d6100b3
             .minimum_era_height
             .max((TimeDiff::from(1) + chainspec.core_config.era_duration) / min_round_len);
         let endorsement_evidence_limit = min_rounds_per_era
@@ -192,9 +180,9 @@
         let params = Params::new(
             seed,
             BLOCK_REWARD,
-            (protocol_config.highway.reduced_reward_multiplier * BLOCK_REWARD).to_integer(),
-            protocol_config.highway.minimum_round_exponent,
-            protocol_config.highway.maximum_round_exponent,
+            (highway_config.reduced_reward_multiplier * BLOCK_REWARD).to_integer(),
+            highway_config.minimum_round_exponent,
+            highway_config.maximum_round_exponent,
             init_round_exp,
             chainspec.core_config.minimum_era_height,
             era_start_time,
@@ -609,7 +597,6 @@
             Vertex::Ping(ping) => trace!(?ping, "received ping"),
         }
     }
-
     /// Prevalidates the vertex but checks the cache for previously validated vertices.
     /// Avoids multiple validation of the same vertex.
     fn pre_validate_vertex(
