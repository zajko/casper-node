--- conflicted
+++ resolved
@@ -648,26 +648,6 @@
     }
 }
 
-<<<<<<< HEAD
-#[derive(DataSize, Clone, Serialize, Deserialize, Debug, PartialEq, Eq, Hash)]
-#[serde(bound(
-    serialize = "C::Hash: Serialize",
-    deserialize = "C::Hash: Deserialize<'de>",
-))]
-pub(crate) enum HighwayMessage<C>
-where
-    C: Context,
-{
-    NewVertex(Vertex<C>),
-    // A dependency request. u64 is a random UUID identifying the request.
-    RequestDependency(u64, Dependency<C>),
-    RequestDependencyByHeight {
-        uuid: u64,
-        vid: ValidatorIndex,
-        unit_seq_number: u64,
-    },
-    LatestStateRequest(IndexPanorama),
-=======
 #[allow(clippy::integer_arithmetic)]
 mod relaxed {
     // This module exists solely to exempt the `EnumDiscriminants` macro generated code from the
@@ -686,7 +666,9 @@
         utils::ValidatorIndex,
     };
 
-    #[derive(DataSize, Clone, Serialize, Deserialize, Debug, PartialEq, Eq, EnumDiscriminants)]
+    #[derive(
+        DataSize, Clone, Serialize, Deserialize, Debug, PartialEq, Eq, EnumDiscriminants, Hash,
+    )]
     #[serde(bound(
         serialize = "C::Hash: Serialize",
         deserialize = "C::Hash: Deserialize<'de>",
@@ -746,7 +728,6 @@
             })
         }
     }
->>>>>>> db98828e
 }
 
 impl<C: Context> HighwayMessage<C> {
