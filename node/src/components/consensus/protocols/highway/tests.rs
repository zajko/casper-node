use std::{collections::BTreeSet, sync::Arc};

use datasize::DataSize;
use derive_more::Display;

use casper_types::{PublicKey, U512};

use crate::{
    components::consensus::{
        candidate_block::CandidateBlock,
        cl_context::{ClContext, Keypair},
        config::Config,
        consensus_protocol::{ConsensusProtocol, ProtocolOutcome},
        highway_core::{
            highway::{SignedWireUnit, Vertex, WireUnit},
            highway_testing,
            state::{self, tests::ALICE, Observation, Panorama},
            validators::ValidatorIndex,
            State,
        },
<<<<<<< HEAD
        protocols::highway::{HighwayMessage, ACTION_ID_VERTEX, TIMER_ID_STANDSTILL_ALERT},
=======
        protocols::highway::{config::Config as HighwayConfig, HighwayMessage, ACTION_ID_VERTEX},
>>>>>>> b3365957
        tests::utils::{new_test_chainspec, ALICE_PUBLIC_KEY, ALICE_SECRET_KEY, BOB_PUBLIC_KEY},
        traits::Context,
        HighwayProtocol,
    },
    types::{ProtoBlock, TimeDiff, Timestamp},
};

#[derive(DataSize, Debug, Ord, PartialOrd, Copy, Clone, Display, Hash, Eq, PartialEq)]
pub(crate) struct NodeId(pub u8);

/// Returns a new `State` with `ClContext` parameters suitable for tests.
pub(crate) fn new_test_state<I, T>(weights: I, seed: u64) -> State<ClContext>
where
    I: IntoIterator<Item = T>,
    T: Into<state::Weight>,
{
    let params = state::Params::new(
        seed,
        highway_testing::TEST_BLOCK_REWARD,
        highway_testing::TEST_BLOCK_REWARD / 5,
        14,
        19,
        4,
        u64::MAX,
        0.into(),
        Timestamp::from(u64::MAX),
        highway_testing::TEST_ENDORSEMENT_EVIDENCE_LIMIT,
    );
    let weights = weights.into_iter().map(|w| w.into()).collect::<Vec<_>>();
    state::State::new(weights, params, vec![])
}

const INSTANCE_ID_DATA: &[u8; 1] = &[123u8; 1];
const STANDSTILL_TIMEOUT: &str = "1min";

pub(crate) fn new_test_highway_protocol<I1, I2, T>(
    weights: I1,
    init_slashed: I2,
) -> Box<dyn ConsensusProtocol<NodeId, ClContext>>
where
    I1: IntoIterator<Item = (PublicKey, T)>,
    I2: IntoIterator<Item = PublicKey>,
    T: Into<U512>,
{
    let weights = weights
        .into_iter()
        .map(|(pk, w)| (pk, w.into()))
        .collect::<Vec<_>>();
    let chainspec = new_test_chainspec(weights.clone());
    let config = Config {
        secret_key_path: Default::default(),
<<<<<<< HEAD
        unit_hashes_folder: Default::default(),
        pending_vertex_timeout: "1min".parse().unwrap(),
        standstill_timeout: STANDSTILL_TIMEOUT.parse().unwrap(),
        log_participation_interval: "10sec".parse().unwrap(),
        max_execution_delay: 3,
=======
        highway: HighwayConfig {
            unit_hashes_folder: Default::default(),
            pending_vertex_timeout: "1min".parse().unwrap(),
            max_execution_delay: 3,
            round_success_meter: Default::default(),
        },
>>>>>>> b3365957
    };
    // Timestamp of the genesis era start and test start.
    let start_timestamp: Timestamp = 0.into();
    let (hw_proto, outcomes) = HighwayProtocol::<NodeId, ClContext>::new_boxed(
        ClContext::hash(INSTANCE_ID_DATA),
        weights.into_iter().collect(),
        &init_slashed.into_iter().collect(),
        &(&chainspec).into(),
        &config,
        None,
        start_timestamp,
        0,
        start_timestamp,
    );
    // We expect only the timer outcomes. If there are more, the tests might need to handle them.
    assert_eq!(3, outcomes.len());
    hw_proto
}

#[test]
fn test_highway_protocol_handle_message_parse_error() {
    // Build a highway_protocol for instrumentation
    let mut highway_protocol: Box<dyn ConsensusProtocol<NodeId, ClContext>> =
        new_test_highway_protocol(vec![(*ALICE_PUBLIC_KEY, 100)], vec![]);

    let now = Timestamp::zero();
    let sender = NodeId(123);
    let msg = vec![];
    let mut effects: Vec<ProtocolOutcome<NodeId, ClContext>> =
        highway_protocol.handle_message(sender.to_owned(), msg.to_owned(), now);

    assert_eq!(effects.len(), 1);

    let maybe_protocol_outcome = effects.pop();

    match &maybe_protocol_outcome {
        None => panic!("We just checked that effects has length 1!"),
        Some(ProtocolOutcome::InvalidIncomingMessage(invalid_msg, offending_sender, _err)) => {
            assert_eq!(
                invalid_msg, &msg,
                "Invalid message is not message that was sent."
            );
            assert_eq!(offending_sender, &sender, "Unexpected sender.")
        }
        Some(protocol_outcome) => panic!("Unexpected protocol outcome {:?}", protocol_outcome),
    }
}

pub(crate) const N: Observation<ClContext> = Observation::None;

#[test]
fn send_a_wire_unit_with_too_small_a_round_exp() {
    let creator: ValidatorIndex = ValidatorIndex(0);
    let validators = vec![(*ALICE_PUBLIC_KEY, 100)];
    let state: State<ClContext> = new_test_state(validators.iter().map(|(_pk, w)| *w), 0);
    let panorama: Panorama<ClContext> = Panorama::from(vec![N]);
    let seq_number = panorama.next_seq_num(&state, creator);
    let now = Timestamp::zero();
    let wunit: WireUnit<ClContext> = WireUnit {
        panorama,
        creator,
        instance_id: ClContext::hash(INSTANCE_ID_DATA),
        value: None,
        seq_number,
        timestamp: now,
        round_exp: 0,
        endorsed: BTreeSet::new(),
    };
    let alice_keypair: Keypair = Keypair::from(Arc::new(ALICE_SECRET_KEY.clone()));
    let highway_message: HighwayMessage<ClContext> = HighwayMessage::NewVertex(Vertex::Unit(
        SignedWireUnit::new(wunit.into_hashed(), &alice_keypair),
    ));
    let mut highway_protocol = new_test_highway_protocol(validators, vec![]);
    let sender = NodeId(123);
    let msg = bincode::serialize(&highway_message).unwrap();
    let mut outcomes = highway_protocol.handle_message(sender.to_owned(), msg.to_owned(), now);
    assert_eq!(outcomes.len(), 1);

    let maybe_protocol_outcome = outcomes.pop();
    match &maybe_protocol_outcome {
        None => unreachable!("We just checked that outcomes has length 1!"),
        Some(ProtocolOutcome::InvalidIncomingMessage(invalid_msg, offending_sender, err)) => {
            assert_eq!(
                invalid_msg, &msg,
                "Invalid message is not message that was sent."
            );
            assert_eq!(offending_sender, &sender, "Unexpected sender.");
            assert!(
                format!("{:?}", err).starts_with(
                    "The vertex contains an invalid unit: `The round \
                     length exponent is less than the minimum allowed by \
                     the chain-spec.`"
                ),
                "Error message did not start as expected: {:?}",
                err
            )
        }
        Some(protocol_outcome) => panic!("Unexpected protocol outcome {:?}", protocol_outcome),
    }
}

#[test]
fn send_a_valid_wire_unit() {
    let standstill_timeout: TimeDiff = STANDSTILL_TIMEOUT.parse().unwrap();
    let creator: ValidatorIndex = ValidatorIndex(0);
    let validators = vec![(*ALICE_PUBLIC_KEY, 100)];
    let state: State<ClContext> = new_test_state(validators.iter().map(|(_pk, w)| *w), 0);
    let panorama: Panorama<ClContext> = Panorama::from(vec![N]);
    let seq_number = panorama.next_seq_num(&state, creator);
    let mut now = Timestamp::zero();
    let wunit: WireUnit<ClContext> = WireUnit {
        panorama,
        creator,
        instance_id: ClContext::hash(INSTANCE_ID_DATA),
        value: Some(CandidateBlock::new(
            ProtoBlock::new(vec![], vec![], false),
            now,
            vec![],
        )),
        seq_number,
        timestamp: now,
        round_exp: 14,
        endorsed: BTreeSet::new(),
    };
    let alice_keypair: Keypair = Keypair::from(Arc::new(ALICE_SECRET_KEY.clone()));
    let highway_message: HighwayMessage<ClContext> = HighwayMessage::NewVertex(Vertex::Unit(
        SignedWireUnit::new(wunit.into_hashed(), &alice_keypair),
    ));

    let mut highway_protocol = new_test_highway_protocol(validators, vec![]);
    let sender = NodeId(123);
    let msg = bincode::serialize(&highway_message).unwrap();

    let mut outcomes = highway_protocol.handle_message(sender, msg, now);
    while let Some(outcome) = outcomes.pop() {
        match outcome {
            ProtocolOutcome::CreatedGossipMessage(_) | ProtocolOutcome::FinalizedBlock(_) => (),
            ProtocolOutcome::QueueAction(ACTION_ID_VERTEX) => {
                outcomes.extend(highway_protocol.handle_action(ACTION_ID_VERTEX, now))
            }
            outcome => panic!("Unexpected outcome: {:?}", outcome),
        }
    }

    // Our protocol state has changed since initialization, so there is no alert.
    now += standstill_timeout;
    let outcomes = highway_protocol.handle_timer(now, TIMER_ID_STANDSTILL_ALERT);
    match &*outcomes {
        [ProtocolOutcome::ScheduleTimer(timestamp, timer_id)] => {
            assert_eq!(*timestamp, now + standstill_timeout);
            assert_eq!(*timer_id, TIMER_ID_STANDSTILL_ALERT);
        }
        _ => panic!("Unexpected outcomes: {:?}", outcomes),
    }

    // If after another timeout, the state has not changed, an alert is raised.
    now += standstill_timeout;
    let outcomes = highway_protocol.handle_timer(now, TIMER_ID_STANDSTILL_ALERT);
    assert!(
        matches!(&*outcomes, [ProtocolOutcome::StandstillAlert]),
        "Unexpected outcomes: {:?}",
        outcomes
    );
}

#[test]
fn detect_doppelganger() {
    let creator: ValidatorIndex = ALICE;
    let validators = vec![(*ALICE_PUBLIC_KEY, 100), (*BOB_PUBLIC_KEY, 100)];
    let state: State<ClContext> = new_test_state(validators.iter().map(|(_pk, w)| *w), 0);
    let panorama: Panorama<ClContext> = Panorama::from(vec![N, N]);
    let seq_number = panorama.next_seq_num(&state, creator);
    let instance_id = ClContext::hash(INSTANCE_ID_DATA);
    let round_exp = 14;
    let now = Timestamp::zero();
    let value = CandidateBlock::new(ProtoBlock::new(vec![], vec![], false), now, vec![]);
    let wunit: WireUnit<ClContext> = WireUnit {
        panorama,
        creator,
        instance_id,
        value: Some(value),
        seq_number,
        timestamp: now,
        round_exp,
        endorsed: BTreeSet::new(),
    };
    let alice_keypair: Keypair = Keypair::from(Arc::new(ALICE_SECRET_KEY.clone()));
    let highway_message: HighwayMessage<ClContext> = HighwayMessage::NewVertex(Vertex::Unit(
        SignedWireUnit::new(wunit.into_hashed(), &alice_keypair),
    ));
    let mut highway_protocol = new_test_highway_protocol(validators, vec![]);
    // Activate ALICE as validator.
    let _ = highway_protocol.activate_validator(*ALICE_PUBLIC_KEY, alice_keypair, now, None);
    assert_eq!(highway_protocol.is_active(), true);
    let sender = NodeId(123);
    let msg = bincode::serialize(&highway_message).unwrap();
    // "Send" a message created by ALICE to an instance of Highway where she's an active validator.
    // An incoming unit, created by the same validator, should be properly detected as a
    // doppelganger.
    let mut outcomes = highway_protocol.handle_message(sender, msg, now);
    while let Some(outcome) = outcomes.pop() {
        match outcome {
            ProtocolOutcome::DoppelgangerDetected => return,
            ProtocolOutcome::QueueAction(ACTION_ID_VERTEX) => {
                outcomes.extend(highway_protocol.handle_action(ACTION_ID_VERTEX, now))
            }
            _ => (),
        }
    }
    panic!("failed to return DoppelgangerDetected effect");
}<|MERGE_RESOLUTION|>--- conflicted
+++ resolved
@@ -18,11 +18,10 @@
             validators::ValidatorIndex,
             State,
         },
-<<<<<<< HEAD
-        protocols::highway::{HighwayMessage, ACTION_ID_VERTEX, TIMER_ID_STANDSTILL_ALERT},
-=======
-        protocols::highway::{config::Config as HighwayConfig, HighwayMessage, ACTION_ID_VERTEX},
->>>>>>> b3365957
+        protocols::highway::{
+            config::Config as HighwayConfig, HighwayMessage, ACTION_ID_VERTEX,
+            TIMER_ID_STANDSTILL_ALERT,
+        },
         tests::utils::{new_test_chainspec, ALICE_PUBLIC_KEY, ALICE_SECRET_KEY, BOB_PUBLIC_KEY},
         traits::Context,
         HighwayProtocol,
@@ -74,20 +73,14 @@
     let chainspec = new_test_chainspec(weights.clone());
     let config = Config {
         secret_key_path: Default::default(),
-<<<<<<< HEAD
-        unit_hashes_folder: Default::default(),
-        pending_vertex_timeout: "1min".parse().unwrap(),
-        standstill_timeout: STANDSTILL_TIMEOUT.parse().unwrap(),
-        log_participation_interval: "10sec".parse().unwrap(),
-        max_execution_delay: 3,
-=======
         highway: HighwayConfig {
             unit_hashes_folder: Default::default(),
             pending_vertex_timeout: "1min".parse().unwrap(),
+            standstill_timeout: STANDSTILL_TIMEOUT.parse().unwrap(),
+            log_participation_interval: "10sec".parse().unwrap(),
             max_execution_delay: 3,
             round_success_meter: Default::default(),
         },
->>>>>>> b3365957
     };
     // Timestamp of the genesis era start and test start.
     let start_timestamp: Timestamp = 0.into();
