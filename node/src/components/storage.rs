--- conflicted
+++ resolved
@@ -43,7 +43,7 @@
     lmdb::{IndexedLmdbBlockStore, LmdbBlockStore},
     types::{
         ApprovalsHashes, BlockExecutionResults, BlockHashHeightAndEra, BlockHeight, BlockTransfers,
-        LatestSwitchBlock, StateStore, Tip, TransactionFinalizedApprovals,
+        LatestSwitchBlock, StateStore, StateStoreKey, Tip, TransactionFinalizedApprovals,
     },
     BlockStoreError, BlockStoreProvider, BlockStoreTransaction, DataReader, DataWriter,
 };
@@ -52,46 +52,32 @@
     borrow::Cow,
     collections::{HashMap, HashSet},
     convert::TryInto,
-    fmt::{self, Debug, Display, Formatter},
+    fmt::{self, Display, Formatter},
     fs::{self, OpenOptions},
     io::ErrorKind,
     path::{Path, PathBuf},
     sync::Arc,
 };
 
-use datasize::DataSize;
-<<<<<<< HEAD
-use lmdb::{
-    Database, DatabaseFlags, Environment, EnvironmentFlags, RoTransaction, RwCursor, RwTransaction,
-    Transaction as LmdbTransaction, WriteFlags,
-};
-=======
->>>>>>> f1616eaf
-use prometheus::Registry;
-use smallvec::SmallVec;
-use tracing::{debug, error, info, warn};
-
+#[cfg(test)]
+use casper_types::SignedBlock;
 use casper_types::{
-    binary_port::{DbRawBytesSpec, RecordId},
+    binary_port::DbRawBytesSpec,
     bytesrepr::{FromBytes, ToBytes},
     execution::{
         execution_result_v1, ExecutionResult, ExecutionResultV1, ExecutionResultV2, TransformKind,
     },
-<<<<<<< HEAD
     AvailableBlockRange, Block, BlockBody, BlockHash, BlockHeader, BlockSignatures,
     BlockSignaturesV1, BlockSignaturesV2, BlockV2, ChainNameDigest, DeployApprovalsHash,
-    DeployHash, Digest, EraId, ExecutionInfo, FinalitySignature, FinalizedApprovals,
-    ProtocolVersion, PublicKey, SignedBlock, SignedBlockHeader, StoredValue, Timestamp,
-    Transaction, TransactionApprovalsHash, TransactionHash, TransactionHeader, TransactionId,
-    TransactionV1ApprovalsHash, Transfer,
-=======
-    Block, BlockBody, BlockHash, BlockHeader, BlockSignatures, BlockSignaturesV1,
-    BlockSignaturesV2, BlockV2, ChainNameDigest, DeployApprovalsHash, DeployHash, EraId,
-    FinalitySignature, FinalizedApprovals, ProtocolVersion, SignedBlockHeader, StoredValue,
-    Timestamp, Transaction, TransactionApprovalsHash, TransactionHash, TransactionHeader,
-    TransactionId, TransactionV1ApprovalsHash, TransactionWithFinalizedApprovals, Transfer,
->>>>>>> f1616eaf
+    DeployHash, EraId, ExecutionInfo, FinalitySignature, FinalizedApprovals, ProtocolVersion,
+    SignedBlockHeader, StoredValue, Timestamp, Transaction, TransactionApprovalsHash,
+    TransactionHash, TransactionHeader, TransactionId, TransactionV1ApprovalsHash,
+    TransactionWithFinalizedApprovals, Transfer,
 };
+use datasize::DataSize;
+use prometheus::Registry;
+use smallvec::SmallVec;
+use tracing::{debug, error, info, warn};
 
 use crate::{
     components::{
@@ -107,15 +93,9 @@
     fatal,
     protocol::Message,
     types::{
-<<<<<<< HEAD
-        ApprovalsHashes, BlockExecutionResultsOrChunk, BlockExecutionResultsOrChunkId,
-        BlockWithMetadata, ExecutableBlock, LegacyDeploy, MaxTtl, NodeId, NodeRng, SyncLeap,
-        SyncLeapIdentifier, TransactionWithFinalizedApprovals, VariantMismatch,
-=======
-        AvailableBlockRange, BlockExecutionResultsOrChunk, BlockExecutionResultsOrChunkId,
-        BlockWithMetadata, ExecutableBlock, ExecutionInfo, LegacyDeploy, MaxTtl, NodeId, NodeRng,
-        SignedBlock, SyncLeap, SyncLeapIdentifier, VariantMismatch,
->>>>>>> f1616eaf
+        BlockExecutionResultsOrChunk, BlockExecutionResultsOrChunkId, BlockWithMetadata,
+        ExecutableBlock, LegacyDeploy, MaxTtl, NodeId, NodeRng, SyncLeap, SyncLeapIdentifier,
+        VariantMismatch,
     },
     utils::{display_error, WithDir},
 };
@@ -143,74 +123,13 @@
     "sse_index",
 ];
 
-trait RawDataAccess {
-    fn get_raw_bytes(
-        &self,
-        txn: &RoTransaction,
-        key: &[u8],
-    ) -> Result<Option<DbRawBytesSpec>, LmdbExtError>;
-}
-
-impl RawDataAccess for Database {
-    fn get_raw_bytes(
-        &self,
-        txn: &RoTransaction,
-        key: &[u8],
-    ) -> Result<Option<DbRawBytesSpec>, LmdbExtError> {
-        match txn.get(*self, &key) {
-            Ok(raw_bytes) => Ok(Some(DbRawBytesSpec::new_legacy(raw_bytes))),
-            Err(lmdb::Error::NotFound) => Ok(None),
-            Err(err) => Err(err.into()),
-        }
-    }
-}
-
-impl Debug for dyn RawDataAccess + Send + 'static {
-    fn fmt(&self, f: &mut Formatter<'_>) -> fmt::Result {
-        write!(f, "[RawDataAccess]")
-    }
-}
-
 /// The storage component.
 #[derive(DataSize, Debug)]
 pub struct Storage {
     /// Storage location.
     root: PathBuf,
-<<<<<<< HEAD
-    /// Environment holding LMDB databases.
-    #[data_size(skip)]
-    env: Arc<Environment>,
-    /// The block header databases.
-    block_header_dbs: VersionedDatabases<BlockHash, BlockHeader>,
-    /// The block body databases.
-    block_body_dbs: VersionedDatabases<Digest, BlockBody>,
-    /// The approvals hashes databases.
-    approvals_hashes_dbs: VersionedDatabases<BlockHash, ApprovalsHashes>,
-    /// The block metadata db.
-    block_metadata_dbs: VersionedDatabases<BlockHash, BlockSignatures>,
-    /// The transaction databases.
-    transaction_dbs: VersionedDatabases<TransactionHash, Transaction>,
-    /// Databases of `ExecutionResult`s indexed by transaction hash for current DB or by deploy
-    /// hash for legacy DB.
-    execution_result_dbs: VersionedDatabases<TransactionHash, ExecutionResult>,
-    /// The transfer database.
-    #[data_size(skip)]
-    transfer_db: Database,
-    /// The state storage database.
-    #[data_size(skip)]
-    state_store_db: Database,
-    /// The finalized transaction approvals databases.
-    finalized_transaction_approvals_dbs: VersionedDatabases<TransactionHash, FinalizedApprovals>,
-    /// A map of block height to block ID.
-    block_height_index: BTreeMap<u64, BlockHash>,
-    /// A map of era ID to switch block ID.
-    switch_block_era_id_index: BTreeMap<EraId, BlockHash>,
-    /// A map of transaction hashes to hashes, heights and era IDs of blocks containing them.
-    transaction_hash_index: BTreeMap<TransactionHash, BlockHashHeightAndEra>,
-=======
     /// Block store
     pub(crate) block_store: IndexedLmdbBlockStore,
->>>>>>> f1616eaf
     /// Runs of completed blocks known in storage.
     completed_blocks: DisjointSequences,
     /// The activation point era of the current protocol version.
@@ -230,8 +149,6 @@
     metrics: Option<Metrics>,
     /// The maximum TTL of a deploy.
     max_ttl: MaxTtl,
-    #[data_size(skip)]
-    db_mapper: HashMap<RecordId, Box<dyn RawDataAccess + Send + 'static>>,
     /// The hash of the chain name.
     chain_name_hash: ChainNameDigest,
 }
@@ -354,170 +271,15 @@
             .saturating_add(config.max_deploy_store_size)
             .saturating_add(config.max_deploy_metadata_store_size);
 
-<<<<<<< HEAD
-        // Create the environment and databases.
-        let env = new_environment(total_size, root.as_path())?;
-
-        let block_header_dbs: VersionedDatabases<BlockHash, BlockHeader> =
-            VersionedDatabases::new(&env, "block_header", "block_header_v2")?;
-        let block_metadata_dbs =
-            VersionedDatabases::new(&env, "block_metadata", "block_metadata_v2")?;
-        let transaction_dbs = VersionedDatabases::new(&env, "deploys", "transactions")?;
-        let execution_result_dbs =
-            VersionedDatabases::new(&env, "deploy_metadata", "execution_results")?;
-        let transfer_db = env.create_db(Some("transfer"), DatabaseFlags::empty())?;
-        let state_store_db = env.create_db(Some("state_store"), DatabaseFlags::empty())?;
-        let block_body_dbs: VersionedDatabases<Digest, BlockBody> =
-            VersionedDatabases::<_, BlockBody>::new(&env, "block_body", "block_body_v2")?;
-        let finalized_transaction_approvals_dbs =
-            VersionedDatabases::new(&env, "finalized_approvals", "versioned_finalized_approvals")?;
-        let approvals_hashes_dbs =
-            VersionedDatabases::new(&env, "approvals_hashes", "versioned_approvals_hashes")?;
-
-        let mut db_mapper: HashMap<RecordId, Box<dyn RawDataAccess + Send + 'static>> =
-            HashMap::new();
-        db_mapper.insert(RecordId::Transaction, Box::new(transaction_dbs));
-        db_mapper.insert(RecordId::ExecutionResult, Box::new(execution_result_dbs));
-        db_mapper.insert(
-            RecordId::FinalizedTransactionApprovals,
-            Box::new(finalized_transaction_approvals_dbs),
-        );
-        db_mapper.insert(RecordId::BlockHeader, Box::new(block_header_dbs));
-        db_mapper.insert(RecordId::BlockMetadata, Box::new(block_metadata_dbs));
-        db_mapper.insert(RecordId::Transfer, Box::new(transfer_db));
-        db_mapper.insert(RecordId::BlockBody, Box::new(block_body_dbs));
-        db_mapper.insert(RecordId::ApprovalsHashes, Box::new(approvals_hashes_dbs));
-
-        // We now need to restore the block-height index. Log messages allow timing here.
-        info!("indexing block store");
-        let mut block_height_index = BTreeMap::new();
-        let mut switch_block_era_id_index = BTreeMap::new();
-        let mut transaction_hash_index = BTreeMap::new();
-        let mut block_txn = env.begin_rw_txn()?;
-
-        let mut deleted_block_hashes = HashSet::new();
-        // Map of all block body hashes, with their values representing whether to retain the
-        // corresponding block bodies or not.
-        let mut block_body_hashes = HashMap::new();
-        let mut deleted_transaction_hashes = HashSet::<TransactionHash>::new();
-
-        let mut init_fn = |cursor: &mut RwCursor,
-                           block_header: BlockHeader|
-         -> Result<(), FatalStorageError> {
-            let should_retain_block = match hard_reset_to_start_of_era {
-                Some(invalid_era) => {
-                    // Retain blocks from eras before the hard reset era, and blocks after this
-                    // era if they are from the current protocol version (as otherwise a node
-                    // restart would purge them again, despite them being valid).
-                    block_header.era_id() < invalid_era
-                        || block_header.protocol_version() == protocol_version
-                }
-                None => true,
-            };
-
-            // If we don't already have the block body hash in the collection, insert it with the
-            // value `should_retain_block`.
-            //
-            // If there is an existing value, the updated value should be `false` iff the existing
-            // value and `should_retain_block` are both `false`.  Otherwise the updated value should
-            // be `true`.
-            match block_body_hashes.entry(*block_header.body_hash()) {
-                Entry::Vacant(entry) => {
-                    entry.insert(should_retain_block);
-                }
-                Entry::Occupied(entry) => {
-                    let value = entry.into_mut();
-                    *value = *value || should_retain_block;
-                }
-            }
-
-            let mut body_txn = env.begin_ro_txn()?;
-            let maybe_block_body = block_body_dbs.get(&mut body_txn, block_header.body_hash())?;
-            if !should_retain_block {
-                let _ = deleted_block_hashes.insert(block_header.block_hash());
-
-                match &maybe_block_body {
-                    Some(BlockBody::V1(v1_body)) => deleted_transaction_hashes.extend(
-                        v1_body
-                            .deploy_and_transfer_hashes()
-                            .map(TransactionHash::from),
-                    ),
-                    Some(BlockBody::V2(v2_body)) => {
-                        deleted_transaction_hashes.extend(v2_body.all_transactions().copied())
-                    }
-                    None => (),
-                }
-
-                cursor.del(WriteFlags::empty())?;
-                return Ok(());
-            }
-
-            Self::insert_to_block_header_indices(
-                &mut block_height_index,
-                &mut switch_block_era_id_index,
-                &block_header,
-            )?;
-
-            if let Some(block_body) = maybe_block_body {
-                let transaction_hashes = match block_body {
-                    BlockBody::V1(v1) => v1
-                        .deploy_and_transfer_hashes()
-                        .map(TransactionHash::from)
-                        .collect(),
-                    BlockBody::V2(v2) => v2.all_transactions().copied().collect(),
-                };
-                Self::insert_to_transaction_index(
-                    &mut transaction_hash_index,
-                    block_header.block_hash(),
-                    block_header.height(),
-                    block_header.era_id(),
-                    transaction_hashes,
-                )?;
-            }
-
-            Ok(())
-        };
-
-        block_header_dbs.for_each_value_in_current(&mut block_txn, &mut init_fn)?;
-        block_header_dbs.for_each_value_in_legacy(&mut block_txn, &mut init_fn)?;
-
-        info!("block store reindexing complete");
-        block_txn.commit()?;
-
-        let deleted_block_body_hashes = block_body_hashes
-            .into_iter()
-            .filter_map(|(body_hash, retain)| (!retain).then_some(body_hash))
-            .collect();
-        initialize_block_body_dbs(&env, block_body_dbs, deleted_block_body_hashes)?;
-        initialize_block_metadata_dbs(&env, block_metadata_dbs, deleted_block_hashes)?;
-        initialize_execution_result_dbs(&env, execution_result_dbs, deleted_transaction_hashes)?;
-=======
         let block_store = LmdbBlockStore::new(root.as_path(), total_size)?;
         let indexed_block_store =
             IndexedLmdbBlockStore::new(block_store, hard_reset_to_start_of_era, protocol_version)?;
->>>>>>> f1616eaf
 
         let metrics = registry.map(Metrics::new).transpose()?;
 
         let mut component = Self {
             root,
-<<<<<<< HEAD
-            env: Arc::new(env),
-            block_header_dbs,
-            block_body_dbs,
-            block_metadata_dbs,
-            approvals_hashes_dbs,
-            transaction_dbs,
-            execution_result_dbs,
-            transfer_db,
-            state_store_db,
-            finalized_transaction_approvals_dbs,
-            block_height_index,
-            switch_block_era_id_index,
-            transaction_hash_index,
-=======
             block_store: indexed_block_store,
->>>>>>> f1616eaf
             completed_blocks: Default::default(),
             activation_era,
             key_block_height_for_activation_point: None,
@@ -527,7 +289,6 @@
             max_ttl,
             metrics,
             chain_name_hash: ChainNameDigest::from_chain_name(network_name),
-            db_mapper,
         };
 
         if force_resync {
@@ -566,8 +327,9 @@
 
         {
             let ro_txn = component.block_store.checkout_ro()?;
-            let maybe_state_store: Option<Vec<u8>> =
-                ro_txn.read(Cow::Borrowed(COMPLETED_BLOCKS_STORAGE_KEY))?;
+            let maybe_state_store: Option<Vec<u8>> = ro_txn.read(StateStoreKey::new(
+                Cow::Borrowed(COMPLETED_BLOCKS_STORAGE_KEY),
+            ))?;
             match maybe_state_store {
                 Some(raw) => {
                     let (mut sequences, _) = DisjointSequences::from_vec(raw)
@@ -801,18 +563,10 @@
                 approvals_hashes,
                 responder,
             } => {
-<<<<<<< HEAD
-                let env = Arc::clone(&self.env);
-                let mut txn = env.begin_rw_txn()?;
-                let result = self.write_approvals_hashes(&mut txn, &approvals_hashes)?;
-                txn.commit()?;
-                responder.respond(result).ignore()
-=======
                 let mut rw_txn = self.block_store.checkout_rw()?;
                 let _ = rw_txn.write(&*approvals_hashes)?;
                 rw_txn.commit()?;
                 responder.respond(true).ignore()
->>>>>>> f1616eaf
             }
             StorageRequest::GetBlock {
                 block_hash,
@@ -926,33 +680,44 @@
                 };
                 responder.respond(maybe_transaction).ignore()
             }
-            StorageRequest::GetTransactionByHash {
+            StorageRequest::GetTransactionAndExecutionInfo {
                 transaction_hash,
                 with_finalized_approvals,
                 responder,
             } => {
-                let mut txn = self.env.begin_ro_txn()?;
-                let maybe_transaction = if with_finalized_approvals {
+                let mut ro_txn = self.block_store.checkout_ro()?;
+
+                let transaction = if with_finalized_approvals {
                     match self
-                        .get_transaction_with_finalized_approvals(&mut txn, &transaction_hash)?
+                        .get_transaction_with_finalized_approvals(&mut ro_txn, &transaction_hash)?
                     {
-                        None => None,
-                        Some(transaction_with_finalized_approvals) => {
-                            let transaction = transaction_with_finalized_approvals.into_naive();
-                            (transaction.hash() == transaction_hash).then_some(transaction)
-                        }
+                        Some(transaction_wfa) => transaction_wfa.into_naive(),
+                        None => return Ok(responder.respond(None).ignore()),
                     }
                 } else {
-                    self.transaction_dbs.get(&mut txn, &transaction_hash)?
+                    match ro_txn.read(transaction_hash)? {
+                        Some(transaction) => transaction,
+                        None => return Ok(responder.respond(None).ignore()),
+                    }
                 };
-                responder.respond(maybe_transaction).ignore()
-            }
-            StorageRequest::GetTransactionExecutionInfo {
-                transaction_hash,
-                responder,
-            } => responder
-                .respond(self.read_execution_info(transaction_hash)?)
-                .ignore(),
+
+                let block_hash_height_and_era: BlockHashHeightAndEra =
+                    match ro_txn.read(transaction_hash)? {
+                        Some(value) => value,
+                        None => return Ok(responder.respond(Some((transaction, None))).ignore()),
+                    };
+
+                let execution_result = ro_txn.read(transaction_hash)?;
+                let execution_info = ExecutionInfo {
+                    block_hash: block_hash_height_and_era.block_hash,
+                    block_height: block_hash_height_and_era.block_height,
+                    execution_result,
+                };
+
+                responder
+                    .respond(Some((transaction, Some(execution_info))))
+                    .ignore()
+            }
             StorageRequest::IsTransactionStored {
                 transaction_id,
                 responder,
@@ -985,20 +750,6 @@
                 execution_results,
                 responder,
             } => {
-<<<<<<< HEAD
-                let env = Arc::clone(&self.env);
-                let mut txn = env.begin_rw_txn()?;
-                self.write_execution_results(
-                    &mut txn,
-                    &block_hash,
-                    block_height,
-                    era_id,
-                    execution_results,
-                )?;
-                txn.commit()?;
-                responder.respond(()).ignore()
-            }
-=======
                 let mut rw_txn = self.block_store.checkout_rw()?;
                 let _ = rw_txn.write(&BlockExecutionResults {
                     block_info: BlockHashHeightAndEra::new(*block_hash, block_height, era_id),
@@ -1007,80 +758,6 @@
                 rw_txn.commit()?;
                 responder.respond(()).ignore()
             }
-            StorageRequest::GetTransactionAndExecutionInfo {
-                transaction_hash,
-                responder,
-            } => {
-                let mut ro_txn = self.block_store.checkout_ro()?;
-
-                let transaction_wfa = match self
-                    .get_transaction_with_finalized_approvals(&mut ro_txn, &transaction_hash)?
-                {
-                    Some(transaction_wfa) => transaction_wfa,
-                    None => return Ok(responder.respond(None).ignore()),
-                };
-
-                let block_hash_height_and_era: BlockHashHeightAndEra = match ro_txn
-                    .read(transaction_hash)?
-                {
-                    Some(value) => value,
-                    None => return Ok(responder.respond(Some((transaction_wfa, None))).ignore()),
-                };
-                let execution_result = ro_txn.read(transaction_hash)?;
-                let execution_info = ExecutionInfo {
-                    block_hash: block_hash_height_and_era.block_hash,
-                    block_height: block_hash_height_and_era.block_height,
-                    execution_result,
-                };
-
-                responder
-                    .respond(Some((transaction_wfa, Some(execution_info))))
-                    .ignore()
-            }
-            StorageRequest::GetSignedBlockByHash {
-                block_hash,
-                only_from_available_block_range,
-                responder,
-            } => {
-                let ro_txn = self.block_store.checkout_ro()?;
-
-                let block: Block = if let Some(block) = ro_txn.read(block_hash)? {
-                    block
-                } else {
-                    return Ok(responder.respond(None).ignore());
-                };
-
-                if !(self.should_return_block(block.height(), only_from_available_block_range)?) {
-                    return Ok(responder.respond(None).ignore());
-                }
-
-                // Check that the hash of the block retrieved is correct.
-                if block_hash != *block.hash() {
-                    error!(
-                        queried_block_hash = ?block_hash,
-                        actual_block_hash = ?block.hash(),
-                        "block not stored under hash"
-                    );
-                    debug_assert_eq!(&block_hash, block.hash());
-                    return Ok(responder.respond(None).ignore());
-                }
-                let block_signatures = match ro_txn.read(block_hash)? {
-                    Some(signatures) => signatures,
-                    None => self.get_default_block_signatures(&block),
-                };
-                if block_signatures.is_verified().is_err() {
-                    error!(?block, "invalid block signatures for block");
-                    debug_assert!(block_signatures.is_verified().is_ok());
-                    return Ok(responder.respond(None).ignore());
-                }
-                responder
-                    .respond(Some(SignedBlock {
-                        block,
-                        block_signatures,
-                    }))
-                    .ignore()
-            }
->>>>>>> f1616eaf
             StorageRequest::GetFinalitySignature { id, responder } => {
                 let maybe_sig = self
                     .block_store
@@ -1130,75 +807,6 @@
                     }))
                     .ignore()
             }
-<<<<<<< HEAD
-=======
-            StorageRequest::GetSignedBlockByHeight {
-                block_height,
-                only_from_available_block_range,
-                responder,
-            } => {
-                if !(self.should_return_block(block_height, only_from_available_block_range)?) {
-                    return Ok(responder.respond(None).ignore());
-                }
-
-                let ro_txn = self.block_store.checkout_ro()?;
-
-                let block: Block = {
-                    if let Some(block) = ro_txn.read(block_height)? {
-                        block
-                    } else {
-                        return Ok(responder.respond(None).ignore());
-                    }
-                };
-
-                let hash = block.hash();
-                let block_signatures = match ro_txn.read(*hash)? {
-                    Some(signatures) => signatures,
-                    None => self.get_default_block_signatures(&block),
-                };
-                responder
-                    .respond(Some(SignedBlock {
-                        block,
-                        block_signatures,
-                    }))
-                    .ignore()
-            }
-            StorageRequest::GetHighestSignedBlock {
-                only_from_available_block_range,
-                responder,
-            } => {
-                let ro_txn = self.block_store.checkout_ro()?;
-
-                let highest_block = if only_from_available_block_range {
-                    // Get by height
-                    let maybe_height = self.highest_complete_block_height();
-                    let height = match maybe_height {
-                        Some(height) => height,
-                        None => return Ok(responder.respond(None).ignore()),
-                    };
-                    match ro_txn.read(height)? {
-                        Some(block) => block,
-                        None => return Ok(responder.respond(None).ignore()),
-                    }
-                } else {
-                    match DataReader::<Tip, Block>::read(&ro_txn, Tip)? {
-                        Some(block) => block,
-                        None => return Ok(responder.respond(None).ignore()),
-                    }
-                };
-                let hash = highest_block.hash();
-                let block_signatures = match ro_txn.read(*hash)? {
-                    Some(signatures) => signatures,
-                    None => self.get_default_block_signatures(&highest_block),
-                };
-                responder
-                    .respond(Some(SignedBlock {
-                        block: highest_block,
-                        block_signatures,
-                    }))
-                    .ignore()
-            }
->>>>>>> f1616eaf
             StorageRequest::PutBlockSignatures {
                 signatures,
                 responder,
@@ -1362,29 +970,13 @@
                 responder,
                 record_id,
             } => {
-                let txn = self.env.begin_ro_txn()?;
-                if let Some(db) = self.db_mapper.get(&record_id) {
-                    responder.respond(db.get_raw_bytes(&txn, key.as_slice())?)
-                } else {
-                    responder.respond(None)
-                }
-                .ignore()
+                let txn = self.block_store.checkout_ro()?;
+                let maybe_data: Option<DbRawBytesSpec> = txn.read((record_id, key))?;
+                responder.respond(maybe_data).ignore()
             }
         })
     }
 
-<<<<<<< HEAD
-    /// Writes a block to storage, updating indices as necessary.
-    ///
-    /// Returns `Ok(true)` if the block has been successfully written, `Ok(false)` if a part of it
-    /// couldn't be written because it already existed, and `Err(_)` if there was an error.
-    fn put_block(&mut self, block: &Block) -> Result<bool, FatalStorageError> {
-        let env = Arc::clone(&self.env);
-        let mut txn = env.begin_rw_txn()?;
-        let wrote = self.write_block(&mut txn, block)?;
-        if wrote {
-            txn.commit()?;
-=======
     pub(crate) fn read_block_header_by_height(
         &self,
         block_height: u64,
@@ -1395,7 +987,6 @@
         } else {
             let txn = self.block_store.checkout_ro()?;
             txn.read(block_height).map_err(FatalStorageError::from)
->>>>>>> f1616eaf
         }
     }
 
@@ -1428,23 +1019,6 @@
         approvals_hashes: &ApprovalsHashes,
         execution_results: HashMap<TransactionHash, ExecutionResult>,
     ) -> Result<bool, FatalStorageError> {
-<<<<<<< HEAD
-        let env = Arc::clone(&self.env);
-        let mut txn = env.begin_rw_txn()?;
-        let wrote = self.write_block(&mut txn, block)?;
-        if !wrote {
-            return Err(FatalStorageError::FailedToOverwriteBlock);
-        }
-
-        let _ = self.write_approvals_hashes(&mut txn, approvals_hashes)?;
-        let _ = self.write_execution_results(
-            &mut txn,
-            block.hash(),
-            block.height(),
-            block.era_id(),
-            execution_results,
-        )?;
-=======
         let mut txn = self.block_store.checkout_rw()?;
         let block_hash = txn.write(block)?;
         let _ = txn.write(approvals_hashes)?;
@@ -1454,7 +1028,6 @@
             block_info,
             exec_results: execution_results,
         })?;
->>>>>>> f1616eaf
         txn.commit()?;
 
         Ok(true)
@@ -1620,204 +1193,7 @@
     ) -> Result<Option<(BlockV2, Vec<Transaction>)>, FatalStorageError> {
         let mut txn = self.block_store.checkout_ro()?;
 
-<<<<<<< HEAD
-            if !was_written {
-                error!(
-                    ?block_hash,
-                    ?transaction_hash,
-                    "failed to write execution results"
-                );
-                debug_assert!(was_written);
-            }
-        }
-
-        let was_written = txn.put_value(self.transfer_db, block_hash, &transfers, true)?;
-        if !was_written {
-            error!(?block_hash, "failed to write transfers");
-            debug_assert!(was_written);
-        }
-        Ok(was_written)
-    }
-
-    /// Writes approvals hashes to storage.
-    fn write_approvals_hashes(
-        &mut self,
-        txn: &mut RwTransaction,
-        approvals_hashes: &ApprovalsHashes,
-    ) -> Result<bool, FatalStorageError> {
-        let overwrite = true;
-        if !self.approvals_hashes_dbs.put(
-            txn,
-            approvals_hashes.block_hash(),
-            approvals_hashes,
-            overwrite,
-        )? {
-            error!("could not insert approvals' hashes: {}", approvals_hashes);
-            return Ok(false);
-        }
-        Ok(true)
-    }
-
-    #[cfg(test)]
-    pub fn write_finality_signatures(
-        &mut self,
-        signatures: &BlockSignatures,
-    ) -> Result<(), FatalStorageError> {
-        let mut txn = self.env.begin_rw_txn()?;
-        let block_hash = signatures.block_hash();
-        if self
-            .block_metadata_dbs
-            .put(&mut txn, block_hash, signatures, true)
-            .is_err()
-        {
-            panic!("write_finality_signatures() failed");
-        }
-        txn.commit()?;
-        Ok(())
-    }
-
-    /// Retrieves single switch block by era ID by looking it up in the index and returning it.
-    fn get_switch_block_by_era_id<Tx: LmdbTransaction>(
-        &self,
-        txn: &mut Tx,
-        era_id: EraId,
-    ) -> Result<Option<Block>, FatalStorageError> {
-        self.switch_block_era_id_index
-            .get(&era_id)
-            .and_then(|block_hash| self.get_single_block(txn, block_hash).transpose())
-            .transpose()
-    }
-
-    /// Get the switch block for a specified era number in a read-only LMDB database transaction.
-    ///
-    /// # Panics
-    ///
-    /// Panics on any IO or db corruption error.
-    pub(crate) fn read_switch_block_by_era_id(
-        &self,
-        era_id: EraId,
-    ) -> Result<Option<Block>, FatalStorageError> {
-        let mut txn = self
-            .env
-            .begin_ro_txn()
-            .expect("Could not start read only transaction for lmdb");
-        let switch_block = self
-            .get_switch_block_by_era_id(&mut txn, era_id)
-            .expect("LMDB panicked trying to get switch block");
-        txn.commit().expect("Could not commit transaction");
-        Ok(switch_block)
-    }
-
-    /// Returns `count` highest switch block headers, sorted from lowest (oldest) to highest.
-    pub(crate) fn read_highest_switch_block_headers(
-        &self,
-        count: u64,
-    ) -> Result<Vec<BlockHeader>, FatalStorageError> {
-        let mut result = vec![];
-        let mut txn = self.env.begin_ro_txn()?;
-        let last_era = self
-            .switch_block_era_id_index
-            .keys()
-            .last()
-            .copied()
-            .unwrap_or(EraId::new(0));
-        for era_id in (0..=last_era.value())
-            .into_iter()
-            .rev()
-            .take(count as usize)
-            .map(EraId::new)
-        {
-            match self.get_switch_block_header_by_era_id(&mut txn, era_id)? {
-                None => break,
-                Some(header) => result.push(header),
-            }
-        }
-        result.reverse();
-        debug!(
-            ?result,
-            "Storage: read_highest_switch_block_headers count:({})", count
-        );
-        Ok(result)
-    }
-
-    /// Retrieves the highest block header from the storage, if one exists.
-    pub fn read_highest_block_height(&self) -> Option<u64> {
-        self.block_height_index.keys().last().copied()
-    }
-
-    /// Retrieves a single block header by height by looking it up in the index and returning it.
-    pub fn read_block_header_by_height(
-        &self,
-        height: u64,
-        only_from_available_block_range: bool,
-    ) -> Result<Option<BlockHeader>, FatalStorageError> {
-        let mut txn = self.env.begin_ro_txn()?;
-        let res = self
-            .block_height_index
-            .get(&height)
-            .and_then(|block_hash| {
-                self.get_single_block_header(&mut txn, block_hash)
-                    .transpose()
-            })
-            .transpose();
-        if !(self.should_return_block(height, only_from_available_block_range)?) {
-            return Ok(None);
-        }
-        res
-    }
-
-    /// Retrieves a single block header by hash.
-    pub fn read_block_header(
-        &self,
-        block_hash: &BlockHash,
-    ) -> Result<Option<BlockHeader>, FatalStorageError> {
-        let mut txn = self.env.begin_ro_txn()?;
-        self.get_single_block_header(&mut txn, block_hash)
-    }
-
-    /// Retrieves single block by height by looking it up in the index and returning it.
-    pub fn read_block_by_height(&self, height: u64) -> Result<Option<Block>, FatalStorageError> {
-        self.get_block_by_height(&mut self.env.begin_ro_txn()?, height)
-    }
-
-    /// Retrieves a block by height, together with all stored block signatures.
-    ///
-    /// Returns `None` if the block is not stored, or if no block signatures are stored for it.
-    pub fn read_signed_block_by_height(
-        &self,
-        height: u64,
-    ) -> Result<Option<SignedBlock>, FatalStorageError> {
-        let mut txn = self
-            .env
-            .begin_ro_txn()
-            .expect("could not create transaction");
-        let block = if let Some(block) = self.get_block_by_height(&mut txn, height)? {
-            block
-        } else {
-            return Ok(None);
-        };
-        let block_signatures =
-            if let Some(block_signatures) = self.get_block_signatures(&mut txn, block.hash())? {
-                block_signatures
-            } else {
-                debug!(height, "no block signatures stored for block");
-                return Ok(None);
-            };
-        Ok(Some(SignedBlock::new(block, block_signatures)))
-    }
-
-    /// Retrieves single block and all of its deploys, with the finalized approvals.
-    /// If any of the deploys can't be found, returns `Ok(None)`.
-    fn read_block_and_finalized_transactions_by_hash(
-        &self,
-        block_hash: BlockHash,
-    ) -> Result<Option<(BlockV2, Vec<Transaction>)>, FatalStorageError> {
-        let mut txn = self.env.begin_ro_txn()?;
-
-        let Some(block) = self.get_single_block(&mut txn, &block_hash)? else {
-=======
         let Some(block) = txn.read(block_hash)? else {
->>>>>>> f1616eaf
             debug!(
                 ?block_hash,
                 "Storage: read_block_and_finalized_transactions_by_hash failed to get block for {}",
@@ -2044,8 +1420,6 @@
             }
         })?;
 
-<<<<<<< HEAD
-=======
         // Only store the finalized approvals if they are different from the original ones.
         let maybe_existing_finalized_approvals = txn.read(*transaction_hash)?;
         if maybe_existing_finalized_approvals.as_ref() == Some(finalized_approvals) {
@@ -2077,7 +1451,6 @@
         Ok(should_store)
     }
 
->>>>>>> f1616eaf
     /// Retrieves successful transfers associated with block.
     ///
     /// If there is no record of successful transfers for this block, then the list will be built
@@ -2133,144 +1506,6 @@
         Ok(Some(transfers))
     }
 
-<<<<<<< HEAD
-    /// Retrieves a set of transactions, along with their potential finalized approvals.
-    fn get_transactions_with_finalized_approvals<'a, Tx: LmdbTransaction>(
-        &self,
-        txn: &mut Tx,
-        transaction_hashes: impl Iterator<Item = &'a TransactionHash>,
-    ) -> Result<SmallVec<[Option<TransactionWithFinalizedApprovals>; 1]>, FatalStorageError> {
-        transaction_hashes
-            .map(|transaction_hash| {
-                self.get_transaction_with_finalized_approvals(txn, transaction_hash)
-            })
-            .collect()
-    }
-
-    /// Retrieves a single transaction along with its finalized approvals.
-    fn get_transaction_with_finalized_approvals<Tx: LmdbTransaction>(
-        &self,
-        txn: &mut Tx,
-        transaction_hash: &TransactionHash,
-    ) -> Result<Option<TransactionWithFinalizedApprovals>, FatalStorageError> {
-        let transaction = match self.transaction_dbs.get(txn, transaction_hash)? {
-            Some(transaction) => transaction,
-            None => return Ok(None),
-        };
-        let finalized_approvals = self
-            .finalized_transaction_approvals_dbs
-            .get(txn, transaction_hash)?;
-
-        let ret = match (transaction, finalized_approvals) {
-            (
-                Transaction::Deploy(deploy),
-                Some(FinalizedApprovals::Deploy(finalized_approvals)),
-            ) => TransactionWithFinalizedApprovals::new_deploy(deploy, Some(finalized_approvals)),
-            (Transaction::Deploy(deploy), None) => {
-                TransactionWithFinalizedApprovals::new_deploy(deploy, None)
-            }
-            (Transaction::V1(transaction), Some(FinalizedApprovals::V1(finalized_approvals))) => {
-                TransactionWithFinalizedApprovals::new_v1(transaction, Some(finalized_approvals))
-            }
-            (Transaction::V1(transaction), None) => {
-                TransactionWithFinalizedApprovals::new_v1(transaction, None)
-            }
-            mismatch => {
-                let mismatch = VariantMismatch(Box::new(mismatch));
-                error!(%mismatch, "failed getting transaction with finalized approvals");
-                return Err(FatalStorageError::from(mismatch));
-            }
-        };
-
-        Ok(Some(ret))
-    }
-
-    /// Retrieves block signatures for a block with a given block hash.
-    fn get_block_signatures<Tx: LmdbTransaction>(
-        &self,
-        txn: &mut Tx,
-        block_hash: &BlockHash,
-    ) -> Result<Option<BlockSignatures>, FatalStorageError> {
-        Ok(self.block_metadata_dbs.get(txn, block_hash)?)
-    }
-
-    /// Retrieves a finality signature for a block with a given block hash.
-    fn get_block_signature<Tx: LmdbTransaction>(
-        &self,
-        txn: &mut Tx,
-        block_hash: &BlockHash,
-        public_key: &PublicKey,
-    ) -> Result<Option<FinalitySignature>, FatalStorageError> {
-        let maybe_signatures: Option<BlockSignatures> =
-            self.block_metadata_dbs.get(txn, block_hash)?;
-        Ok(maybe_signatures.and_then(|signatures| signatures.finality_signature(public_key)))
-    }
-
-    /// Retrieves block signatures for a block with a given block hash.
-    fn read_block_signatures(
-        &self,
-        block_hash: &BlockHash,
-    ) -> Result<Option<BlockSignatures>, FatalStorageError> {
-        let mut txn = self.env.begin_ro_txn()?;
-        self.get_block_signatures(&mut txn, block_hash)
-    }
-
-    /// Stores a set of finalized approvals if they are different to the approvals in the original
-    /// transaction and if they are different to existing finalized approvals if any.
-    ///
-    /// Returns `true` if the provided approvals were stored.
-    fn store_finalized_approvals(
-        &self,
-        transaction_hash: &TransactionHash,
-        finalized_approvals: &FinalizedApprovals,
-    ) -> Result<bool, FatalStorageError> {
-        let mut txn = self.env.begin_rw_txn()?;
-        let original_transaction = self
-            .transaction_dbs
-            .get(&mut txn, transaction_hash)?
-            .ok_or({
-                FatalStorageError::UnexpectedFinalizedApprovals {
-                    transaction_hash: *transaction_hash,
-                }
-            })?;
-
-        // Only store the finalized approvals if they are different from the original ones.
-        let maybe_existing_finalized_approvals = self
-            .finalized_transaction_approvals_dbs
-            .get(&mut txn, transaction_hash)?;
-        if maybe_existing_finalized_approvals.as_ref() == Some(finalized_approvals) {
-            return Ok(false);
-        }
-
-        let should_store = match (original_transaction, finalized_approvals) {
-            (
-                Transaction::Deploy(original_deploy),
-                FinalizedApprovals::Deploy(finalzd_approvals),
-            ) => original_deploy.approvals() != finalzd_approvals.inner(),
-            (Transaction::V1(original_transaction), FinalizedApprovals::V1(finalzd_approvals)) => {
-                original_transaction.approvals() != finalzd_approvals.inner()
-            }
-            mismatch => {
-                let mismatch = VariantMismatch(Box::new((mismatch.0, mismatch.1.clone())));
-                error!(%mismatch, "failed storing finalized approvals");
-                return Err(FatalStorageError::from(mismatch));
-            }
-        };
-
-        if should_store {
-            let _ = self.finalized_transaction_approvals_dbs.put(
-                &mut txn,
-                transaction_hash,
-                finalized_approvals,
-                true,
-            )?;
-            txn.commit()?;
-        }
-        Ok(should_store)
-    }
-
-=======
->>>>>>> f1616eaf
     /// Retrieves a deploy from the deploy store by deploy hash.
     fn get_legacy_deploy(
         &self,
@@ -2716,69 +1951,6 @@
         }
         Ok(Some(ret))
     }
-<<<<<<< HEAD
-
-    fn read_block_execution_results_or_chunk(
-        &self,
-        request: &BlockExecutionResultsOrChunkId,
-    ) -> Result<Option<BlockExecutionResultsOrChunk>, FatalStorageError> {
-        let mut txn = self.env.begin_ro_txn()?;
-        let execution_results = match self.get_execution_results(&mut txn, request.block_hash())? {
-            Some(execution_results) => execution_results
-                .into_iter()
-                .map(|(_deploy_hash, execution_result)| execution_result)
-                .collect(),
-            None => return Ok(None),
-        };
-        Ok(BlockExecutionResultsOrChunk::new(
-            *request.block_hash(),
-            request.chunk_index(),
-            execution_results,
-        ))
-    }
-
-    fn read_execution_info(
-        &self,
-        transaction_hash: TransactionHash,
-    ) -> Result<Option<ExecutionInfo>, FatalStorageError> {
-        let mut txn = self.env.begin_ro_txn()?;
-        let Some(block_hash_height_and_era) = self.transaction_hash_index.get(&transaction_hash) else {
-            return Ok(None);
-        };
-        let execution_result = self.execution_result_dbs.get(&mut txn, &transaction_hash)?;
-        Ok(Some(ExecutionInfo {
-            block_hash: block_hash_height_and_era.block_hash,
-            block_height: block_hash_height_and_era.block_height,
-            execution_result,
-        }))
-    }
-
-    fn get_default_block_signatures(&self, block: &Block) -> BlockSignatures {
-        match block {
-            Block::V1(block) => BlockSignaturesV1::new(*block.hash(), block.era_id()).into(),
-            Block::V2(block) => BlockSignaturesV2::new(
-                *block.hash(),
-                block.height(),
-                block.era_id(),
-                self.chain_name_hash,
-            )
-            .into(),
-        }
-    }
-
-    fn update_chain_height_metrics(&self) {
-        if let Some(metrics) = self.metrics.as_ref() {
-            if let Some(sequence) = self.completed_blocks.highest_sequence() {
-                let highest_available_block: i64 = sequence.high().try_into().unwrap_or(i64::MIN);
-                let lowest_available_block: i64 = sequence.low().try_into().unwrap_or(i64::MIN);
-                metrics.chain_height.set(highest_available_block);
-                metrics.highest_available_block.set(highest_available_block);
-                metrics.lowest_available_block.set(lowest_available_block);
-            }
-        }
-    }
-=======
->>>>>>> f1616eaf
 }
 
 /// Decodes an item's ID, typically from an incoming request.
@@ -2976,161 +2148,6 @@
         txn.commit().expect("Could not commit transaction");
         res
     }
-<<<<<<< HEAD
-
-    pub fn get_signed_block_by_hash(
-        &self,
-        block_hash: BlockHash,
-        only_from_available_block_range: bool,
-    ) -> Option<SignedBlock> {
-        let mut txn = self
-            .env
-            .begin_ro_txn()
-            .expect("could not create RO transaction");
-
-        let block = self
-            .get_single_block(&mut txn, &block_hash)
-            .expect("could not retrieve block from storage")?;
-        if !(self
-            .should_return_block(block.height(), only_from_available_block_range)
-            .expect("could not check if block should be returned"))
-        {
-            return None;
-        }
-        let block_signatures = self
-            .get_block_signatures(&mut txn, &block_hash)
-            .expect("could not retrieve signatures from storage")
-            .unwrap_or_else(|| self.get_default_block_signatures(&block));
-        if block_signatures.is_verified().is_err() {
-            error!(?block, "invalid block signatures for block");
-            debug_assert!(block_signatures.is_verified().is_ok());
-            return None;
-        }
-        Some(SignedBlock::new(block, block_signatures))
-    }
-
-    pub fn get_signed_block_by_height(
-        &self,
-        height: u64,
-        only_from_available_block_range: bool,
-    ) -> Option<SignedBlock> {
-        if !(self
-            .should_return_block(height, only_from_available_block_range)
-            .expect("could not check if block should be returned"))
-        {
-            return None;
-        }
-
-        let mut txn = self
-            .env
-            .begin_ro_txn()
-            .expect("could not create RO transaction");
-        let block = self
-            .get_block_by_height(&mut txn, height)
-            .expect("could not retrieve block from storage")?;
-        let hash = block.hash();
-        let block_signatures = self
-            .get_block_signatures(&mut txn, hash)
-            .expect("could not retrieve signatures from storage")
-            .unwrap_or_else(|| self.get_default_block_signatures(&block));
-        if block_signatures.is_verified().is_err() {
-            error!(?block, "invalid block signatures for block");
-            debug_assert!(block_signatures.is_verified().is_ok());
-            return None;
-        }
-        Some(SignedBlock::new(block, block_signatures))
-    }
-
-    pub fn get_highest_signed_block(
-        &self,
-        only_from_available_block_range: bool,
-    ) -> Option<SignedBlock> {
-        let height = if only_from_available_block_range {
-            self.highest_complete_block_height()?
-        } else {
-            self.block_height_index.keys().last().copied()?
-        };
-        self.get_signed_block_by_height(height, only_from_available_block_range)
-    }
-}
-
-fn new_environment(total_size: usize, root: &Path) -> Result<Environment, FatalStorageError> {
-    Environment::new()
-        .set_flags(
-            OS_FLAGS
-            // We manage our own directory.
-            | EnvironmentFlags::NO_SUB_DIR
-            // Disable thread local storage, strongly suggested for operation with tokio.
-            | EnvironmentFlags::NO_TLS
-            // Disable read-ahead. Our data is not stored/read in sequence that would benefit from the read-ahead.
-            | EnvironmentFlags::NO_READAHEAD,
-        )
-        .set_max_readers(MAX_TRANSACTIONS)
-        .set_max_dbs(MAX_DB_COUNT)
-        .set_map_size(total_size)
-        .open(&root.join(STORAGE_DB_FILENAME))
-        .map_err(Into::into)
-}
-
-/// Purges stale entries from the block body databases.
-fn initialize_block_body_dbs(
-    env: &Environment,
-    block_body_dbs: VersionedDatabases<Digest, BlockBody>,
-    deleted_block_body_hashes: HashSet<Digest>,
-) -> Result<(), FatalStorageError> {
-    info!("initializing block body databases");
-    let mut txn = env.begin_rw_txn()?;
-    for body_hash in deleted_block_body_hashes {
-        block_body_dbs.delete(&mut txn, &body_hash)?;
-    }
-    txn.commit()?;
-    info!("block body database initialized");
-    Ok(())
-}
-
-/// Purges stale entries from the block metadata database.
-fn initialize_block_metadata_dbs(
-    env: &Environment,
-    block_metadata_dbs: VersionedDatabases<BlockHash, BlockSignatures>,
-    deleted_block_hashes: HashSet<BlockHash>,
-) -> Result<(), FatalStorageError> {
-    let block_count_to_be_deleted = deleted_block_hashes.len();
-    info!(
-        block_count_to_be_deleted,
-        "initializing block metadata database"
-    );
-    let mut txn = env.begin_rw_txn()?;
-    for block_hash in deleted_block_hashes {
-        if let Err(error) = block_metadata_dbs.delete(&mut txn, &block_hash) {
-            return Err(error.into());
-        }
-    }
-    txn.commit()?;
-    info!("block metadata database initialized");
-    Ok(())
-}
-
-/// Purges stale entries from the execution result databases.
-fn initialize_execution_result_dbs(
-    env: &Environment,
-    execution_result_dbs: VersionedDatabases<TransactionHash, ExecutionResult>,
-    deleted_transaction_hashes: HashSet<TransactionHash>,
-) -> Result<(), LmdbExtError> {
-    let exec_results_count_to_be_deleted = deleted_transaction_hashes.len();
-    info!(
-        exec_results_count_to_be_deleted,
-        "initializing execution result databases"
-    );
-    let mut txn = env.begin_rw_txn()?;
-    for hash in deleted_transaction_hashes {
-        execution_result_dbs.delete(&mut txn, &hash)?;
-    }
-    txn.commit()?;
-    info!("execution result databases initialized");
-    Ok(())
-}
-=======
->>>>>>> f1616eaf
 
     pub(crate) fn read_switch_block_by_era_id(&self, era_id: EraId) -> Option<Block> {
         self.block_store
@@ -3139,4 +2156,109 @@
             .read(era_id)
             .expect("could not retrieve value from storage")
     }
+
+    pub(crate) fn read_signed_block_by_hash(
+        &self,
+        block_hash: BlockHash,
+        only_from_available_block_range: bool,
+    ) -> Option<SignedBlock> {
+        let ro_txn = self
+            .block_store
+            .checkout_ro()
+            .expect("should create ro txn");
+        let block: Block = ro_txn.read(block_hash).expect("should read block")?;
+
+        if !(self
+            .should_return_block(block.height(), only_from_available_block_range)
+            .expect("should check if block is in range"))
+        {
+            return None;
+        }
+        if block_hash != *block.hash() {
+            error!(
+                queried_block_hash = ?block_hash,
+                actual_block_hash = ?block.hash(),
+                "block not stored under hash"
+            );
+            debug_assert_eq!(&block_hash, block.hash());
+            return None;
+        }
+        let block_signatures = ro_txn
+            .read(block_hash)
+            .expect("should read block signatures")
+            .unwrap_or_else(|| self.get_default_block_signatures(&block));
+        if block_signatures.is_verified().is_err() {
+            error!(?block, "invalid block signatures for block");
+            debug_assert!(block_signatures.is_verified().is_ok());
+            return None;
+        }
+        Some(SignedBlock::new(block, block_signatures))
+    }
+
+    pub(crate) fn read_signed_block_by_height(
+        &self,
+        height: u64,
+        only_from_available_block_range: bool,
+    ) -> Option<SignedBlock> {
+        if !(self
+            .should_return_block(height, only_from_available_block_range)
+            .expect("should check if block is in range"))
+        {
+            return None;
+        }
+        let ro_txn = self
+            .block_store
+            .checkout_ro()
+            .expect("should create ro txn");
+        let block: Block = ro_txn.read(height).expect("should read block")?;
+        let hash = block.hash();
+        let block_signatures = ro_txn
+            .read(*hash)
+            .expect("should read block signatures")
+            .unwrap_or_else(|| self.get_default_block_signatures(&block));
+        Some(SignedBlock::new(block, block_signatures))
+    }
+
+    pub(crate) fn read_highest_signed_block(
+        &self,
+        only_from_available_block_range: bool,
+    ) -> Option<SignedBlock> {
+        let ro_txn = self
+            .block_store
+            .checkout_ro()
+            .expect("should create ro txn");
+        let highest_block = if only_from_available_block_range {
+            let height = self.highest_complete_block_height()?;
+            ro_txn.read(height).expect("should read block")?
+        } else {
+            DataReader::<Tip, Block>::read(&ro_txn, Tip).expect("should read block")?
+        };
+        let hash = highest_block.hash();
+        let block_signatures = match ro_txn.read(*hash).expect("should read block signatures") {
+            Some(signatures) => signatures,
+            None => self.get_default_block_signatures(&highest_block),
+        };
+        Some(SignedBlock::new(highest_block, block_signatures))
+    }
+
+    pub(crate) fn read_execution_info(
+        &self,
+        transaction_hash: TransactionHash,
+    ) -> Option<ExecutionInfo> {
+        let txn = self
+            .block_store
+            .checkout_ro()
+            .expect("should create ro txn");
+        let block_hash_and_height: BlockHashHeightAndEra = txn
+            .read(transaction_hash)
+            .expect("should read block hash and height")?;
+        let execution_result = txn
+            .read(transaction_hash)
+            .expect("should read execution result");
+        Some(ExecutionInfo {
+            block_hash: block_hash_and_height.block_hash,
+            block_height: block_hash_and_height.block_height,
+            execution_result,
+        })
+    }
 }