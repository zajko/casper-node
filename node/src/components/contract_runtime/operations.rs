--- conflicted
+++ resolved
@@ -531,13 +531,6 @@
         Err(gse) => return Err(BlockExecutionError::Lmdb(gse)),
     };
 
-<<<<<<< HEAD
-    let approvals_hashes = Box::new(ApprovalsHashes::new(
-        *block.hash(),
-        approvals_hashes,
-        proof_of_checksum_registry,
-    ));
-=======
     let approvals_hashes = {
         let proof_of_checksum_registry = match tc.reader().read_with_proof(&Key::ChecksumRegistry) {
             Ok(Some(proof)) => proof,
@@ -545,13 +538,12 @@
             Err(gse) => return Err(BlockExecutionError::Lmdb(gse)),
         };
 
-        Box::new(ApprovalsHashes::new_v2(
+        Box::new(ApprovalsHashes::new(
             *block.hash(),
             approvals_hashes,
             proof_of_checksum_registry,
         ))
     };
->>>>>>> 7af9475a
 
     Ok(BlockAndExecutionResults {
         block,
