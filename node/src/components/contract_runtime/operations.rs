use std::{collections::BTreeMap, convert::TryInto, sync::Arc, time::Instant};

use itertools::Itertools;
use tracing::{debug, error, info, trace, warn};

use casper_execution_engine::engine_state::{
    self,
    execution_result::{ExecutionResultAndMessages, ExecutionResults},
    DeployItem, ExecuteRequest, ExecutionEngineV1, ExecutionResult as EngineExecutionResult,
};
use casper_storage::{
    block_store::types::ApprovalsHashes,
    data_access_layer::{
        AuctionMethod, BiddingRequest, BiddingResult, BlockRewardsRequest, BlockRewardsResult,
        DataAccessLayer, EraValidatorsRequest, EraValidatorsResult, EvictItem, FeeRequest,
        FeeResult, FlushRequest, PruneRequest, PruneResult, StepRequest, StepResult,
        TransferRequest, TransferResult,
    },
    global_state::{
        error::Error as GlobalStateError,
        state::{
            lmdb::LmdbGlobalState, scratch::ScratchGlobalState, CommitProvider, ScratchProvider,
            StateProvider, StateReader,
        },
    },
    system::runtime_native::Config as NativeRuntimeConfig,
};
use casper_types::{
    binary_port::SpeculativeExecutionResult,
    bytesrepr::{self, ToBytes, U32_SERIALIZED_LENGTH},
    contract_messages::Messages,
<<<<<<< HEAD
    execution::{Effects, ExecutionResult, ExecutionResultV2, Transform, TransformKind},
    ApprovalsHash, BlockV2, CLValue, Chainspec, ChecksumRegistry, DeployHash, Digest, EraEndV2,
    EraId, Key, ProtocolVersion, PublicKey, Transaction, U512,
=======
    execution::{Effects, ExecutionResult, ExecutionResultV2, TransformKindV2, TransformV2},
    BlockV2, CLValue, Chainspec, ChecksumRegistry, DeployHash, Digest, EraEndV2, EraId, Key,
    ProtocolVersion, PublicKey, Transaction, TransactionApprovalsHash, U512,
>>>>>>> 4ed6f904
};

use crate::{
    components::{
        contract_runtime::{
            error::BlockExecutionError, types::StepEffectsAndUpcomingEraValidators,
            BlockAndExecutionResults, ExecutionPreState, Metrics, SpeculativeExecutionState,
            APPROVALS_CHECKSUM_NAME, EXECUTION_RESULTS_CHECKSUM_NAME,
        },
        fetcher::FetchItem,
    },
    contract_runtime::utils::calculate_prune_eras,
    types::{self, Chunkable, ExecutableBlock, InternalEraReport},
};

use super::ExecutionArtifact;

/// Executes a finalized block.
#[allow(clippy::too_many_arguments)]
pub fn execute_finalized_block(
    data_access_layer: &DataAccessLayer<LmdbGlobalState>,
    execution_engine_v1: &ExecutionEngineV1,
    chainspec: &Chainspec,
    metrics: Option<Arc<Metrics>>,
    execution_pre_state: ExecutionPreState,
    executable_block: ExecutableBlock,
    key_block_height_for_activation_point: u64,
) -> Result<BlockAndExecutionResults, BlockExecutionError> {
    if executable_block.height != execution_pre_state.next_block_height() {
        return Err(BlockExecutionError::WrongBlockHeight {
            executable_block: Box::new(executable_block),
            execution_pre_state: Box::new(execution_pre_state),
        });
    }

    let protocol_version = chainspec.protocol_version();
    let activation_point_era_id = chainspec.protocol_config.activation_point.era_id();
    let prune_batch_size = chainspec.core_config.prune_batch_size;
    let native_runtime_config = NativeRuntimeConfig::from_chainspec(chainspec);

    let pre_state_root_hash = execution_pre_state.pre_state_root_hash();
    let parent_hash = execution_pre_state.parent_hash();
    let parent_seed = execution_pre_state.parent_seed();

    let mut state_root_hash = pre_state_root_hash;
    let mut execution_artifacts: Vec<ExecutionArtifact> =
        Vec::with_capacity(executable_block.transactions.len());
    let block_time = executable_block.timestamp.millis();
    let start = Instant::now();
    let txn_ids = executable_block
        .transactions
        .iter()
        .map(Transaction::fetch_id)
        .collect_vec();
    let approvals_checksum = types::compute_approvals_checksum(txn_ids.clone())
        .map_err(BlockExecutionError::FailedToComputeApprovalsChecksum)?;
    let approvals_hashes: Vec<ApprovalsHash> =
        txn_ids.into_iter().map(|id| id.approvals_hash()).collect();

    let scratch_state = data_access_layer.get_scratch_global_state();
    let mut effects = Effects::new();

    // Pay out fees, if relevant.
    {
        let fee_req = FeeRequest::new(
            native_runtime_config.clone(),
            state_root_hash,
            protocol_version,
            block_time,
        );
        match scratch_state.distribute_fees(fee_req) {
            FeeResult::RootNotFound => {
                return Err(BlockExecutionError::RootNotFound(state_root_hash))
            }
            FeeResult::Failure(fer) => return Err(BlockExecutionError::DistributeFees(fer)),
            FeeResult::Success {
                //transfers: fee_transfers,
                post_state_hash,
                ..
            } => {
                //transfers.extend(fee_transfers);
                state_root_hash = post_state_hash;
                // TODO: looks like effects & transfer records are associated with the
                // ExecutionResult struct which assumes they were caused by a
                // deploy. however, systemic operations produce effects and transfer
                // records also.
            }
        }
    }

    // Pay out  ̶b̶l̶o̶c̶k̶ e͇r͇a͇ rewards
    // NOTE: despite the name, these rewards are currently paid out per ERA not per BLOCK
    // at one point, they were going to be paid out per block (and might be in the future)
    // but it ended up settling on per era. the behavior is driven by Some / None as sent
    // thus if in future calling logic passes rewards per block it should just work as is.
    if let Some(rewards) = &executable_block.rewards {
        let rewards_req = BlockRewardsRequest::new(
            native_runtime_config.clone(),
            state_root_hash,
            protocol_version,
            block_time,
            rewards.clone(),
        );
        match scratch_state.distribute_block_rewards(rewards_req) {
            BlockRewardsResult::RootNotFound => {
                return Err(BlockExecutionError::RootNotFound(state_root_hash))
            }
            BlockRewardsResult::Failure(bre) => {
                return Err(BlockExecutionError::DistributeBlockRewards(bre))
            }
            BlockRewardsResult::Success {
                post_state_hash, ..
            } => {
                state_root_hash = post_state_hash;
            }
        }
    }

    for transaction in executable_block.transactions {
        let transaction_hash = transaction.hash();
        if transaction.is_native_mint() {
            // native transfers are routed to the data provider
            let authorization_keys = transaction.authorization_keys();
            let transfer_req = TransferRequest::with_runtime_args(
                native_runtime_config.clone(),
                state_root_hash,
                block_time,
                protocol_version,
                transaction_hash,
                transaction.initiator_addr().account_hash(),
                authorization_keys,
                transaction.session_args().clone(),
                U512::zero(), /* <-- this should be from chainspec cost table */
            );
            //NOTE: native mint interactions auto-commit
            let transfer_result = scratch_state.transfer(transfer_req);
            trace!(
                ?transaction_hash,
                ?transfer_result,
                "native transfer result"
            );
            match transfer_result {
                TransferResult::RootNotFound => {
                    return Err(BlockExecutionError::RootNotFound(state_root_hash));
                }
                TransferResult::Failure(transfer_error) => {
                    let artifact = ExecutionArtifact::new(
                        transaction_hash,
                        transaction.header(),
                        ExecutionResult::V2(ExecutionResultV2::Failure {
                            effects: Effects::new(),
                            cost: U512::zero(),
                            transfers: vec![],
                            error_message: format!("{:?}", transfer_error),
                        }),
                        Messages::default(),
                    );
                    execution_artifacts.push(artifact);
                    debug!(%transfer_error);
                    // a failure does not auto commit
                    continue;
                }
                TransferResult::Success {
                    effects: transfer_effects,
                    transfers,
                    ..
                } => {
                    effects.append(transfer_effects.clone());
                    let artifact = ExecutionArtifact::new(
                        transaction_hash,
                        transaction.header(),
                        ExecutionResult::V2(ExecutionResultV2::Success {
                            effects: transfer_effects,
                            cost: U512::zero(),
                            transfers,
                        }),
                        Messages::default(),
                    );
                    execution_artifacts.push(artifact);
                }
            }
            continue;
        }
        if transaction.is_native_auction() {
            let args = transaction.session_args();
            let entry_point = transaction.entry_point();
            let auction_method = match AuctionMethod::from_parts(entry_point, args, chainspec) {
                Ok(auction_method) => auction_method,
                Err(_) => {
                    error!(%transaction_hash, "failed to resolve auction method");
                    continue; // skip to next record
                }
            };
            let authorization_keys = transaction.authorization_keys();
            let bidding_req = BiddingRequest::new(
                native_runtime_config.clone(),
                state_root_hash,
                block_time,
                protocol_version,
                transaction_hash,
                transaction.initiator_addr().account_hash(),
                authorization_keys,
                auction_method,
            );

            //NOTE: native mint interactions auto-commit
            let bidding_result = scratch_state.bidding(bidding_req);
            trace!(?transaction_hash, ?bidding_result, "native auction result");
            match bidding_result {
                BiddingResult::RootNotFound => {
                    return Err(BlockExecutionError::RootNotFound(state_root_hash))
                }
                BiddingResult::Success {
                    post_state_hash, ..
                } => {
                    // we need a way to capture the effects from this without double committing
                    state_root_hash = post_state_hash;
                }
                BiddingResult::Failure(tce) => {
                    debug!(%tce);
                    continue;
                }
            }
        }

        let (deploy_hash, deploy) = match transaction {
            Transaction::Deploy(deploy) => {
                let deploy_hash = *deploy.hash();
                (deploy_hash, deploy)
            }
            Transaction::V1(_) => continue,
        };

        let deploy_header = deploy.header().clone();
        let execute_request = ExecuteRequest::new(
            state_root_hash,
            block_time,
            vec![DeployItem::from(deploy)],
            protocol_version,
            PublicKey::clone(&executable_block.proposer),
        );

        let exec_result = execute(
            &scratch_state,
            execution_engine_v1,
            metrics.clone(),
            execute_request,
        )?;

        trace!(?deploy_hash, ?exec_result, "transaction execution result");
        // As for now a given state is expected to exist.
        let (state_hash, execution_result, messages) = commit_execution_results(
            &scratch_state,
            metrics.clone(),
            state_root_hash,
            deploy_hash,
            exec_result,
        )?;
        execution_artifacts.push(ExecutionArtifact::deploy(
            deploy_hash,
            deploy_header,
            execution_result,
            messages,
        ));
        state_root_hash = state_hash;
    }

    // handle checksum registry
    let approvals_hashes = {
        let mut checksum_registry = ChecksumRegistry::new();

        checksum_registry.insert(APPROVALS_CHECKSUM_NAME, approvals_checksum);

        // Write the deploy approvals' and execution results' checksums to global state.
        let execution_results_checksum = compute_execution_results_checksum(
            execution_artifacts
                .iter()
                .map(|artifact| &artifact.execution_result),
        )?;
        checksum_registry.insert(EXECUTION_RESULTS_CHECKSUM_NAME, execution_results_checksum);

        effects.push(TransformV2::new(
            Key::ChecksumRegistry,
            TransformKindV2::Write(
                CLValue::from_t(checksum_registry)
                    .map_err(BlockExecutionError::ChecksumRegistryToCLValue)?
                    .into(),
            ),
        ));

        approvals_hashes
    };

    scratch_state.commit(state_root_hash, effects)?;

    if let Some(metrics) = metrics.as_ref() {
        metrics.exec_block.observe(start.elapsed().as_secs_f64());
    }

    // If the finalized block has an era report, run the auction contract and get the upcoming era
    // validators.
    let maybe_step_effects_and_upcoming_era_validators = if let Some(era_report) =
        &executable_block.era_report
    {
        let step_effects = match commit_step(
            native_runtime_config,
            &scratch_state,
            metrics,
            protocol_version,
            state_root_hash,
            era_report.clone(),
            executable_block.timestamp.millis(),
            executable_block.era_id.successor(),
        ) {
            StepResult::RootNotFound => {
                return Err(BlockExecutionError::RootNotFound(state_root_hash))
            }
            StepResult::Failure(err) => return Err(BlockExecutionError::Step(err)),
            StepResult::Success { effects, .. } => effects,
        };

        state_root_hash = data_access_layer.write_scratch_to_db(state_root_hash, scratch_state)?;

        let era_validators_req = EraValidatorsRequest::new(state_root_hash, protocol_version);
        let era_validators_result = data_access_layer.era_validators(era_validators_req);

        let upcoming_era_validators = match era_validators_result {
            EraValidatorsResult::AuctionNotFound => {
                panic!("auction not found");
            }
            EraValidatorsResult::RootNotFound => {
                panic!("root not found");
            }
            EraValidatorsResult::ValueNotFound(msg) => {
                panic!("validator snapshot not found: {}", msg);
            }
            EraValidatorsResult::Failure(tce) => {
                return Err(BlockExecutionError::GetEraValidators(tce));
            }
            EraValidatorsResult::Success { era_validators } => era_validators,
        };

        Some(StepEffectsAndUpcomingEraValidators {
            step_effects,
            upcoming_era_validators,
        })
    } else {
        // Finally, the new state-root-hash from the cumulative changes to global state is
        // returned when they are written to LMDB.
        state_root_hash = data_access_layer.write_scratch_to_db(state_root_hash, scratch_state)?;
        None
    };

    // Flush once, after all deploys have been executed.
    let flush_req = FlushRequest::new();
    let flush_result = data_access_layer.flush(flush_req);
    if let Err(gse) = flush_result.as_error() {
        error!("failed to flush lmdb");
        return Err(BlockExecutionError::Lmdb(gse));
    }

    // Pruning
    if let Some(previous_block_height) = executable_block.height.checked_sub(1) {
        if let Some(keys_to_prune) = calculate_prune_eras(
            activation_point_era_id,
            key_block_height_for_activation_point,
            previous_block_height,
            prune_batch_size,
        ) {
            let first_key = keys_to_prune.first().copied();
            let last_key = keys_to_prune.last().copied();
            info!(
                previous_block_height,
                %key_block_height_for_activation_point,
                %state_root_hash,
                first_key=?first_key,
                last_key=?last_key,
                "commit prune: preparing prune config"
            );
            let request = PruneRequest::new(state_root_hash, keys_to_prune);
            match data_access_layer.prune(request) {
                PruneResult::RootNotFound => {
                    error!(
                        previous_block_height,
                        %state_root_hash,
                        "commit prune: root not found"
                    );
                    panic!(
                        "Root {} not found while performing a prune.",
                        state_root_hash
                    );
                }
                PruneResult::MissingKey => {
                    warn!(
                        previous_block_height,
                        %state_root_hash,
                        "commit prune: key does not exist"
                    );
                }
                PruneResult::Success {
                    post_state_hash, ..
                } => {
                    info!(
                        previous_block_height,
                        %key_block_height_for_activation_point,
                        %state_root_hash,
                        %post_state_hash,
                        first_key=?first_key,
                        last_key=?last_key,
                        "commit prune: success"
                    );
                    state_root_hash = post_state_hash;
                }
                PruneResult::Failure(tce) => {
                    error!(?tce, "commit prune: failure");
                    return Err(tce.into());
                }
            }
        }
    }

    let maybe_next_era_validator_weights: Option<BTreeMap<PublicKey, U512>> = {
        let next_era_id = executable_block.era_id.successor();
        maybe_step_effects_and_upcoming_era_validators
            .as_ref()
            .and_then(
                |StepEffectsAndUpcomingEraValidators {
                     upcoming_era_validators,
                     ..
                 }| upcoming_era_validators.get(&next_era_id).cloned(),
            )
    };

    let era_end = match (
        executable_block.era_report,
        maybe_next_era_validator_weights,
    ) {
        (None, None) => None,
        (
            Some(InternalEraReport {
                equivocators,
                inactive_validators,
            }),
            Some(next_era_validator_weights),
        ) => Some(EraEndV2::new(
            equivocators,
            inactive_validators,
            next_era_validator_weights,
            executable_block.rewards.unwrap_or_default(),
        )),
        (maybe_era_report, maybe_next_era_validator_weights) => {
            if maybe_era_report.is_none() {
                error!(
                    "era_end {}: maybe_era_report is none",
                    executable_block.era_id
                );
            }
            if maybe_next_era_validator_weights.is_none() {
                error!(
                    "era_end {}: maybe_next_era_validator_weights is none",
                    executable_block.era_id
                );
            }
            return Err(BlockExecutionError::FailedToCreateEraEnd {
                maybe_era_report,
                maybe_next_era_validator_weights,
            });
        }
    };

    let block = Arc::new(BlockV2::new(
        parent_hash,
        parent_seed,
        state_root_hash,
        executable_block.random_bit,
        era_end,
        executable_block.timestamp,
        executable_block.era_id,
        executable_block.height,
        protocol_version,
        (*executable_block.proposer).clone(),
        executable_block.transfer,
        executable_block.staking,
        executable_block.install_upgrade,
        executable_block.standard,
        executable_block.rewarded_signatures,
    ));

    let tc = match data_access_layer.tracking_copy(state_root_hash) {
        Ok(Some(tc)) => tc,
        Ok(None) => return Err(BlockExecutionError::RootNotFound(state_root_hash)),
        Err(gse) => return Err(BlockExecutionError::Lmdb(gse)),
    };

    let approvals_hashes = {
        let proof_of_checksum_registry = match tc.reader().read_with_proof(&Key::ChecksumRegistry) {
            Ok(Some(proof)) => proof,
            Ok(None) => return Err(BlockExecutionError::MissingChecksumRegistry),
            Err(gse) => return Err(BlockExecutionError::Lmdb(gse)),
        };

        Box::new(ApprovalsHashes::new(
            *block.hash(),
            approvals_hashes,
            proof_of_checksum_registry,
        ))
    };

    Ok(BlockAndExecutionResults {
        block,
        approvals_hashes,
        execution_results: execution_artifacts,
        maybe_step_effects_and_upcoming_era_validators,
    })
}

/// Commits the execution results.
fn commit_execution_results(
    scratch_state: &ScratchGlobalState,
    metrics: Option<Arc<Metrics>>,
    state_root_hash: Digest,
    deploy_hash: DeployHash,
    execution_results: ExecutionResults,
) -> Result<(Digest, ExecutionResult, Messages), BlockExecutionError> {
    let ee_execution_result = execution_results
        .into_iter()
        .exactly_one()
        .map_err(|_| BlockExecutionError::MoreThanOneExecutionResult)?;

    let effects = match &ee_execution_result {
        EngineExecutionResult::Success { effects, cost, .. } => {
            // We do want to see the deploy hash and cost in the logs.
            // We don't need to see the effects in the logs.
            debug!(?deploy_hash, %cost, "execution succeeded");
            effects.clone()
        }
        EngineExecutionResult::Failure {
            error,
            effects,
            cost,
            ..
        } => {
            // Failure to execute a contract is a user error, not a system error.
            // We do want to see the deploy hash, error, and cost in the logs.
            // We don't need to see the effects in the logs.
            debug!(?deploy_hash, ?error, %cost, "execution failure");
            effects.clone()
        }
    };
    let new_state_root = commit_transforms(scratch_state, metrics, state_root_hash, effects)?;
    let ExecutionResultAndMessages {
        execution_result,
        messages,
    } = ExecutionResultAndMessages::from(ee_execution_result);
    let versioned_execution_result = ExecutionResult::from(execution_result);
    Ok((new_state_root, versioned_execution_result, messages))
}

fn commit_transforms(
    scratch_state: &ScratchGlobalState,
    metrics: Option<Arc<Metrics>>,
    state_root_hash: Digest,
    effects: Effects,
) -> Result<Digest, GlobalStateError> {
    trace!(?state_root_hash, ?effects, "commit");
    let start = Instant::now();
    let result = scratch_state.commit(state_root_hash, effects);
    if let Some(metrics) = metrics {
        metrics.apply_effect.observe(start.elapsed().as_secs_f64());
    }
    trace!(?result, "commit result");
    result
}

/// Execute the transaction without committing the effects.
/// Intended to be used for discovery operations on read-only nodes.
///
/// Returns effects of the execution.
pub fn speculatively_execute<S>(
    state_provider: &S,
    execution_engine_v1: &ExecutionEngineV1,
    execution_state: SpeculativeExecutionState,
    deploy: DeployItem,
) -> Result<SpeculativeExecutionResult, engine_state::Error>
where
    S: StateProvider,
{
    let SpeculativeExecutionState {
        state_root_hash,
        block_time,
        protocol_version,
    } = execution_state;
    let deploy_hash = deploy.deploy_hash;
    let execute_request = ExecuteRequest::new(
        state_root_hash,
        block_time.millis(),
        vec![deploy],
        protocol_version,
        PublicKey::System,
    );
    let results = execute(state_provider, execution_engine_v1, None, execute_request);
    results.map(|mut execution_results| {
        let len = execution_results.len();
        if len != 1 {
            warn!(
                ?deploy_hash,
                "got more ({}) execution results from a single transaction", len
            );
            SpeculativeExecutionResult::new(None)
        } else {
            // We know it must be 1, we could unwrap and then wrap
            // with `Some(_)` but `pop_front` already returns an `Option`.
            // We need to transform the `engine_state::ExecutionResult` into
            // `casper_types::ExecutionResult` as well.
            SpeculativeExecutionResult::new(execution_results.pop_front().map(|result| {
                let ExecutionResultAndMessages {
                    execution_result,
                    messages,
                } = result.into();

                (execution_result, messages)
            }))
        }
    })
}

fn execute<S>(
    state_provider: &S,
    execution_engine_v1: &ExecutionEngineV1,
    metrics: Option<Arc<Metrics>>,
    execute_request: ExecuteRequest,
) -> Result<ExecutionResults, engine_state::Error>
where
    S: StateProvider,
{
    trace!(?execute_request, "execute");
    let start = Instant::now();
    let result = execution_engine_v1.exec(state_provider, execute_request);
    if let Some(metrics) = metrics {
        metrics.run_execute.observe(start.elapsed().as_secs_f64());
    }
    trace!(?result, "execute result");
    result
}

#[allow(clippy::too_many_arguments)]
fn commit_step(
    native_runtime_config: NativeRuntimeConfig,
    scratch_state: &ScratchGlobalState,
    maybe_metrics: Option<Arc<Metrics>>,
    protocol_version: ProtocolVersion,
    state_hash: Digest,
    InternalEraReport {
        equivocators,
        inactive_validators,
    }: InternalEraReport,
    era_end_timestamp_millis: u64,
    next_era_id: EraId,
) -> StepResult {
    // Both inactive validators and equivocators are evicted
    let evict_items = inactive_validators
        .into_iter()
        .chain(equivocators)
        .map(EvictItem::new)
        .collect();

    let step_request = StepRequest::new(
        native_runtime_config,
        state_hash,
        protocol_version,
        vec![], // <-- casper mainnet currently does not slash
        evict_items,
        next_era_id,
        era_end_timestamp_millis,
    );

    // Commit the step.
    let start = Instant::now();
    let result = scratch_state.step(step_request);
    debug_assert!(result.is_success(), "{:?}", result);
    if let Some(metrics) = maybe_metrics {
        let elapsed = start.elapsed().as_secs_f64();
        metrics.commit_step.observe(elapsed);
        metrics.latest_commit_step.set(elapsed);
    }
    trace!(?result, "step response");
    result
}

/// Computes the checksum of the given set of execution results.
///
/// This will either be a simple hash of the bytesrepr-encoded results (in the case that the
/// serialized results are not greater than `ChunkWithProof::CHUNK_SIZE_BYTES`), or otherwise will
/// be a Merkle root hash of the chunks derived from the serialized results.
pub(crate) fn compute_execution_results_checksum<'a>(
    execution_results_iter: impl Iterator<Item = &'a ExecutionResult> + Clone,
) -> Result<Digest, BlockExecutionError> {
    // Serialize the execution results as if they were `Vec<ExecutionResult>`.
    let serialized_length = U32_SERIALIZED_LENGTH
        + execution_results_iter
            .clone()
            .map(|exec_result| exec_result.serialized_length())
            .sum::<usize>();
    let mut serialized = vec![];
    serialized
        .try_reserve_exact(serialized_length)
        .map_err(|_| {
            BlockExecutionError::FailedToComputeApprovalsChecksum(bytesrepr::Error::OutOfMemory)
        })?;
    let item_count: u32 = execution_results_iter
        .clone()
        .count()
        .try_into()
        .map_err(|_| {
            BlockExecutionError::FailedToComputeApprovalsChecksum(
                bytesrepr::Error::NotRepresentable,
            )
        })?;
    item_count
        .write_bytes(&mut serialized)
        .map_err(BlockExecutionError::FailedToComputeExecutionResultsChecksum)?;
    for execution_result in execution_results_iter {
        execution_result
            .write_bytes(&mut serialized)
            .map_err(BlockExecutionError::FailedToComputeExecutionResultsChecksum)?;
    }

    // Now hash the serialized execution results, using the `Chunkable` trait's `hash` method to
    // chunk if required.
    serialized.hash().map_err(|_| {
        BlockExecutionError::FailedToComputeExecutionResultsChecksum(bytesrepr::Error::OutOfMemory)
    })
}<|MERGE_RESOLUTION|>--- conflicted
+++ resolved
@@ -29,15 +29,9 @@
     binary_port::SpeculativeExecutionResult,
     bytesrepr::{self, ToBytes, U32_SERIALIZED_LENGTH},
     contract_messages::Messages,
-<<<<<<< HEAD
-    execution::{Effects, ExecutionResult, ExecutionResultV2, Transform, TransformKind},
+    execution::{Effects, ExecutionResult, ExecutionResultV2, TransformKindV2, TransformV2},
     ApprovalsHash, BlockV2, CLValue, Chainspec, ChecksumRegistry, DeployHash, Digest, EraEndV2,
     EraId, Key, ProtocolVersion, PublicKey, Transaction, U512,
-=======
-    execution::{Effects, ExecutionResult, ExecutionResultV2, TransformKindV2, TransformV2},
-    BlockV2, CLValue, Chainspec, ChecksumRegistry, DeployHash, Digest, EraEndV2, EraId, Key,
-    ProtocolVersion, PublicKey, Transaction, TransactionApprovalsHash, U512,
->>>>>>> 4ed6f904
 };
 
 use crate::{
