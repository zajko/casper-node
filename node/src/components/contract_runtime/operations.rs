use std::{
    collections::{BTreeMap, BTreeSet},
    convert::TryInto,
    sync::Arc,
    time::Instant,
};

use itertools::Itertools;
use tracing::{debug, error, info, trace, warn};

use casper_execution_engine::engine_state::{
<<<<<<< HEAD
    self, execution_result::ExecutionResultAndMessages, step::EvictItem, EngineState,
    ExecuteRequest, ExecutionResult as EngineExecutionResult, PruneConfig, PruneResult, StepError,
    StepRequest, StepSuccess,
=======
    self,
    execution_result::{ExecutionResultAndMessages, ExecutionResults},
    DeployItem, EngineState, ExecuteRequest, ExecutionResult as EngineExecutionResult,
>>>>>>> 7af9475a
};
use casper_storage::{
    block_store::types::ApprovalsHashes,
    data_access_layer::{
<<<<<<< HEAD
        transfer::TransferConfig, DataAccessLayer, EraValidatorsRequest, EraValidatorsResult,
=======
        AuctionMethod, BiddingRequest, BiddingResult, BlockRewardsRequest, BlockRewardsResult,
        DataAccessLayer, EraValidatorsRequest, EraValidatorsResult, EvictItem, FeeRequest,
        FeeResult, FlushRequest, PruneRequest, PruneResult, StepRequest, StepResult,
>>>>>>> 7af9475a
        TransferRequest, TransferResult,
    },
    global_state::{
        error::Error as GlobalStateError,
        state::{
            lmdb::LmdbGlobalState, scratch::ScratchGlobalState, CommitProvider, StateProvider,
            StateReader,
        },
    },
    system::runtime_native::Config as NativeRuntimeConfig,
};
use casper_types::{
    account::AccountHash,
    binary_port::SpeculativeExecutionResult,
    bytesrepr::{self, ToBytes, U32_SERIALIZED_LENGTH},
<<<<<<< HEAD
    execution::{Effects, ExecutionResult, ExecutionResultV2, Transform, TransformKind},
    BlockTime, BlockV2, CLValue, ChecksumRegistry, Digest, EraEndV2, EraId, Gas, Key,
    ProtocolVersion, PublicKey, SystemConfig, Transaction, TransactionEntryPoint, TransactionHash,
    TransactionHeader, U512,
=======
    contract_messages::Messages,
    execution::{Effects, ExecutionResult, ExecutionResultV2, Transform, TransformKind},
    BlockV2, CLValue, Chainspec, ChecksumRegistry, DeployHash, Digest, EraEndV2, EraId, Key,
    ProtocolVersion, PublicKey, Transaction, TransactionApprovalsHash, U512,
>>>>>>> 7af9475a
};

use super::{
    utils::calculate_prune_eras, BlockAndExecutionResults, BlockExecutionError, ExecutionArtifact,
    ExecutionPreState, Metrics, NewUserRequestError, SpeculativeExecutionError,
    SpeculativeExecutionState, StepEffectsAndUpcomingEraValidators, APPROVALS_CHECKSUM_NAME,
    EXECUTION_RESULTS_CHECKSUM_NAME,
};
use crate::{
    components::fetcher::FetchItem,
    types::{self, Chunkable, ExecutableBlock, InternalEraReport},
};

/// Executes a finalized block.
#[allow(clippy::too_many_arguments)]
pub fn execute_finalized_block(
    engine_state: &EngineState<DataAccessLayer<LmdbGlobalState>>,
    data_access_layer: &DataAccessLayer<LmdbGlobalState>,
    chainspec: &Chainspec,
    metrics: Option<Arc<Metrics>>,
    execution_pre_state: ExecutionPreState,
    executable_block: ExecutableBlock,
    key_block_height_for_activation_point: u64,
<<<<<<< HEAD
    prune_batch_size: u64,
    administrative_accounts: &BTreeSet<AccountHash>,
    allow_unrestricted_transfers: bool,
    system_costs: SystemConfig,
=======
>>>>>>> 7af9475a
) -> Result<BlockAndExecutionResults, BlockExecutionError> {
    if executable_block.height != execution_pre_state.next_block_height() {
        return Err(BlockExecutionError::WrongBlockHeight {
            executable_block: Box::new(executable_block),
            execution_pre_state: Box::new(execution_pre_state),
        });
    }

    let protocol_version = chainspec.protocol_version();
    let activation_point_era_id = chainspec.protocol_config.activation_point.era_id();
    let prune_batch_size = chainspec.core_config.prune_batch_size;
    let native_runtime_config = NativeRuntimeConfig::from_chainspec(chainspec);

    let pre_state_root_hash = execution_pre_state.pre_state_root_hash();
    let parent_hash = execution_pre_state.parent_hash();
    let parent_seed = execution_pre_state.parent_seed();

    let mut state_root_hash = pre_state_root_hash;
    let mut execution_artifacts: Vec<ExecutionArtifact> =
        Vec::with_capacity(executable_block.transactions.len());
<<<<<<< HEAD
    // Run any transactions that must be executed
    let block_time = BlockTime::new(executable_block.timestamp.millis());
=======
    let block_time = executable_block.timestamp.millis();
>>>>>>> 7af9475a
    let start = Instant::now();
    let txn_ids = executable_block
        .transactions
        .iter()
        .map(Transaction::fetch_id)
        .collect_vec();
    let approvals_checksum = types::compute_approvals_checksum(txn_ids.clone())
        .map_err(BlockExecutionError::FailedToComputeApprovalsChecksum)?;
    let approvals_hashes: Vec<TransactionApprovalsHash> =
        txn_ids.into_iter().map(|id| id.approvals_hash()).collect();

    let scratch_state = data_access_layer.get_scratch_engine_state();
    let mut effects = Effects::new();

    // Pay out fees, if relevant.
    {
        let fee_req = FeeRequest::new(
            native_runtime_config.clone(),
            state_root_hash,
            protocol_version,
            block_time,
        );
        match data_access_layer.distribute_fees(fee_req) {
            FeeResult::RootNotFound => {
                return Err(BlockExecutionError::RootNotFound(state_root_hash))
            }
            FeeResult::Failure(fer) => return Err(BlockExecutionError::DistributeFees(fer)),
            FeeResult::Success {
                //transfers: fee_transfers,
                post_state_hash,
                ..
            } => {
                //transfers.extend(fee_transfers);
                state_root_hash = post_state_hash;
                // TODO: looks like effects & transfer records are associated with the
                // ExecutionResult struct which assumes they were caused by a
                // deploy. however, systemic operations produce effects and transfer
                // records also.
            }
        }
    }

    // Pay out  ̶b̶l̶o̶c̶k̶ e͇r͇a͇ rewards
    // NOTE: despite the name, these rewards are currently paid out per ERA not per BLOCK
    // at one point, they were going to be paid out per block (and might be in the future)
    // but it ended up settling on per era. the behavior is driven by Some / None as sent
    // thus if in future calling logic passes rewards per block it should just work as is.
    if let Some(rewards) = &executable_block.rewards {
        let rewards_req = BlockRewardsRequest::new(
            native_runtime_config.clone(),
            state_root_hash,
            protocol_version,
            block_time,
            rewards.clone(),
        );
        match data_access_layer.distribute_block_rewards(rewards_req) {
            BlockRewardsResult::RootNotFound => {
                return Err(BlockExecutionError::RootNotFound(state_root_hash))
            }
            BlockRewardsResult::Failure(bre) => {
                return Err(BlockExecutionError::DistributeBlockRewards(bre))
            }
            BlockRewardsResult::Success {
                post_state_hash, ..
            } => {
                state_root_hash = post_state_hash;
            }
        }
    }

<<<<<<< HEAD
    for txn in executable_block.transactions {
        let txn_hash = txn.hash();
        let txn_header = match &txn {
            Transaction::Deploy(deploy) => TransactionHeader::from(deploy.header().clone()),
            Transaction::V1(v1_txn) => TransactionHeader::from(v1_txn.header().clone()),
=======
    for transaction in executable_block.transactions {
        let transaction_hash = transaction.hash();
        if transaction.is_native_mint() {
            // native transfers are routed to the data provider
            let authorization_keys = transaction.authorization_keys();
            let transfer_req = TransferRequest::with_runtime_args(
                native_runtime_config.clone(),
                state_root_hash,
                block_time,
                protocol_version,
                transaction_hash,
                transaction.initiator_addr().account_hash(),
                authorization_keys,
                transaction.session_args().clone(),
                U512::zero(), /* <-- this should be from chainspec cost table */
            );
            //NOTE: native mint interactions auto-commit
            let transfer_result = data_access_layer.transfer(transfer_req);
            trace!(
                ?transaction_hash,
                ?transfer_result,
                "native transfer result"
            );
            match transfer_result {
                TransferResult::RootNotFound => {
                    return Err(BlockExecutionError::RootNotFound(state_root_hash));
                }
                TransferResult::Failure(transfer_error) => {
                    let artifact = ExecutionArtifact::new(
                        transaction_hash,
                        transaction.header(),
                        ExecutionResult::V2(ExecutionResultV2::Failure {
                            effects: Effects::new(),
                            cost: U512::zero(),
                            transfers: vec![],
                            error_message: format!("{:?}", transfer_error),
                        }),
                        Messages::default(),
                    );
                    execution_artifacts.push(artifact);
                    debug!(%transfer_error);
                    // a failure does not auto commit
                    continue;
                }
                TransferResult::Success {
                    post_state_hash,
                    transfers,
                    ..
                } => {
                    // ideally we should be doing something with the transfer records and effects,
                    // but currently this is auto-commit and if we include the effects in the
                    // collection they will get double-committed. there's also
                    // the problem that the execution results type needs to be
                    // made more expressive / flexible. effects? transfers?
                    state_root_hash = post_state_hash;
                    let artifact = ExecutionArtifact::new(
                        transaction_hash,
                        transaction.header(),
                        ExecutionResult::V2(ExecutionResultV2::Success {
                            effects: Effects::new(), // auto commit
                            cost: U512::zero(),
                            transfers,
                        }),
                        Messages::default(),
                    );
                    execution_artifacts.push(artifact);
                }
            }
            continue;
        }
        if transaction.is_native_auction() {
            let args = transaction.session_args();
            let entry_point = transaction.entry_point();
            let auction_method = match AuctionMethod::from_parts(entry_point, args, chainspec) {
                Ok(auction_method) => auction_method,
                Err(_) => {
                    error!(%transaction_hash, "failed to resolve auction method");
                    continue; // skip to next record
                }
            };
            let authorization_keys = transaction.authorization_keys();
            let bidding_req = BiddingRequest::new(
                native_runtime_config.clone(),
                state_root_hash,
                block_time,
                protocol_version,
                transaction_hash,
                transaction.initiator_addr().account_hash(),
                authorization_keys,
                auction_method,
            );

            //NOTE: native mint interactions auto-commit
            let bidding_result = data_access_layer.bidding(bidding_req);
            trace!(?transaction_hash, ?bidding_result, "native auction result");
            match bidding_result {
                BiddingResult::RootNotFound => {
                    return Err(BlockExecutionError::RootNotFound(state_root_hash))
                }
                BiddingResult::Success {
                    post_state_hash, ..
                } => {
                    // we need a way to capture the effects from this without double committing
                    state_root_hash = post_state_hash;
                }
                BiddingResult::Failure(tce) => {
                    debug!(%tce);
                    continue;
                }
            }
        }

        let (deploy_hash, deploy) = match transaction {
            Transaction::Deploy(deploy) => {
                let deploy_hash = *deploy.hash();
                (deploy_hash, deploy)
            }
            Transaction::V1(_) => continue,
>>>>>>> 7af9475a
        };

        let request = UserRequest::new(
            state_root_hash,
            block_time,
            protocol_version,
<<<<<<< HEAD
            txn,
            (*executable_block.proposer).clone(),
            administrative_accounts.clone(),
            allow_unrestricted_transfers,
            &system_costs,
        )?;

        match request {
            UserRequest::Execute(execute_request) => {
                let exec_result_and_msgs =
                    execute(&scratch_state, metrics.clone(), execute_request)?;

                trace!(%txn_hash, ?exec_result_and_msgs, "transaction execution result");
                // As for now a given state is expected to exist.
                let new_state_root_hash = commit_execution_result(
                    &scratch_state,
                    // data_access_layer,
                    metrics.clone(),
                    state_root_hash,
                    txn_hash,
                    &exec_result_and_msgs.execution_result,
                )?;
                execution_results.push(ExecutionArtifact::new(
                    txn_hash,
                    txn_header,
                    ExecutionResult::from(exec_result_and_msgs.execution_result),
                    exec_result_and_msgs.messages,
                ));
                state_root_hash = new_state_root_hash;
            }
            UserRequest::Transfer(transfer_request) => {
                let gas = transfer_request.gas();
                // native transfer auto-commits
                let transfer_result = data_access_layer.transfer(transfer_request);
                if let TransferResult::Success {
                    post_state_hash, ..
                } = &transfer_result
                {
                    state_root_hash = *post_state_hash;
                }
                trace!(%txn_hash, ?transfer_result, "native transfer result");
                let Ok(exec_result) = EngineExecutionResult::from_transfer_result(transfer_result, gas) else {
                    return Err(BlockExecutionError::RootNotFound(state_root_hash));
                };
                let exec_result_and_msgs = ExecutionResultAndMessages::from(exec_result);
                execution_results.push(ExecutionArtifact::new(
                    txn_hash,
                    txn_header,
                    ExecutionResult::from(exec_result_and_msgs.execution_result),
                    exec_result_and_msgs.messages,
                ));
            }
        }
    }

    // Write the transaction approvals' and execution results' checksums to global state.
    let execution_results_checksum = compute_execution_results_checksum(
        execution_results
            .iter()
            .map(|artifact| &artifact.execution_result),
    )?;
=======
            PublicKey::clone(&executable_block.proposer),
        );

        let exec_result = execute(
            engine_state,
            data_access_layer,
            metrics.clone(),
            execute_request,
        )?;

        trace!(?deploy_hash, ?exec_result, "transaction execution result");
        // As for now a given state is expected to exist.
        let (state_hash, execution_result, messages) = commit_execution_results(
            &scratch_state,
            metrics.clone(),
            state_root_hash,
            deploy_hash,
            exec_result,
        )?;
        execution_artifacts.push(ExecutionArtifact::deploy(
            deploy_hash,
            deploy_header,
            execution_result,
            messages,
        ));
        state_root_hash = state_hash;
    }

    // handle checksum registry
    let approvals_hashes = {
        let mut checksum_registry = ChecksumRegistry::new();
>>>>>>> 7af9475a

        checksum_registry.insert(APPROVALS_CHECKSUM_NAME, approvals_checksum);

        // Write the deploy approvals' and execution results' checksums to global state.
        let execution_results_checksum = compute_execution_results_checksum(
            execution_artifacts
                .iter()
                .map(|artifact| &artifact.execution_result),
        )?;
        checksum_registry.insert(EXECUTION_RESULTS_CHECKSUM_NAME, execution_results_checksum);

        effects.push(Transform::new(
            Key::ChecksumRegistry,
            TransformKind::Write(
                CLValue::from_t(checksum_registry)
                    .map_err(BlockExecutionError::ChecksumRegistryToCLValue)?
                    .into(),
            ),
        ));

        approvals_hashes
    };

    scratch_state.commit(state_root_hash, effects)?;

    if let Some(metrics) = metrics.as_ref() {
        metrics.exec_block.observe(start.elapsed().as_secs_f64());
    }

    // If the finalized block has an era report, run the auction contract and get the upcoming era
    // validators.
    let maybe_step_effects_and_upcoming_era_validators = if let Some(era_report) =
        &executable_block.era_report
    {
        let step_effects = match commit_step(
            native_runtime_config,
            &scratch_state,
            metrics,
            protocol_version,
            state_root_hash,
            era_report.clone(),
            executable_block.timestamp.millis(),
            executable_block.era_id.successor(),
        ) {
            StepResult::RootNotFound => {
                return Err(BlockExecutionError::RootNotFound(state_root_hash))
            }
            StepResult::Failure(err) => return Err(BlockExecutionError::Step(err)),
            StepResult::Success { effects, .. } => effects,
        };

        state_root_hash = data_access_layer.write_scratch_to_db(state_root_hash, scratch_state)?;

        let era_validators_req = EraValidatorsRequest::new(state_root_hash, protocol_version);
        let era_validators_result = data_access_layer.era_validators(era_validators_req);

        let upcoming_era_validators = match era_validators_result {
            EraValidatorsResult::AuctionNotFound => {
                panic!("auction not found");
            }
            EraValidatorsResult::RootNotFound => {
                panic!("root not found");
            }
            EraValidatorsResult::ValueNotFound(msg) => {
                panic!("validator snapshot not found: {}", msg);
            }
            EraValidatorsResult::Failure(tce) => {
                return Err(BlockExecutionError::GetEraValidators(tce));
            }
            EraValidatorsResult::Success { era_validators } => era_validators,
        };

        Some(StepEffectsAndUpcomingEraValidators {
            step_effects,
            upcoming_era_validators,
        })
    } else {
        // Finally, the new state-root-hash from the cumulative changes to global state is
        // returned when they are written to LMDB.
        state_root_hash = data_access_layer.write_scratch_to_db(state_root_hash, scratch_state)?;
        None
    };

    // Flush once, after all deploys have been executed.
    let flush_req = FlushRequest::new();
    let flush_result = data_access_layer.flush(flush_req);
    if let Err(gse) = flush_result.as_error() {
        error!("failed to flush lmdb");
        return Err(BlockExecutionError::Lmdb(gse));
    }

    // Pruning
    if let Some(previous_block_height) = executable_block.height.checked_sub(1) {
        if let Some(keys_to_prune) = calculate_prune_eras(
            activation_point_era_id,
            key_block_height_for_activation_point,
            previous_block_height,
            prune_batch_size,
        ) {
            let first_key = keys_to_prune.first().copied();
            let last_key = keys_to_prune.last().copied();
            info!(
                previous_block_height,
                %key_block_height_for_activation_point,
                %state_root_hash,
                first_key=?first_key,
                last_key=?last_key,
                "commit prune: preparing prune config"
            );
            let request = PruneRequest::new(state_root_hash, keys_to_prune);
            match data_access_layer.prune(request) {
                PruneResult::RootNotFound => {
                    error!(
                        previous_block_height,
                        %state_root_hash,
                        "commit prune: root not found"
                    );
                    panic!(
                        "Root {} not found while performing a prune.",
                        state_root_hash
                    );
                }
                PruneResult::MissingKey => {
                    warn!(
                        previous_block_height,
                        %state_root_hash,
                        "commit prune: key does not exist"
                    );
                }
                PruneResult::Success {
                    post_state_hash, ..
                } => {
                    info!(
                        previous_block_height,
                        %key_block_height_for_activation_point,
                        %state_root_hash,
                        %post_state_hash,
                        first_key=?first_key,
                        last_key=?last_key,
                        "commit prune: success"
                    );
                    state_root_hash = post_state_hash;
                }
                PruneResult::Failure(tce) => {
                    error!(?tce, "commit prune: failure");
                    return Err(tce.into());
                }
            }
        }
    }

    let maybe_next_era_validator_weights: Option<BTreeMap<PublicKey, U512>> = {
        let next_era_id = executable_block.era_id.successor();
        maybe_step_effects_and_upcoming_era_validators
            .as_ref()
            .and_then(
                |StepEffectsAndUpcomingEraValidators {
                     upcoming_era_validators,
                     ..
                 }| upcoming_era_validators.get(&next_era_id).cloned(),
            )
    };

    let era_end = match (
        executable_block.era_report,
        maybe_next_era_validator_weights,
    ) {
        (None, None) => None,
        (
            Some(InternalEraReport {
                equivocators,
                inactive_validators,
            }),
            Some(next_era_validator_weights),
        ) => Some(EraEndV2::new(
            equivocators,
            inactive_validators,
            next_era_validator_weights,
            executable_block.rewards.unwrap_or_default(),
        )),
        (maybe_era_report, maybe_next_era_validator_weights) => {
            if maybe_era_report.is_none() {
                error!(
                    "era_end {}: maybe_era_report is none",
                    executable_block.era_id
                );
            }
            if maybe_next_era_validator_weights.is_none() {
                error!(
                    "era_end {}: maybe_next_era_validator_weights is none",
                    executable_block.era_id
                );
            }
            return Err(BlockExecutionError::FailedToCreateEraEnd {
                maybe_era_report,
                maybe_next_era_validator_weights,
            });
        }
    };

    let block = Arc::new(BlockV2::new(
        parent_hash,
        parent_seed,
        state_root_hash,
        executable_block.random_bit,
        era_end,
        executable_block.timestamp,
        executable_block.era_id,
        executable_block.height,
        protocol_version,
        (*executable_block.proposer).clone(),
        executable_block.transfer,
        executable_block.staking,
        executable_block.install_upgrade,
        executable_block.standard,
        executable_block.rewarded_signatures,
    ));

<<<<<<< HEAD
    let approvals_hashes = txn_ids.into_iter().map(|id| id.approvals_hash()).collect();

    let proof_of_checksum_registry = match data_access_layer.tracking_copy(state_root_hash)? {
        Some(tc) => match tc.reader().read_with_proof(&Key::ChecksumRegistry)? {
            Some(proof) => proof,
            None => {
                return Err(BlockExecutionError::EngineState(
                    engine_state::Error::MissingChecksumRegistry,
                ));
            }
        },
        None => {
            return Err(BlockExecutionError::EngineState(
                engine_state::Error::RootNotFound(state_root_hash),
            ));
        }
=======
    let tc = match data_access_layer.tracking_copy(state_root_hash) {
        Ok(Some(tc)) => tc,
        Ok(None) => return Err(BlockExecutionError::RootNotFound(state_root_hash)),
        Err(gse) => return Err(BlockExecutionError::Lmdb(gse)),
>>>>>>> 7af9475a
    };

    let approvals_hashes = {
        let proof_of_checksum_registry = match tc.reader().read_with_proof(&Key::ChecksumRegistry) {
            Ok(Some(proof)) => proof,
            Ok(None) => return Err(BlockExecutionError::MissingChecksumRegistry),
            Err(gse) => return Err(BlockExecutionError::Lmdb(gse)),
        };

        Box::new(ApprovalsHashes::new_v2(
            *block.hash(),
            approvals_hashes,
            proof_of_checksum_registry,
        ))
    };

    Ok(BlockAndExecutionResults {
        block,
        approvals_hashes,
        execution_results: execution_artifacts,
        maybe_step_effects_and_upcoming_era_validators,
    })
}

/// Commits the execution results.
<<<<<<< HEAD
fn commit_execution_result<S>(
    engine_state: &EngineState<S>,
    // data_access_layer: &DataAccessLayer<S>,
    metrics: Option<Arc<Metrics>>,
    state_root_hash: Digest,
    txn_hash: TransactionHash,
    execution_result: &ExecutionResultV2,
) -> Result<Digest, BlockExecutionError>
where
    S: StateProvider + CommitProvider,
{
    let start = Instant::now();
    let effects = match execution_result {
        ExecutionResultV2::Success { effects, gas, .. } => {
            debug!(%txn_hash, %gas, "execution succeeded");
=======
fn commit_execution_results(
    //data_access_layer: &DataAccessLayer<S>,
    scratch_state: &ScratchGlobalState,
    metrics: Option<Arc<Metrics>>,
    state_root_hash: Digest,
    deploy_hash: DeployHash,
    execution_results: ExecutionResults,
) -> Result<(Digest, ExecutionResult, Messages), BlockExecutionError> {
    let ee_execution_result = execution_results
        .into_iter()
        .exactly_one()
        .map_err(|_| BlockExecutionError::MoreThanOneExecutionResult)?;

    let effects = match &ee_execution_result {
        EngineExecutionResult::Success { effects, cost, .. } => {
            // We do want to see the deploy hash and cost in the logs.
            // We don't need to see the effects in the logs.
            debug!(?deploy_hash, %cost, "execution succeeded");
>>>>>>> 7af9475a
            effects.clone()
        }
        ExecutionResultV2::Failure {
            error_message,
            effects,
            gas,
            ..
        } => {
            debug!(%txn_hash, %error_message, %gas, "execution failed");
            effects.clone()
        }
    };
<<<<<<< HEAD
    let commit_result = engine_state.commit_effects(state_root_hash, effects);
    if let Some(metrics) = metrics {
        metrics.apply_effect.observe(start.elapsed().as_secs_f64());
    }
    commit_result.map_err(BlockExecutionError::from)
=======
    let new_state_root = commit_transforms(scratch_state, metrics, state_root_hash, effects)?;
    let ExecutionResultAndMessages {
        execution_result,
        messages,
    } = ExecutionResultAndMessages::from(ee_execution_result);
    let versioned_execution_result = ExecutionResult::from(execution_result);
    Ok((new_state_root, versioned_execution_result, messages))
}

fn commit_transforms(
    // data_access_layer: &DataAccessLayer<S>,
    scratch_state: &ScratchGlobalState,
    metrics: Option<Arc<Metrics>>,
    state_root_hash: Digest,
    effects: Effects,
) -> Result<Digest, GlobalStateError> {
    trace!(?state_root_hash, ?effects, "commit");
    let start = Instant::now();
    let result = scratch_state.commit(state_root_hash, effects);
    if let Some(metrics) = metrics {
        metrics.apply_effect.observe(start.elapsed().as_secs_f64());
    }
    trace!(?result, "commit result");
    result
>>>>>>> 7af9475a
}

/// Execute the transaction without committing the effects.
/// Intended to be used for discovery operations on read-only nodes.
///
/// Returns effects of the execution.
pub(super) fn speculatively_execute<S>(
    engine_state: &EngineState<S>,
    data_access_layer: &S,
    execution_state: SpeculativeExecutionState,
    administrative_accounts: BTreeSet<AccountHash>,
    allow_unrestricted_transfers: bool,
    system_costs: SystemConfig,
    txn: Transaction,
) -> Result<SpeculativeExecutionResult, SpeculativeExecutionError>
where
    S: StateProvider + CommitProvider,
{
    let SpeculativeExecutionState {
        state_root_hash,
        block_time,
        protocol_version,
    } = execution_state;

    let request = UserRequest::new(
        state_root_hash,
        BlockTime::new(block_time.millis()),
        protocol_version,
        txn,
        PublicKey::System,
<<<<<<< HEAD
        administrative_accounts,
        allow_unrestricted_transfers,
        &system_costs,
    )?;

    match request {
        UserRequest::Execute(execute_request) => execute(engine_state, None, execute_request)
            .map(|res_and_msgs| {
                SpeculativeExecutionResult::new(
                    res_and_msgs.execution_result,
                    res_and_msgs.messages,
                )
            })
            .map_err(SpeculativeExecutionError::from),
        UserRequest::Transfer(_transfer_request) => {
            todo!("route native transactions to data access layer, but don't commit them");
=======
    );
    let results = execute(engine_state, data_access_layer, None, execute_request);
    results.map(|mut execution_results| {
        let len = execution_results.len();
        if len != 1 {
            warn!(
                ?deploy_hash,
                "got more ({}) execution results from a single transaction", len
            );
            SpeculativeExecutionResult::new(None)
        } else {
            // We know it must be 1, we could unwrap and then wrap
            // with `Some(_)` but `pop_front` already returns an `Option`.
            // We need to transform the `engine_state::ExecutionResult` into
            // `casper_types::ExecutionResult` as well.
            SpeculativeExecutionResult::new(execution_results.pop_front().map(|result| {
                let ExecutionResultAndMessages {
                    execution_result,
                    messages,
                } = result.into();

                (execution_result, messages)
            }))
>>>>>>> 7af9475a
        }
    }
}

fn execute<S>(
    engine_state: &EngineState<S>,
    _data_access_layer: &S,
    metrics: Option<Arc<Metrics>>,
    execute_request: ExecuteRequest,
) -> Result<ExecutionResultAndMessages, engine_state::Error>
where
    S: StateProvider + CommitProvider,
{
    trace!(?execute_request, "execute");
    let start = Instant::now();
    let result = engine_state
        .execute_transaction(execute_request)
        .map(ExecutionResultAndMessages::from);
    if let Some(metrics) = metrics {
        metrics.run_execute.observe(start.elapsed().as_secs_f64());
    }
    trace!(?result, "execute result");
    result
}

#[allow(clippy::too_many_arguments)]
fn commit_step(
    native_runtime_config: NativeRuntimeConfig,
    scratch_state: &ScratchGlobalState,
    maybe_metrics: Option<Arc<Metrics>>,
    protocol_version: ProtocolVersion,
    state_hash: Digest,
    InternalEraReport {
        equivocators,
        inactive_validators,
    }: InternalEraReport,
    era_end_timestamp_millis: u64,
    next_era_id: EraId,
) -> StepResult {
    // Both inactive validators and equivocators are evicted
    let evict_items = inactive_validators
        .into_iter()
        .chain(equivocators)
        .map(EvictItem::new)
        .collect();

    let step_request = StepRequest::new(
        native_runtime_config,
        state_hash,
        protocol_version,
        vec![], // <-- casper mainnet currently does not slash
        evict_items,
        next_era_id,
        era_end_timestamp_millis,
    );

    // Commit the step.
    let start = Instant::now();
    let result = scratch_state.step(step_request);
    debug_assert!(result.is_success(), "{:?}", result);
    if let Some(metrics) = maybe_metrics {
        let elapsed = start.elapsed().as_secs_f64();
        metrics.commit_step.observe(elapsed);
        metrics.latest_commit_step.set(elapsed);
    }
    trace!(?result, "step response");
    result
}

/// Computes the checksum of the given set of execution results.
///
/// This will either be a simple hash of the bytesrepr-encoded results (in the case that the
/// serialized results are not greater than `ChunkWithProof::CHUNK_SIZE_BYTES`), or otherwise will
/// be a Merkle root hash of the chunks derived from the serialized results.
pub(crate) fn compute_execution_results_checksum<'a>(
    execution_results_iter: impl Iterator<Item = &'a ExecutionResult> + Clone,
) -> Result<Digest, BlockExecutionError> {
    // Serialize the execution results as if they were `Vec<ExecutionResult>`.
    let serialized_length = U32_SERIALIZED_LENGTH
        + execution_results_iter
            .clone()
            .map(|exec_result| exec_result.serialized_length())
            .sum::<usize>();
    let mut serialized = vec![];
    serialized
        .try_reserve_exact(serialized_length)
        .map_err(|_| {
            BlockExecutionError::FailedToComputeApprovalsChecksum(bytesrepr::Error::OutOfMemory)
        })?;
    let item_count: u32 = execution_results_iter
        .clone()
        .count()
        .try_into()
        .map_err(|_| {
            BlockExecutionError::FailedToComputeApprovalsChecksum(
                bytesrepr::Error::NotRepresentable,
            )
        })?;
    item_count
        .write_bytes(&mut serialized)
        .map_err(BlockExecutionError::FailedToComputeExecutionResultsChecksum)?;
    for execution_result in execution_results_iter {
        execution_result
            .write_bytes(&mut serialized)
            .map_err(BlockExecutionError::FailedToComputeExecutionResultsChecksum)?;
    }

    // Now hash the serialized execution results, using the `Chunkable` trait's `hash` method to
    // chunk if required.
    serialized.hash().map_err(|_| {
        BlockExecutionError::FailedToComputeExecutionResultsChecksum(bytesrepr::Error::OutOfMemory)
    })
}

enum UserRequest {
    Execute(ExecuteRequest),
    Transfer(TransferRequest),
}

impl UserRequest {
    #[allow(clippy::too_many_arguments)]
    fn new(
        state_hash: Digest,
        block_time: BlockTime,
        protocol_version: ProtocolVersion,
        txn: Transaction,
        proposer: PublicKey,
        administrative_accounts: BTreeSet<AccountHash>,
        allow_unrestricted_transfers: bool,
        system_costs: &SystemConfig,
    ) -> Result<Self, NewUserRequestError> {
        if txn.is_native() {
            let txn_hash = txn.hash();
            let initiator_addr = txn.initiator_addr();
            let authorization_keys = txn.signers();

            let v1_txn = match txn {
                Transaction::Deploy(deploy) => {
                    if !deploy.is_transfer() {
                        return Err(NewUserRequestError::ExpectedNativeTransferDeploy(txn_hash));
                    }
                    let transfer_req = TransferRequest::with_runtime_args(
                        TransferConfig::new(administrative_accounts, allow_unrestricted_transfers),
                        state_hash,
                        block_time,
                        protocol_version,
                        proposer,
                        txn_hash,
                        initiator_addr,
                        authorization_keys,
                        deploy.session().args().clone(),
                        Gas::new(system_costs.mint_costs().transfer),
                    );
                    return Ok(UserRequest::Transfer(transfer_req));
                }
                Transaction::V1(v1_txn) => v1_txn,
            };

            match v1_txn.entry_point() {
                TransactionEntryPoint::Custom(_) => {
                    return Err(NewUserRequestError::InvalidEntryPoint(txn_hash));
                }
                TransactionEntryPoint::Transfer => {
                    let transfer_req = TransferRequest::with_runtime_args(
                        TransferConfig::new(administrative_accounts, allow_unrestricted_transfers),
                        state_hash,
                        block_time,
                        protocol_version,
                        proposer,
                        txn_hash,
                        initiator_addr,
                        authorization_keys,
                        v1_txn.take_args(),
                        Gas::new(system_costs.mint_costs().transfer),
                    );
                    return Ok(UserRequest::Transfer(transfer_req));
                }
                TransactionEntryPoint::AddBid => todo!("make auction request"),
                TransactionEntryPoint::WithdrawBid => todo!("make auction request"),
                TransactionEntryPoint::Delegate => todo!("make auction request"),
                TransactionEntryPoint::Undelegate => todo!("make auction request"),
                TransactionEntryPoint::Redelegate => todo!("make auction request"),
            }
        }

        let execute_req = ExecuteRequest::new(state_hash, block_time, txn, proposer)
            .map_err(NewUserRequestError::Execute)?;
        Ok(UserRequest::Execute(execute_req))
    }
}<|MERGE_RESOLUTION|>--- conflicted
+++ resolved
@@ -1,60 +1,32 @@
-use std::{
-    collections::{BTreeMap, BTreeSet},
-    convert::TryInto,
-    sync::Arc,
-    time::Instant,
-};
+use std::{collections::BTreeMap, convert::TryInto, sync::Arc, time::Instant};
 
 use itertools::Itertools;
 use tracing::{debug, error, info, trace, warn};
 
 use casper_execution_engine::engine_state::{
-<<<<<<< HEAD
-    self, execution_result::ExecutionResultAndMessages, step::EvictItem, EngineState,
-    ExecuteRequest, ExecutionResult as EngineExecutionResult, PruneConfig, PruneResult, StepError,
-    StepRequest, StepSuccess,
-=======
-    self,
-    execution_result::{ExecutionResultAndMessages, ExecutionResults},
-    DeployItem, EngineState, ExecuteRequest, ExecutionResult as EngineExecutionResult,
->>>>>>> 7af9475a
+    self, execution_result::ExecutionResultAndMessages, EngineState, ExecuteRequest,
+    ExecutionResult as EngineExecutionResult,
 };
 use casper_storage::{
     block_store::types::ApprovalsHashes,
     data_access_layer::{
-<<<<<<< HEAD
-        transfer::TransferConfig, DataAccessLayer, EraValidatorsRequest, EraValidatorsResult,
-=======
-        AuctionMethod, BiddingRequest, BiddingResult, BlockRewardsRequest, BlockRewardsResult,
-        DataAccessLayer, EraValidatorsRequest, EraValidatorsResult, EvictItem, FeeRequest,
-        FeeResult, FlushRequest, PruneRequest, PruneResult, StepRequest, StepResult,
->>>>>>> 7af9475a
-        TransferRequest, TransferResult,
+        BlockRewardsRequest, BlockRewardsResult, DataAccessLayer, EraValidatorsRequest,
+        EraValidatorsResult, EvictItem, FeeRequest, FeeResult, FlushRequest, PruneRequest,
+        PruneResult, StepRequest, StepResult, TransferRequest, TransferResult,
     },
-    global_state::{
-        error::Error as GlobalStateError,
-        state::{
-            lmdb::LmdbGlobalState, scratch::ScratchGlobalState, CommitProvider, StateProvider,
-            StateReader,
-        },
+    global_state::state::{
+        lmdb::LmdbGlobalState, scratch::ScratchGlobalState, CommitProvider, StateProvider,
+        StateReader,
     },
     system::runtime_native::Config as NativeRuntimeConfig,
 };
 use casper_types::{
-    account::AccountHash,
     binary_port::SpeculativeExecutionResult,
     bytesrepr::{self, ToBytes, U32_SERIALIZED_LENGTH},
-<<<<<<< HEAD
     execution::{Effects, ExecutionResult, ExecutionResultV2, Transform, TransformKind},
-    BlockTime, BlockV2, CLValue, ChecksumRegistry, Digest, EraEndV2, EraId, Gas, Key,
-    ProtocolVersion, PublicKey, SystemConfig, Transaction, TransactionEntryPoint, TransactionHash,
-    TransactionHeader, U512,
-=======
-    contract_messages::Messages,
-    execution::{Effects, ExecutionResult, ExecutionResultV2, Transform, TransformKind},
-    BlockV2, CLValue, Chainspec, ChecksumRegistry, DeployHash, Digest, EraEndV2, EraId, Key,
-    ProtocolVersion, PublicKey, Transaction, TransactionApprovalsHash, U512,
->>>>>>> 7af9475a
+    BlockTime, BlockV2, CLValue, Chainspec, ChecksumRegistry, Digest, EraEndV2, EraId, Gas, Key,
+    ProtocolVersion, PublicKey, SystemConfig, Transaction, TransactionApprovalsHash,
+    TransactionEntryPoint, TransactionHash, TransactionHeader, U512,
 };
 
 use super::{
@@ -78,13 +50,6 @@
     execution_pre_state: ExecutionPreState,
     executable_block: ExecutableBlock,
     key_block_height_for_activation_point: u64,
-<<<<<<< HEAD
-    prune_batch_size: u64,
-    administrative_accounts: &BTreeSet<AccountHash>,
-    allow_unrestricted_transfers: bool,
-    system_costs: SystemConfig,
-=======
->>>>>>> 7af9475a
 ) -> Result<BlockAndExecutionResults, BlockExecutionError> {
     if executable_block.height != execution_pre_state.next_block_height() {
         return Err(BlockExecutionError::WrongBlockHeight {
@@ -96,6 +61,7 @@
     let protocol_version = chainspec.protocol_version();
     let activation_point_era_id = chainspec.protocol_config.activation_point.era_id();
     let prune_batch_size = chainspec.core_config.prune_batch_size;
+    let system_costs = chainspec.system_costs_config;
     let native_runtime_config = NativeRuntimeConfig::from_chainspec(chainspec);
 
     let pre_state_root_hash = execution_pre_state.pre_state_root_hash();
@@ -105,12 +71,8 @@
     let mut state_root_hash = pre_state_root_hash;
     let mut execution_artifacts: Vec<ExecutionArtifact> =
         Vec::with_capacity(executable_block.transactions.len());
-<<<<<<< HEAD
     // Run any transactions that must be executed
     let block_time = BlockTime::new(executable_block.timestamp.millis());
-=======
-    let block_time = executable_block.timestamp.millis();
->>>>>>> 7af9475a
     let start = Instant::now();
     let txn_ids = executable_block
         .transactions
@@ -119,8 +81,6 @@
         .collect_vec();
     let approvals_checksum = types::compute_approvals_checksum(txn_ids.clone())
         .map_err(BlockExecutionError::FailedToComputeApprovalsChecksum)?;
-    let approvals_hashes: Vec<TransactionApprovalsHash> =
-        txn_ids.into_iter().map(|id| id.approvals_hash()).collect();
 
     let scratch_state = data_access_layer.get_scratch_engine_state();
     let mut effects = Effects::new();
@@ -181,162 +141,37 @@
         }
     }
 
-<<<<<<< HEAD
     for txn in executable_block.transactions {
         let txn_hash = txn.hash();
         let txn_header = match &txn {
             Transaction::Deploy(deploy) => TransactionHeader::from(deploy.header().clone()),
             Transaction::V1(v1_txn) => TransactionHeader::from(v1_txn.header().clone()),
-=======
-    for transaction in executable_block.transactions {
-        let transaction_hash = transaction.hash();
-        if transaction.is_native_mint() {
-            // native transfers are routed to the data provider
-            let authorization_keys = transaction.authorization_keys();
-            let transfer_req = TransferRequest::with_runtime_args(
-                native_runtime_config.clone(),
-                state_root_hash,
-                block_time,
-                protocol_version,
-                transaction_hash,
-                transaction.initiator_addr().account_hash(),
-                authorization_keys,
-                transaction.session_args().clone(),
-                U512::zero(), /* <-- this should be from chainspec cost table */
-            );
-            //NOTE: native mint interactions auto-commit
-            let transfer_result = data_access_layer.transfer(transfer_req);
-            trace!(
-                ?transaction_hash,
-                ?transfer_result,
-                "native transfer result"
-            );
-            match transfer_result {
-                TransferResult::RootNotFound => {
-                    return Err(BlockExecutionError::RootNotFound(state_root_hash));
-                }
-                TransferResult::Failure(transfer_error) => {
-                    let artifact = ExecutionArtifact::new(
-                        transaction_hash,
-                        transaction.header(),
-                        ExecutionResult::V2(ExecutionResultV2::Failure {
-                            effects: Effects::new(),
-                            cost: U512::zero(),
-                            transfers: vec![],
-                            error_message: format!("{:?}", transfer_error),
-                        }),
-                        Messages::default(),
-                    );
-                    execution_artifacts.push(artifact);
-                    debug!(%transfer_error);
-                    // a failure does not auto commit
-                    continue;
-                }
-                TransferResult::Success {
-                    post_state_hash,
-                    transfers,
-                    ..
-                } => {
-                    // ideally we should be doing something with the transfer records and effects,
-                    // but currently this is auto-commit and if we include the effects in the
-                    // collection they will get double-committed. there's also
-                    // the problem that the execution results type needs to be
-                    // made more expressive / flexible. effects? transfers?
-                    state_root_hash = post_state_hash;
-                    let artifact = ExecutionArtifact::new(
-                        transaction_hash,
-                        transaction.header(),
-                        ExecutionResult::V2(ExecutionResultV2::Success {
-                            effects: Effects::new(), // auto commit
-                            cost: U512::zero(),
-                            transfers,
-                        }),
-                        Messages::default(),
-                    );
-                    execution_artifacts.push(artifact);
-                }
-            }
-            continue;
-        }
-        if transaction.is_native_auction() {
-            let args = transaction.session_args();
-            let entry_point = transaction.entry_point();
-            let auction_method = match AuctionMethod::from_parts(entry_point, args, chainspec) {
-                Ok(auction_method) => auction_method,
-                Err(_) => {
-                    error!(%transaction_hash, "failed to resolve auction method");
-                    continue; // skip to next record
-                }
-            };
-            let authorization_keys = transaction.authorization_keys();
-            let bidding_req = BiddingRequest::new(
-                native_runtime_config.clone(),
-                state_root_hash,
-                block_time,
-                protocol_version,
-                transaction_hash,
-                transaction.initiator_addr().account_hash(),
-                authorization_keys,
-                auction_method,
-            );
-
-            //NOTE: native mint interactions auto-commit
-            let bidding_result = data_access_layer.bidding(bidding_req);
-            trace!(?transaction_hash, ?bidding_result, "native auction result");
-            match bidding_result {
-                BiddingResult::RootNotFound => {
-                    return Err(BlockExecutionError::RootNotFound(state_root_hash))
-                }
-                BiddingResult::Success {
-                    post_state_hash, ..
-                } => {
-                    // we need a way to capture the effects from this without double committing
-                    state_root_hash = post_state_hash;
-                }
-                BiddingResult::Failure(tce) => {
-                    debug!(%tce);
-                    continue;
-                }
-            }
-        }
-
-        let (deploy_hash, deploy) = match transaction {
-            Transaction::Deploy(deploy) => {
-                let deploy_hash = *deploy.hash();
-                (deploy_hash, deploy)
-            }
-            Transaction::V1(_) => continue,
->>>>>>> 7af9475a
         };
 
         let request = UserRequest::new(
             state_root_hash,
             block_time,
             protocol_version,
-<<<<<<< HEAD
             txn,
             (*executable_block.proposer).clone(),
-            administrative_accounts.clone(),
-            allow_unrestricted_transfers,
+            native_runtime_config.clone(),
             &system_costs,
         )?;
 
         match request {
             UserRequest::Execute(execute_request) => {
-                let exec_result_and_msgs =
-                    execute(&scratch_state, metrics.clone(), execute_request)?;
+                let exec_result_and_msgs = execute(engine_state, metrics.clone(), execute_request)?;
 
                 trace!(%txn_hash, ?exec_result_and_msgs, "transaction execution result");
                 // As for now a given state is expected to exist.
                 let new_state_root_hash = commit_execution_result(
                     &scratch_state,
-                    // data_access_layer,
                     metrics.clone(),
                     state_root_hash,
                     txn_hash,
                     &exec_result_and_msgs.execution_result,
                 )?;
-                execution_results.push(ExecutionArtifact::new(
+                execution_artifacts.push(ExecutionArtifact::new(
                     txn_hash,
                     txn_header,
                     ExecutionResult::from(exec_result_and_msgs.execution_result),
@@ -359,7 +194,7 @@
                     return Err(BlockExecutionError::RootNotFound(state_root_hash));
                 };
                 let exec_result_and_msgs = ExecutionResultAndMessages::from(exec_result);
-                execution_results.push(ExecutionArtifact::new(
+                execution_artifacts.push(ExecutionArtifact::new(
                     txn_hash,
                     txn_header,
                     ExecutionResult::from(exec_result_and_msgs.execution_result),
@@ -371,66 +206,23 @@
 
     // Write the transaction approvals' and execution results' checksums to global state.
     let execution_results_checksum = compute_execution_results_checksum(
-        execution_results
+        execution_artifacts
             .iter()
             .map(|artifact| &artifact.execution_result),
     )?;
-=======
-            PublicKey::clone(&executable_block.proposer),
-        );
-
-        let exec_result = execute(
-            engine_state,
-            data_access_layer,
-            metrics.clone(),
-            execute_request,
-        )?;
-
-        trace!(?deploy_hash, ?exec_result, "transaction execution result");
-        // As for now a given state is expected to exist.
-        let (state_hash, execution_result, messages) = commit_execution_results(
-            &scratch_state,
-            metrics.clone(),
-            state_root_hash,
-            deploy_hash,
-            exec_result,
-        )?;
-        execution_artifacts.push(ExecutionArtifact::deploy(
-            deploy_hash,
-            deploy_header,
-            execution_result,
-            messages,
-        ));
-        state_root_hash = state_hash;
-    }
 
     // handle checksum registry
-    let approvals_hashes = {
-        let mut checksum_registry = ChecksumRegistry::new();
->>>>>>> 7af9475a
-
-        checksum_registry.insert(APPROVALS_CHECKSUM_NAME, approvals_checksum);
-
-        // Write the deploy approvals' and execution results' checksums to global state.
-        let execution_results_checksum = compute_execution_results_checksum(
-            execution_artifacts
-                .iter()
-                .map(|artifact| &artifact.execution_result),
-        )?;
-        checksum_registry.insert(EXECUTION_RESULTS_CHECKSUM_NAME, execution_results_checksum);
-
-        effects.push(Transform::new(
-            Key::ChecksumRegistry,
-            TransformKind::Write(
-                CLValue::from_t(checksum_registry)
-                    .map_err(BlockExecutionError::ChecksumRegistryToCLValue)?
-                    .into(),
-            ),
-        ));
-
-        approvals_hashes
-    };
-
+    let mut checksum_registry = ChecksumRegistry::new();
+    checksum_registry.insert(APPROVALS_CHECKSUM_NAME, approvals_checksum);
+    checksum_registry.insert(EXECUTION_RESULTS_CHECKSUM_NAME, execution_results_checksum);
+    effects.push(Transform::new(
+        Key::ChecksumRegistry,
+        TransformKind::Write(
+            CLValue::from_t(checksum_registry)
+                .map_err(BlockExecutionError::ChecksumRegistryToCLValue)?
+                .into(),
+        ),
+    ));
     scratch_state.commit(state_root_hash, effects)?;
 
     if let Some(metrics) = metrics.as_ref() {
@@ -491,7 +283,7 @@
         None
     };
 
-    // Flush once, after all deploys have been executed.
+    // Flush once, after all transactions have been executed.
     let flush_req = FlushRequest::new();
     let flush_result = data_access_layer.flush(flush_req);
     if let Err(gse) = flush_result.as_error() {
@@ -626,44 +418,22 @@
         executable_block.rewarded_signatures,
     ));
 
-<<<<<<< HEAD
-    let approvals_hashes = txn_ids.into_iter().map(|id| id.approvals_hash()).collect();
+    let approvals_hashes: Vec<TransactionApprovalsHash> =
+        txn_ids.into_iter().map(|id| id.approvals_hash()).collect();
 
     let proof_of_checksum_registry = match data_access_layer.tracking_copy(state_root_hash)? {
         Some(tc) => match tc.reader().read_with_proof(&Key::ChecksumRegistry)? {
             Some(proof) => proof,
-            None => {
-                return Err(BlockExecutionError::EngineState(
-                    engine_state::Error::MissingChecksumRegistry,
-                ));
-            }
+            None => return Err(BlockExecutionError::MissingChecksumRegistry),
         },
-        None => {
-            return Err(BlockExecutionError::EngineState(
-                engine_state::Error::RootNotFound(state_root_hash),
-            ));
-        }
-=======
-    let tc = match data_access_layer.tracking_copy(state_root_hash) {
-        Ok(Some(tc)) => tc,
-        Ok(None) => return Err(BlockExecutionError::RootNotFound(state_root_hash)),
-        Err(gse) => return Err(BlockExecutionError::Lmdb(gse)),
->>>>>>> 7af9475a
+        None => return Err(BlockExecutionError::RootNotFound(state_root_hash)),
     };
 
-    let approvals_hashes = {
-        let proof_of_checksum_registry = match tc.reader().read_with_proof(&Key::ChecksumRegistry) {
-            Ok(Some(proof)) => proof,
-            Ok(None) => return Err(BlockExecutionError::MissingChecksumRegistry),
-            Err(gse) => return Err(BlockExecutionError::Lmdb(gse)),
-        };
-
-        Box::new(ApprovalsHashes::new_v2(
-            *block.hash(),
-            approvals_hashes,
-            proof_of_checksum_registry,
-        ))
-    };
+    let approvals_hashes = Box::new(ApprovalsHashes::new_v2(
+        *block.hash(),
+        approvals_hashes,
+        proof_of_checksum_registry,
+    ));
 
     Ok(BlockAndExecutionResults {
         block,
@@ -674,42 +444,17 @@
 }
 
 /// Commits the execution results.
-<<<<<<< HEAD
-fn commit_execution_result<S>(
-    engine_state: &EngineState<S>,
-    // data_access_layer: &DataAccessLayer<S>,
+fn commit_execution_result(
+    scratch_state: &ScratchGlobalState,
     metrics: Option<Arc<Metrics>>,
     state_root_hash: Digest,
     txn_hash: TransactionHash,
     execution_result: &ExecutionResultV2,
-) -> Result<Digest, BlockExecutionError>
-where
-    S: StateProvider + CommitProvider,
-{
+) -> Result<Digest, BlockExecutionError> {
     let start = Instant::now();
     let effects = match execution_result {
         ExecutionResultV2::Success { effects, gas, .. } => {
             debug!(%txn_hash, %gas, "execution succeeded");
-=======
-fn commit_execution_results(
-    //data_access_layer: &DataAccessLayer<S>,
-    scratch_state: &ScratchGlobalState,
-    metrics: Option<Arc<Metrics>>,
-    state_root_hash: Digest,
-    deploy_hash: DeployHash,
-    execution_results: ExecutionResults,
-) -> Result<(Digest, ExecutionResult, Messages), BlockExecutionError> {
-    let ee_execution_result = execution_results
-        .into_iter()
-        .exactly_one()
-        .map_err(|_| BlockExecutionError::MoreThanOneExecutionResult)?;
-
-    let effects = match &ee_execution_result {
-        EngineExecutionResult::Success { effects, cost, .. } => {
-            // We do want to see the deploy hash and cost in the logs.
-            // We don't need to see the effects in the logs.
-            debug!(?deploy_hash, %cost, "execution succeeded");
->>>>>>> 7af9475a
             effects.clone()
         }
         ExecutionResultV2::Failure {
@@ -722,38 +467,11 @@
             effects.clone()
         }
     };
-<<<<<<< HEAD
-    let commit_result = engine_state.commit_effects(state_root_hash, effects);
+    let commit_result = scratch_state.commit(state_root_hash, effects);
     if let Some(metrics) = metrics {
         metrics.apply_effect.observe(start.elapsed().as_secs_f64());
     }
     commit_result.map_err(BlockExecutionError::from)
-=======
-    let new_state_root = commit_transforms(scratch_state, metrics, state_root_hash, effects)?;
-    let ExecutionResultAndMessages {
-        execution_result,
-        messages,
-    } = ExecutionResultAndMessages::from(ee_execution_result);
-    let versioned_execution_result = ExecutionResult::from(execution_result);
-    Ok((new_state_root, versioned_execution_result, messages))
-}
-
-fn commit_transforms(
-    // data_access_layer: &DataAccessLayer<S>,
-    scratch_state: &ScratchGlobalState,
-    metrics: Option<Arc<Metrics>>,
-    state_root_hash: Digest,
-    effects: Effects,
-) -> Result<Digest, GlobalStateError> {
-    trace!(?state_root_hash, ?effects, "commit");
-    let start = Instant::now();
-    let result = scratch_state.commit(state_root_hash, effects);
-    if let Some(metrics) = metrics {
-        metrics.apply_effect.observe(start.elapsed().as_secs_f64());
-    }
-    trace!(?result, "commit result");
-    result
->>>>>>> 7af9475a
 }
 
 /// Execute the transaction without committing the effects.
@@ -762,10 +480,8 @@
 /// Returns effects of the execution.
 pub(super) fn speculatively_execute<S>(
     engine_state: &EngineState<S>,
-    data_access_layer: &S,
     execution_state: SpeculativeExecutionState,
-    administrative_accounts: BTreeSet<AccountHash>,
-    allow_unrestricted_transfers: bool,
+    native_runtime_config: NativeRuntimeConfig,
     system_costs: SystemConfig,
     txn: Transaction,
 ) -> Result<SpeculativeExecutionResult, SpeculativeExecutionError>
@@ -784,9 +500,7 @@
         protocol_version,
         txn,
         PublicKey::System,
-<<<<<<< HEAD
-        administrative_accounts,
-        allow_unrestricted_transfers,
+        native_runtime_config,
         &system_costs,
     )?;
 
@@ -801,38 +515,12 @@
             .map_err(SpeculativeExecutionError::from),
         UserRequest::Transfer(_transfer_request) => {
             todo!("route native transactions to data access layer, but don't commit them");
-=======
-    );
-    let results = execute(engine_state, data_access_layer, None, execute_request);
-    results.map(|mut execution_results| {
-        let len = execution_results.len();
-        if len != 1 {
-            warn!(
-                ?deploy_hash,
-                "got more ({}) execution results from a single transaction", len
-            );
-            SpeculativeExecutionResult::new(None)
-        } else {
-            // We know it must be 1, we could unwrap and then wrap
-            // with `Some(_)` but `pop_front` already returns an `Option`.
-            // We need to transform the `engine_state::ExecutionResult` into
-            // `casper_types::ExecutionResult` as well.
-            SpeculativeExecutionResult::new(execution_results.pop_front().map(|result| {
-                let ExecutionResultAndMessages {
-                    execution_result,
-                    messages,
-                } = result.into();
-
-                (execution_result, messages)
-            }))
->>>>>>> 7af9475a
         }
     }
 }
 
 fn execute<S>(
     engine_state: &EngineState<S>,
-    _data_access_layer: &S,
     metrics: Option<Arc<Metrics>>,
     execute_request: ExecuteRequest,
 ) -> Result<ExecutionResultAndMessages, engine_state::Error>
@@ -946,18 +634,16 @@
 }
 
 impl UserRequest {
-    #[allow(clippy::too_many_arguments)]
     fn new(
         state_hash: Digest,
         block_time: BlockTime,
         protocol_version: ProtocolVersion,
         txn: Transaction,
         proposer: PublicKey,
-        administrative_accounts: BTreeSet<AccountHash>,
-        allow_unrestricted_transfers: bool,
+        native_runtime_config: NativeRuntimeConfig,
         system_costs: &SystemConfig,
     ) -> Result<Self, NewUserRequestError> {
-        if txn.is_native() {
+        if txn.is_native_mint() {
             let txn_hash = txn.hash();
             let initiator_addr = txn.initiator_addr();
             let authorization_keys = txn.signers();
@@ -968,11 +654,10 @@
                         return Err(NewUserRequestError::ExpectedNativeTransferDeploy(txn_hash));
                     }
                     let transfer_req = TransferRequest::with_runtime_args(
-                        TransferConfig::new(administrative_accounts, allow_unrestricted_transfers),
+                        native_runtime_config,
                         state_hash,
                         block_time,
                         protocol_version,
-                        proposer,
                         txn_hash,
                         initiator_addr,
                         authorization_keys,
@@ -990,11 +675,10 @@
                 }
                 TransactionEntryPoint::Transfer => {
                     let transfer_req = TransferRequest::with_runtime_args(
-                        TransferConfig::new(administrative_accounts, allow_unrestricted_transfers),
+                        native_runtime_config,
                         state_hash,
                         block_time,
                         protocol_version,
-                        proposer,
                         txn_hash,
                         initiator_addr,
                         authorization_keys,
@@ -1008,6 +692,7 @@
                 TransactionEntryPoint::Delegate => todo!("make auction request"),
                 TransactionEntryPoint::Undelegate => todo!("make auction request"),
                 TransactionEntryPoint::Redelegate => todo!("make auction request"),
+                TransactionEntryPoint::ActivateBid => todo!("make auction request"),
             }
         }
 
