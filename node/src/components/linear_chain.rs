use super::{storage::Storage, Component};
use crate::{
    components::storage::Value,
    crypto::asymmetric_key::Signature,
    effect::{
        self,
        requests::{LinearChainRequest, StorageRequest},
        EffectExt, Effects,
    },
    protocol::Message,
    types::{Block, BlockHash},
};
use derive_more::From;
use effect::requests::{ConsensusRequest, NetworkRequest};
use futures::FutureExt;
use rand::{CryptoRng, Rng};
use std::fmt::Display;
use tracing::{debug, error, info, warn};

#[derive(Debug, From)]
pub enum Event<I> {
    /// A linear chain request issued by another node in the network.
    #[from]
    Request(LinearChainRequest<I>),
    /// New linear chain block has been produced.
    LinearChainBlock(Block),
    /// A continuation for `GetBlock` scenario.
    GetBlockResult(BlockHash, Option<Block>, I),
    /// New finality signature.
    NewFinalitySignature(BlockHash, Signature),
    /// The result of putting a block to storage.
    PutBlockResult(Block),
}

impl<I: Display> Display for Event<I> {
    fn fmt(&self, f: &mut std::fmt::Formatter<'_>) -> std::fmt::Result {
        match self {
            Event::Request(req) => write!(f, "linear-chain request: {}", req),
            Event::LinearChainBlock(b) => write!(f, "linear-chain new block: {}", b.hash()),
            Event::GetBlockResult(bh, res, peer) => write!(
                f,
                "linear-chain get-block for {} from {} found: {}",
                bh,
                peer,
                res.is_some()
            ),
            Event::NewFinalitySignature(bh, _) => {
                write!(f, "linear-chain new finality signature for block: {}", bh)
            }
            Event::PutBlockResult(_) => write!(f, "linear-chain put-block result"),
        }
    }
}

#[derive(Debug)]
pub(crate) struct LinearChain<I> {
    _marker: std::marker::PhantomData<I>,
    /// The last block this component put to storage which is presumably the last block in the
    /// linear chain.
    last_block: Option<Block>,
}

impl<I> LinearChain<I> {
    pub fn new() -> Self {
        LinearChain {
            _marker: std::marker::PhantomData,
            last_block: None,
        }
    }
}

impl<I, REv, R> Component<REv, R> for LinearChain<I>
where
    REv: From<StorageRequest<Storage>>
        + From<ConsensusRequest>
        + From<NetworkRequest<I, Message>>
        + Send,
    R: Rng + CryptoRng + ?Sized,
    I: Display + Send + 'static,
{
    type Event = Event<I>;

    fn handle_event(
        &mut self,
        effect_builder: crate::effect::EffectBuilder<REv>,
        _rng: &mut R,
        event: Self::Event,
    ) -> Effects<Self::Event> {
        match event {
            Event::Request(LinearChainRequest::BlockRequest(bh, sender)) => effect_builder
                .get_block_from_storage(bh)
                .event(move |maybe_block| Event::GetBlockResult(bh, maybe_block, sender)),
            Event::Request(LinearChainRequest::LastFinalizedBlock(responder)) => {
                responder.respond(self.last_block.clone()).ignore()
            }
            Event::GetBlockResult(block_hash, maybe_block, sender) => {
                match maybe_block {
                    None => {
                        debug!("failed to get {} for {}", block_hash, sender);
                        Effects::new()
                    },
                    Some(block) => match Message::new_get_response(&block) {
                        Ok(message) => effect_builder.send_message(sender, message).ignore(),
                        Err(error) => {
                            error!("failed to create get-response {}", error);
                            Effects::new()
                        }
                    }
                }
            }
            Event::LinearChainBlock(block) => {
                effect_builder
                .put_block_to_storage(Box::new(block.clone()))
                .event(move |_| Event::PutBlockResult(block))
            },
<<<<<<< HEAD
            Event::PutBlockResult(block_header) => {
                let block_hash = block_header.hash();
                let era_id = block_header.era_id();
                let height = block_header.height();
                // Using `Display` impl for the `block_hash` to not truncate it.
                info!(?block_hash, ?era_id, ?height, "Linear chain block stored.");
                effect_builder.handle_linear_chain_block(block_header)
=======
            Event::PutBlockResult(block) => {
                let block_hash = *block.hash();
                debug!("LinearChainBlock --block_hash: {}", block_hash);
                self.last_block = Some(block.clone());
                effect_builder.handle_linear_chain_block(block.header().clone())
>>>>>>> 7a716340
                    .event(move |signature| Event::NewFinalitySignature(block_hash, signature))
            },
            Event::NewFinalitySignature(bh, signature) => {
                effect_builder
                .clone()
                    .get_block_from_storage(bh)
                    .then(move |maybe_block| match maybe_block {
                        Some(mut block) => {
                            block.append_proof(signature);
                            effect_builder.put_block_to_storage(Box::new(block))
                        }
                        None => {
                            warn!("Received a signature for {} but block was not found in the Linear chain storage", bh);
                            panic!("Unhandled")
                        }
                    })
                    .ignore()
            },
        }
    }
}<|MERGE_RESOLUTION|>--- conflicted
+++ resolved
@@ -113,21 +113,15 @@
                 .put_block_to_storage(Box::new(block.clone()))
                 .event(move |_| Event::PutBlockResult(block))
             },
-<<<<<<< HEAD
-            Event::PutBlockResult(block_header) => {
+            Event::PutBlockResult(block) => {
+                self.last_block = Some(block.clone());
+                let block_header = block.take_header();
                 let block_hash = block_header.hash();
                 let era_id = block_header.era_id();
                 let height = block_header.height();
                 // Using `Display` impl for the `block_hash` to not truncate it.
                 info!(?block_hash, ?era_id, ?height, "Linear chain block stored.");
                 effect_builder.handle_linear_chain_block(block_header)
-=======
-            Event::PutBlockResult(block) => {
-                let block_hash = *block.hash();
-                debug!("LinearChainBlock --block_hash: {}", block_hash);
-                self.last_block = Some(block.clone());
-                effect_builder.handle_linear_chain_block(block.header().clone())
->>>>>>> 7a716340
                     .event(move |signature| Event::NewFinalitySignature(block_hash, signature))
             },
             Event::NewFinalitySignature(bh, signature) => {
