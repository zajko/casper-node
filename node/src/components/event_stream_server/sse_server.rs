--- conflicted
+++ resolved
@@ -622,37 +622,22 @@
         };
 
         // `EventFilter::Main` should only filter out `DeployAccepted`s and `FinalitySignature`s.
-<<<<<<< HEAD
         should_not_filter_out(&api_version, &MAIN_FILTER[..]).await;
         should_not_filter_out(&block_added, &MAIN_FILTER[..]).await;
         should_not_filter_out(&deploy_processed, &MAIN_FILTER[..]).await;
         should_not_filter_out(&deploy_expired, &MAIN_FILTER[..]).await;
         should_not_filter_out(&fault, &MAIN_FILTER[..]).await;
         should_not_filter_out(&step, &MAIN_FILTER[..]).await;
-=======
-        should_not_filter_out(&api_version, &MAIN_FILTER[..], getter.clone()).await;
-        should_not_filter_out(&block_added, &MAIN_FILTER[..], getter.clone()).await;
-        should_not_filter_out(&deploy_processed, &MAIN_FILTER[..], getter.clone()).await;
-        should_not_filter_out(&deploy_expired, &MAIN_FILTER[..], getter.clone()).await;
-        should_not_filter_out(&fault, &MAIN_FILTER[..], getter.clone()).await;
-        should_not_filter_out(&step, &MAIN_FILTER[..], getter.clone()).await;
-        should_not_filter_out(&shutdown, &MAIN_FILTER, getter.clone()).await;
->>>>>>> af17cd18
+        should_not_filter_out(&shutdown, &MAIN_FILTER).await;
 
         should_filter_out(&deploy_accepted, &MAIN_FILTER[..]).await;
         should_filter_out(&finality_signature, &MAIN_FILTER[..]).await;
 
         // `EventFilter::DeployAccepted` should filter out everything except `ApiVersion`s and
-<<<<<<< HEAD
         // `DeployAccepted`s.
         should_not_filter_out(&api_version, &DEPLOYS_FILTER[..]).await;
         should_not_filter_out(&deploy_accepted, &DEPLOYS_FILTER[..]).await;
-=======
-        // `DeployAccepted`s and `Shutdown`'s.
-        should_not_filter_out(&api_version, &DEPLOYS_FILTER[..], getter.clone()).await;
-        should_not_filter_out(&deploy_accepted, &DEPLOYS_FILTER[..], getter.clone()).await;
-        should_not_filter_out(&shutdown, &DEPLOYS_FILTER[..], getter.clone()).await;
->>>>>>> af17cd18
+        should_not_filter_out(&shutdown, &DEPLOYS_FILTER[..]).await;
 
         should_filter_out(&block_added, &DEPLOYS_FILTER[..]).await;
         should_filter_out(&deploy_processed, &DEPLOYS_FILTER[..]).await;
@@ -661,11 +646,11 @@
         should_filter_out(&finality_signature, &DEPLOYS_FILTER[..]).await;
         should_filter_out(&step, &DEPLOYS_FILTER[..]).await;
 
-<<<<<<< HEAD
         // `EventFilter::Signatures` should filter out everything except `ApiVersion`s and
         // `FinalitySignature`s.
         should_not_filter_out(&api_version, &SIGNATURES_FILTER[..]).await;
         should_not_filter_out(&finality_signature, &SIGNATURES_FILTER[..]).await;
+        should_not_filter_out(&shutdown, &SIGNATURES_FILTER[..]).await;
 
         should_filter_out(&block_added, &SIGNATURES_FILTER[..]).await;
         should_filter_out(&deploy_accepted, &SIGNATURES_FILTER[..]).await;
@@ -673,20 +658,6 @@
         should_filter_out(&deploy_expired, &SIGNATURES_FILTER[..]).await;
         should_filter_out(&fault, &SIGNATURES_FILTER[..]).await;
         should_filter_out(&step, &SIGNATURES_FILTER[..]).await;
-=======
-        // `EventFilter::Signatures` should filter out everything except `ApiVersion`s,
-        // `FinalitySignature`s and `Shutdown`s.
-        should_not_filter_out(&api_version, &SIGNATURES_FILTER[..], getter.clone()).await;
-        should_not_filter_out(&finality_signature, &SIGNATURES_FILTER[..], getter.clone()).await;
-        should_not_filter_out(&shutdown, &SIGNATURES_FILTER[..], getter.clone()).await;
-
-        should_filter_out(&block_added, &SIGNATURES_FILTER[..], getter.clone()).await;
-        should_filter_out(&deploy_accepted, &SIGNATURES_FILTER[..], getter.clone()).await;
-        should_filter_out(&deploy_processed, &SIGNATURES_FILTER[..], getter.clone()).await;
-        should_filter_out(&deploy_expired, &SIGNATURES_FILTER[..], getter.clone()).await;
-        should_filter_out(&fault, &SIGNATURES_FILTER[..], getter.clone()).await;
-        should_filter_out(&step, &SIGNATURES_FILTER[..], getter).await;
->>>>>>> af17cd18
     }
 
     /// This test checks that events with incorrect IDs (i.e. no types have an ID except for
@@ -741,7 +712,6 @@
             &DEPLOYS_FILTER[..],
             &SIGNATURES_FILTER[..],
         ] {
-<<<<<<< HEAD
             should_filter_out(&malformed_api_version, filter).await;
             should_filter_out(&malformed_block_added, filter).await;
             should_filter_out(&malformed_deploy_accepted, filter).await;
@@ -750,17 +720,7 @@
             should_filter_out(&malformed_fault, filter).await;
             should_filter_out(&malformed_finality_signature, filter).await;
             should_filter_out(&malformed_step, filter).await;
-=======
-            should_filter_out(&malformed_api_version, filter, getter.clone()).await;
-            should_filter_out(&malformed_block_added, filter, getter.clone()).await;
-            should_filter_out(&malformed_deploy_accepted, filter, getter.clone()).await;
-            should_filter_out(&malformed_deploy_processed, filter, getter.clone()).await;
-            should_filter_out(&malformed_deploy_expired, filter, getter.clone()).await;
-            should_filter_out(&malformed_fault, filter, getter.clone()).await;
-            should_filter_out(&malformed_finality_signature, filter, getter.clone()).await;
-            should_filter_out(&malformed_step, filter, getter.clone()).await;
-            should_filter_out(&malformed_shutdown, filter, getter.clone()).await;
->>>>>>> af17cd18
+            should_filter_out(&malformed_shutdown, filter).await;
         }
     }
 
