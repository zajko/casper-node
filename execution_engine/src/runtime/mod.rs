--- conflicted
+++ resolved
@@ -1248,13 +1248,8 @@
             }
         };
 
-<<<<<<< HEAD
         if let EntityKind::Account(_) = entity.kind() {
-            return Err(Error::InvalidContext);
-=======
-        if let EntityKind::Account(_) = entity.entity_kind() {
             return Err(ExecError::InvalidContext);
->>>>>>> 7af9475a
         }
 
         let protocol_version = self.context.protocol_version();
@@ -1807,15 +1802,11 @@
         mut named_keys: NamedKeys,
         message_topics: BTreeMap<String, MessageTopicOperation>,
         output_ptr: u32,
-<<<<<<< HEAD
-    ) -> Result<Result<(), ApiError>, Error> {
+    ) -> Result<Result<(), ApiError>, ExecError> {
         if !self.context.allow_casper_add_contract_version() {
             return Ok(Err(ApiError::NotAllowedToAddContractVersion));
         }
 
-=======
-    ) -> Result<Result<(), ApiError>, ExecError> {
->>>>>>> 7af9475a
         if entry_points.contains_stored_session() {
             return Err(ExecError::InvalidEntryPointType);
         }
