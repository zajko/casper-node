--- conflicted
+++ resolved
@@ -229,16 +229,9 @@
     }
 }
 
-<<<<<<< HEAD
 /// Given a root hash, find any trie keys that are descendant from it that are referenced but not
 /// present in the database.
 // TODO: We only need to check one trie key at a time
-=======
-/// Given a root hash, find any try keys that are descendant from it that are:
-/// 1. referenced but not present in the database
-/// 2. (Optionally, when `check_integrity` is `true`) referenced and present but whose values'
-/// hashes do not equal their keys (ie, corrupted)
->>>>>>> 5d4e315b
 pub fn missing_trie_keys<K, V, T, S, E>(
     _correlation_id: CorrelationId,
     txn: &T,
