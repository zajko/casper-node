mod args;
mod auction_internal;
mod externals;
mod mint_internal;
mod proof_of_stake_internal;
mod scoped_instrumenter;
mod standard_payment_internal;

use std::{
    cmp,
    collections::{BTreeMap, BTreeSet, HashMap, HashSet},
    convert::TryFrom,
    iter::IntoIterator,
};

use itertools::Itertools;
use parity_wasm::elements::Module;
use wasmi::{ImportsBuilder, MemoryRef, ModuleInstance, ModuleRef, Trap, TrapKind};

use casper_types::{
    account::{AccountHash, ActionType, Weight},
    auction::{self, Auction},
    bytesrepr::{self, FromBytes, ToBytes},
    contracts::{
        self, Contract, ContractPackage, ContractVersion, ContractVersions, DisabledVersions,
        EntryPoint, EntryPointAccess, EntryPoints, Group, Groups, NamedKeys,
    },
    mint::{self, Mint},
    proof_of_stake::{self, ProofOfStake},
    runtime_args, standard_payment,
    standard_payment::StandardPayment,
    system_contract_errors, AccessRights, ApiError, CLType, CLTyped, CLValue, ContractHash,
    ContractPackageHash, ContractVersionKey, ContractWasm, DeployHash, EntryPointType, Key, Phase,
    ProtocolVersion, PublicKey, RuntimeArgs, SystemContractType, Transfer, TransferResult,
    TransferredTo, URef, U128, U256, U512,
};

use crate::{
    core::{
        engine_state::{system_contract_cache::SystemContractCache, EngineConfig},
        execution::Error,
        resolvers::{create_module_resolver, memory_resolver::MemoryResolver},
        runtime_context::{self, RuntimeContext},
        Address,
    },
    shared::{
        account::Account,
        gas::Gas,
        host_function_costs::{Cost, HostFunction},
        stored_value::StoredValue,
    },
    storage::{global_state::StateReader, protocol_data::ProtocolData},
};
use scoped_instrumenter::ScopedInstrumenter;

pub struct Runtime<'a, R> {
    system_contract_cache: SystemContractCache,
    config: EngineConfig,
    memory: MemoryRef,
    module: Module,
    host_buffer: Option<CLValue>,
    context: RuntimeContext<'a, R>,
}

/// Rename function called `name` in the `module` to `call`.
/// wasmi's entrypoint for a contracts is a function called `call`,
/// so we have to rename function before storing it in the GlobalState.
pub fn rename_export_to_call(module: &mut Module, name: String) {
    let main_export = module
        .export_section_mut()
        .unwrap()
        .entries_mut()
        .iter_mut()
        .find(|e| e.field() == name)
        .unwrap()
        .field_mut();
    main_export.clear();
    main_export.push_str("call");
}

pub fn instance_and_memory(
    parity_module: Module,
    protocol_version: ProtocolVersion,
) -> Result<(ModuleRef, MemoryRef), Error> {
    let module = wasmi::Module::from_parity_wasm_module(parity_module)?;
    let resolver = create_module_resolver(protocol_version)?;
    let mut imports = ImportsBuilder::new();
    imports.push_resolver("env", &resolver);
    let not_started_module = ModuleInstance::new(&module, &imports)?;
    if not_started_module.has_start() {
        return Err(Error::UnsupportedWasmStart);
    }
    let instance = not_started_module.not_started_instance().clone();
    let memory = resolver.memory_ref()?;
    Ok((instance, memory))
}

/// Turns `key` into a `([u8; 32], AccessRights)` tuple.
/// Returns None if `key` is not `Key::URef` as it wouldn't have `AccessRights`
/// associated with it. Helper function for creating `named_keys` associating
/// addresses and corresponding `AccessRights`.
pub fn key_to_tuple(key: Key) -> Option<([u8; 32], AccessRights)> {
    match key {
        Key::URef(uref) => Some((uref.addr(), uref.access_rights())),
        Key::Account(_) => None,
        Key::Hash(_) => None,
        Key::Transfer(_) => None,
        Key::DeployInfo(_) => None,
    }
}

/// Groups a collection of urefs by their addresses and accumulates access
/// rights per key
pub fn extract_access_rights_from_urefs<I: IntoIterator<Item = URef>>(
    input: I,
) -> HashMap<Address, HashSet<AccessRights>> {
    input
        .into_iter()
        .map(|uref: URef| (uref.addr(), uref.access_rights()))
        .group_by(|(key, _)| *key)
        .into_iter()
        .map(|(key, group)| {
            (
                key,
                group.map(|(_, x)| x).collect::<HashSet<AccessRights>>(),
            )
        })
        .collect()
}

/// Groups a collection of keys by their address and accumulates access rights
/// per key.
pub fn extract_access_rights_from_keys<I: IntoIterator<Item = Key>>(
    input: I,
) -> HashMap<Address, HashSet<AccessRights>> {
    input
        .into_iter()
        .map(key_to_tuple)
        .flatten()
        .group_by(|(key, _)| *key)
        .into_iter()
        .map(|(key, group)| {
            (
                key,
                group.map(|(_, x)| x).collect::<HashSet<AccessRights>>(),
            )
        })
        .collect()
}

#[allow(clippy::cognitive_complexity)]
fn extract_urefs(cl_value: &CLValue) -> Result<Vec<URef>, Error> {
    match cl_value.cl_type() {
        CLType::Bool
        | CLType::I32
        | CLType::I64
        | CLType::U8
        | CLType::U32
        | CLType::U64
        | CLType::U128
        | CLType::U256
        | CLType::U512
        | CLType::Unit
        | CLType::String
        | CLType::PublicKey
        | CLType::Any => Ok(vec![]),
        CLType::Option(ty) => match **ty {
            CLType::URef => {
                let opt: Option<URef> = cl_value.to_owned().into_t()?;
                Ok(opt.into_iter().collect())
            }
            CLType::Key => {
                let opt: Option<Key> = cl_value.to_owned().into_t()?;
                Ok(opt.into_iter().flat_map(Key::into_uref).collect())
            }
            _ => Ok(vec![]),
        },
        CLType::List(ty) => match **ty {
            CLType::URef => Ok(cl_value.to_owned().into_t()?),
            CLType::Key => {
                let keys: Vec<Key> = cl_value.to_owned().into_t()?;
                Ok(keys.into_iter().filter_map(Key::into_uref).collect())
            }
            _ => Ok(vec![]),
        },
        CLType::FixedList(ty, 1) => match **ty {
            CLType::URef => {
                let arr: [URef; 1] = cl_value.to_owned().into_t()?;
                Ok(arr.to_vec())
            }
            CLType::Key => {
                let arr: [Key; 1] = cl_value.to_owned().into_t()?;
                Ok(arr.iter().filter_map(Key::as_uref).cloned().collect())
            }
            _ => Ok(vec![]),
        },
        CLType::FixedList(ty, 2) => match **ty {
            CLType::URef => {
                let arr: [URef; 2] = cl_value.to_owned().into_t()?;
                Ok(arr.to_vec())
            }
            CLType::Key => {
                let arr: [Key; 2] = cl_value.to_owned().into_t()?;
                Ok(arr.iter().filter_map(Key::as_uref).cloned().collect())
            }
            _ => Ok(vec![]),
        },
        CLType::FixedList(ty, 3) => match **ty {
            CLType::URef => {
                let arr: [URef; 3] = cl_value.to_owned().into_t()?;
                Ok(arr.to_vec())
            }
            CLType::Key => {
                let arr: [Key; 3] = cl_value.to_owned().into_t()?;
                Ok(arr.iter().filter_map(Key::as_uref).cloned().collect())
            }
            _ => Ok(vec![]),
        },
        CLType::FixedList(ty, 4) => match **ty {
            CLType::URef => {
                let arr: [URef; 4] = cl_value.to_owned().into_t()?;
                Ok(arr.to_vec())
            }
            CLType::Key => {
                let arr: [Key; 4] = cl_value.to_owned().into_t()?;
                Ok(arr.iter().filter_map(Key::as_uref).cloned().collect())
            }
            _ => Ok(vec![]),
        },
        CLType::FixedList(ty, 5) => match **ty {
            CLType::URef => {
                let arr: [URef; 5] = cl_value.to_owned().into_t()?;
                Ok(arr.to_vec())
            }
            CLType::Key => {
                let arr: [Key; 5] = cl_value.to_owned().into_t()?;
                Ok(arr.iter().filter_map(Key::as_uref).cloned().collect())
            }
            _ => Ok(vec![]),
        },
        CLType::FixedList(ty, 6) => match **ty {
            CLType::URef => {
                let arr: [URef; 6] = cl_value.to_owned().into_t()?;
                Ok(arr.to_vec())
            }
            CLType::Key => {
                let arr: [Key; 6] = cl_value.to_owned().into_t()?;
                Ok(arr.iter().filter_map(Key::as_uref).cloned().collect())
            }
            _ => Ok(vec![]),
        },
        CLType::FixedList(ty, 7) => match **ty {
            CLType::URef => {
                let arr: [URef; 7] = cl_value.to_owned().into_t()?;
                Ok(arr.to_vec())
            }
            CLType::Key => {
                let arr: [Key; 7] = cl_value.to_owned().into_t()?;
                Ok(arr.iter().filter_map(Key::as_uref).cloned().collect())
            }
            _ => Ok(vec![]),
        },
        CLType::FixedList(ty, 8) => match **ty {
            CLType::URef => {
                let arr: [URef; 8] = cl_value.to_owned().into_t()?;
                Ok(arr.to_vec())
            }
            CLType::Key => {
                let arr: [Key; 8] = cl_value.to_owned().into_t()?;
                Ok(arr.iter().filter_map(Key::as_uref).cloned().collect())
            }
            _ => Ok(vec![]),
        },
        CLType::FixedList(ty, 9) => match **ty {
            CLType::URef => {
                let arr: [URef; 9] = cl_value.to_owned().into_t()?;
                Ok(arr.to_vec())
            }
            CLType::Key => {
                let arr: [Key; 9] = cl_value.to_owned().into_t()?;
                Ok(arr.iter().filter_map(Key::as_uref).cloned().collect())
            }
            _ => Ok(vec![]),
        },
        CLType::FixedList(ty, 10) => match **ty {
            CLType::URef => {
                let arr: [URef; 10] = cl_value.to_owned().into_t()?;
                Ok(arr.to_vec())
            }
            CLType::Key => {
                let arr: [Key; 10] = cl_value.to_owned().into_t()?;
                Ok(arr.iter().filter_map(Key::as_uref).cloned().collect())
            }
            _ => Ok(vec![]),
        },
        CLType::FixedList(ty, 11) => match **ty {
            CLType::URef => {
                let arr: [URef; 11] = cl_value.to_owned().into_t()?;
                Ok(arr.to_vec())
            }
            CLType::Key => {
                let arr: [Key; 11] = cl_value.to_owned().into_t()?;
                Ok(arr.iter().filter_map(Key::as_uref).cloned().collect())
            }
            _ => Ok(vec![]),
        },
        CLType::FixedList(ty, 12) => match **ty {
            CLType::URef => {
                let arr: [URef; 12] = cl_value.to_owned().into_t()?;
                Ok(arr.to_vec())
            }
            CLType::Key => {
                let arr: [Key; 12] = cl_value.to_owned().into_t()?;
                Ok(arr.iter().filter_map(Key::as_uref).cloned().collect())
            }
            _ => Ok(vec![]),
        },
        CLType::FixedList(ty, 13) => match **ty {
            CLType::URef => {
                let arr: [URef; 13] = cl_value.to_owned().into_t()?;
                Ok(arr.to_vec())
            }
            CLType::Key => {
                let arr: [Key; 13] = cl_value.to_owned().into_t()?;
                Ok(arr.iter().filter_map(Key::as_uref).cloned().collect())
            }
            _ => Ok(vec![]),
        },
        CLType::FixedList(ty, 14) => match **ty {
            CLType::URef => {
                let arr: [URef; 14] = cl_value.to_owned().into_t()?;
                Ok(arr.to_vec())
            }
            CLType::Key => {
                let arr: [Key; 14] = cl_value.to_owned().into_t()?;
                Ok(arr.iter().filter_map(Key::as_uref).cloned().collect())
            }
            _ => Ok(vec![]),
        },
        CLType::FixedList(ty, 15) => match **ty {
            CLType::URef => {
                let arr: [URef; 15] = cl_value.to_owned().into_t()?;
                Ok(arr.to_vec())
            }
            CLType::Key => {
                let arr: [Key; 15] = cl_value.to_owned().into_t()?;
                Ok(arr.iter().filter_map(Key::as_uref).cloned().collect())
            }
            _ => Ok(vec![]),
        },
        CLType::FixedList(ty, 16) => match **ty {
            CLType::URef => {
                let arr: [URef; 16] = cl_value.to_owned().into_t()?;
                Ok(arr.to_vec())
            }
            CLType::Key => {
                let arr: [Key; 16] = cl_value.to_owned().into_t()?;
                Ok(arr.iter().filter_map(Key::as_uref).cloned().collect())
            }
            _ => Ok(vec![]),
        },
        CLType::FixedList(ty, 17) => match **ty {
            CLType::URef => {
                let arr: [URef; 17] = cl_value.to_owned().into_t()?;
                Ok(arr.to_vec())
            }
            CLType::Key => {
                let arr: [Key; 17] = cl_value.to_owned().into_t()?;
                Ok(arr.iter().filter_map(Key::as_uref).cloned().collect())
            }
            _ => Ok(vec![]),
        },
        CLType::FixedList(ty, 18) => match **ty {
            CLType::URef => {
                let arr: [URef; 18] = cl_value.to_owned().into_t()?;
                Ok(arr.to_vec())
            }
            CLType::Key => {
                let arr: [Key; 18] = cl_value.to_owned().into_t()?;
                Ok(arr.iter().filter_map(Key::as_uref).cloned().collect())
            }
            _ => Ok(vec![]),
        },
        CLType::FixedList(ty, 19) => match **ty {
            CLType::URef => {
                let arr: [URef; 19] = cl_value.to_owned().into_t()?;
                Ok(arr.to_vec())
            }
            CLType::Key => {
                let arr: [Key; 19] = cl_value.to_owned().into_t()?;
                Ok(arr.iter().filter_map(Key::as_uref).cloned().collect())
            }
            _ => Ok(vec![]),
        },
        CLType::FixedList(ty, 20) => match **ty {
            CLType::URef => {
                let arr: [URef; 20] = cl_value.to_owned().into_t()?;
                Ok(arr.to_vec())
            }
            CLType::Key => {
                let arr: [Key; 20] = cl_value.to_owned().into_t()?;
                Ok(arr.iter().filter_map(Key::as_uref).cloned().collect())
            }
            _ => Ok(vec![]),
        },
        CLType::FixedList(ty, 21) => match **ty {
            CLType::URef => {
                let arr: [URef; 21] = cl_value.to_owned().into_t()?;
                Ok(arr.to_vec())
            }
            CLType::Key => {
                let arr: [Key; 21] = cl_value.to_owned().into_t()?;
                Ok(arr.iter().filter_map(Key::as_uref).cloned().collect())
            }
            _ => Ok(vec![]),
        },
        CLType::FixedList(ty, 22) => match **ty {
            CLType::URef => {
                let arr: [URef; 22] = cl_value.to_owned().into_t()?;
                Ok(arr.to_vec())
            }
            CLType::Key => {
                let arr: [Key; 22] = cl_value.to_owned().into_t()?;
                Ok(arr.iter().filter_map(Key::as_uref).cloned().collect())
            }
            _ => Ok(vec![]),
        },
        CLType::FixedList(ty, 23) => match **ty {
            CLType::URef => {
                let arr: [URef; 23] = cl_value.to_owned().into_t()?;
                Ok(arr.to_vec())
            }
            CLType::Key => {
                let arr: [Key; 23] = cl_value.to_owned().into_t()?;
                Ok(arr.iter().filter_map(Key::as_uref).cloned().collect())
            }
            _ => Ok(vec![]),
        },
        CLType::FixedList(ty, 24) => match **ty {
            CLType::URef => {
                let arr: [URef; 24] = cl_value.to_owned().into_t()?;
                Ok(arr.to_vec())
            }
            CLType::Key => {
                let arr: [Key; 24] = cl_value.to_owned().into_t()?;
                Ok(arr.iter().filter_map(Key::as_uref).cloned().collect())
            }
            _ => Ok(vec![]),
        },
        CLType::FixedList(ty, 25) => match **ty {
            CLType::URef => {
                let arr: [URef; 25] = cl_value.to_owned().into_t()?;
                Ok(arr.to_vec())
            }
            CLType::Key => {
                let arr: [Key; 25] = cl_value.to_owned().into_t()?;
                Ok(arr.iter().filter_map(Key::as_uref).cloned().collect())
            }
            _ => Ok(vec![]),
        },
        CLType::FixedList(ty, 26) => match **ty {
            CLType::URef => {
                let arr: [URef; 26] = cl_value.to_owned().into_t()?;
                Ok(arr.to_vec())
            }
            CLType::Key => {
                let arr: [Key; 26] = cl_value.to_owned().into_t()?;
                Ok(arr.iter().filter_map(Key::as_uref).cloned().collect())
            }
            _ => Ok(vec![]),
        },
        CLType::FixedList(ty, 27) => match **ty {
            CLType::URef => {
                let arr: [URef; 27] = cl_value.to_owned().into_t()?;
                Ok(arr.to_vec())
            }
            CLType::Key => {
                let arr: [Key; 27] = cl_value.to_owned().into_t()?;
                Ok(arr.iter().filter_map(Key::as_uref).cloned().collect())
            }
            _ => Ok(vec![]),
        },
        CLType::FixedList(ty, 28) => match **ty {
            CLType::URef => {
                let arr: [URef; 28] = cl_value.to_owned().into_t()?;
                Ok(arr.to_vec())
            }
            CLType::Key => {
                let arr: [Key; 28] = cl_value.to_owned().into_t()?;
                Ok(arr.iter().filter_map(Key::as_uref).cloned().collect())
            }
            _ => Ok(vec![]),
        },
        CLType::FixedList(ty, 29) => match **ty {
            CLType::URef => {
                let arr: [URef; 29] = cl_value.to_owned().into_t()?;
                Ok(arr.to_vec())
            }
            CLType::Key => {
                let arr: [Key; 29] = cl_value.to_owned().into_t()?;
                Ok(arr.iter().filter_map(Key::as_uref).cloned().collect())
            }
            _ => Ok(vec![]),
        },
        CLType::FixedList(ty, 30) => match **ty {
            CLType::URef => {
                let arr: [URef; 30] = cl_value.to_owned().into_t()?;
                Ok(arr.to_vec())
            }
            CLType::Key => {
                let arr: [Key; 30] = cl_value.to_owned().into_t()?;
                Ok(arr.iter().filter_map(Key::as_uref).cloned().collect())
            }
            _ => Ok(vec![]),
        },
        CLType::FixedList(ty, 31) => match **ty {
            CLType::URef => {
                let arr: [URef; 31] = cl_value.to_owned().into_t()?;
                Ok(arr.to_vec())
            }
            CLType::Key => {
                let arr: [Key; 31] = cl_value.to_owned().into_t()?;
                Ok(arr.iter().filter_map(Key::as_uref).cloned().collect())
            }
            _ => Ok(vec![]),
        },
        CLType::FixedList(ty, 32) => match **ty {
            CLType::URef => {
                let arr: [URef; 32] = cl_value.to_owned().into_t()?;
                Ok(arr.to_vec())
            }
            CLType::Key => {
                let arr: [Key; 32] = cl_value.to_owned().into_t()?;
                Ok(arr.iter().filter_map(Key::as_uref).cloned().collect())
            }
            _ => Ok(vec![]),
        },
        CLType::FixedList(ty, 64) => match **ty {
            CLType::URef => {
                let arr: [URef; 64] = cl_value.to_owned().into_t()?;
                Ok(arr.to_vec())
            }
            CLType::Key => {
                let arr: [Key; 64] = cl_value.to_owned().into_t()?;
                Ok(arr.iter().filter_map(Key::as_uref).cloned().collect())
            }
            _ => Ok(vec![]),
        },
        CLType::FixedList(ty, 128) => match **ty {
            CLType::URef => {
                let arr: [URef; 128] = cl_value.to_owned().into_t()?;
                Ok(arr.to_vec())
            }
            CLType::Key => {
                let arr: [Key; 128] = cl_value.to_owned().into_t()?;
                Ok(arr.iter().filter_map(Key::as_uref).cloned().collect())
            }
            _ => Ok(vec![]),
        },
        CLType::FixedList(ty, 256) => match **ty {
            CLType::URef => {
                let arr: [URef; 256] = cl_value.to_owned().into_t()?;
                Ok(arr.to_vec())
            }
            CLType::Key => {
                let arr: [Key; 256] = cl_value.to_owned().into_t()?;
                Ok(arr.iter().filter_map(Key::as_uref).cloned().collect())
            }
            _ => Ok(vec![]),
        },
        CLType::FixedList(ty, 512) => match **ty {
            CLType::URef => {
                let arr: [URef; 512] = cl_value.to_owned().into_t()?;
                Ok(arr.to_vec())
            }
            CLType::Key => {
                let arr: [Key; 512] = cl_value.to_owned().into_t()?;
                Ok(arr.iter().filter_map(Key::as_uref).cloned().collect())
            }
            _ => Ok(vec![]),
        },
        CLType::FixedList(_ty, _) => Ok(vec![]),
        CLType::Result { ok, err } => match (&**ok, &**err) {
            (CLType::URef, CLType::Bool) => {
                let res: Result<URef, bool> = cl_value.to_owned().into_t()?;
                match res {
                    Ok(uref) => Ok(vec![uref]),
                    Err(_) => Ok(vec![]),
                }
            }
            (CLType::URef, CLType::I32) => {
                let res: Result<URef, i32> = cl_value.to_owned().into_t()?;
                match res {
                    Ok(uref) => Ok(vec![uref]),
                    Err(_) => Ok(vec![]),
                }
            }
            (CLType::URef, CLType::I64) => {
                let res: Result<URef, i64> = cl_value.to_owned().into_t()?;
                match res {
                    Ok(uref) => Ok(vec![uref]),
                    Err(_) => Ok(vec![]),
                }
            }
            (CLType::URef, CLType::U8) => {
                let res: Result<URef, u8> = cl_value.to_owned().into_t()?;
                match res {
                    Ok(uref) => Ok(vec![uref]),
                    Err(_) => Ok(vec![]),
                }
            }
            (CLType::URef, CLType::U32) => {
                let res: Result<URef, u32> = cl_value.to_owned().into_t()?;
                match res {
                    Ok(uref) => Ok(vec![uref]),
                    Err(_) => Ok(vec![]),
                }
            }
            (CLType::URef, CLType::U64) => {
                let res: Result<URef, u64> = cl_value.to_owned().into_t()?;
                match res {
                    Ok(uref) => Ok(vec![uref]),
                    Err(_) => Ok(vec![]),
                }
            }
            (CLType::URef, CLType::U128) => {
                let res: Result<URef, U128> = cl_value.to_owned().into_t()?;
                match res {
                    Ok(uref) => Ok(vec![uref]),
                    Err(_) => Ok(vec![]),
                }
            }
            (CLType::URef, CLType::U256) => {
                let res: Result<URef, U256> = cl_value.to_owned().into_t()?;
                match res {
                    Ok(uref) => Ok(vec![uref]),
                    Err(_) => Ok(vec![]),
                }
            }
            (CLType::URef, CLType::U512) => {
                let res: Result<URef, U512> = cl_value.to_owned().into_t()?;
                match res {
                    Ok(uref) => Ok(vec![uref]),
                    Err(_) => Ok(vec![]),
                }
            }
            (CLType::URef, CLType::Unit) => {
                let res: Result<URef, ()> = cl_value.to_owned().into_t()?;
                match res {
                    Ok(uref) => Ok(vec![uref]),
                    Err(_) => Ok(vec![]),
                }
            }
            (CLType::URef, CLType::String) => {
                let res: Result<URef, String> = cl_value.to_owned().into_t()?;
                match res {
                    Ok(uref) => Ok(vec![uref]),
                    Err(_) => Ok(vec![]),
                }
            }
            (CLType::URef, CLType::Key) => {
                let res: Result<URef, Key> = cl_value.to_owned().into_t()?;
                match res {
                    Ok(uref) => Ok(vec![uref]),
                    Err(key) => Ok(key.into_uref().into_iter().collect()),
                }
            }
            (CLType::URef, CLType::URef) => {
                let res: Result<URef, URef> = cl_value.to_owned().into_t()?;
                match res {
                    Ok(uref) => Ok(vec![uref]),
                    Err(uref) => Ok(vec![uref]),
                }
            }
            (CLType::Key, CLType::Bool) => {
                let res: Result<Key, bool> = cl_value.to_owned().into_t()?;
                match res {
                    Ok(key) => Ok(key.into_uref().into_iter().collect()),
                    Err(_) => Ok(vec![]),
                }
            }
            (CLType::Key, CLType::I32) => {
                let res: Result<Key, i32> = cl_value.to_owned().into_t()?;
                match res {
                    Ok(key) => Ok(key.into_uref().into_iter().collect()),
                    Err(_) => Ok(vec![]),
                }
            }
            (CLType::Key, CLType::I64) => {
                let res: Result<Key, i64> = cl_value.to_owned().into_t()?;
                match res {
                    Ok(key) => Ok(key.into_uref().into_iter().collect()),
                    Err(_) => Ok(vec![]),
                }
            }
            (CLType::Key, CLType::U8) => {
                let res: Result<Key, u8> = cl_value.to_owned().into_t()?;
                match res {
                    Ok(key) => Ok(key.into_uref().into_iter().collect()),
                    Err(_) => Ok(vec![]),
                }
            }
            (CLType::Key, CLType::U32) => {
                let res: Result<Key, u32> = cl_value.to_owned().into_t()?;
                match res {
                    Ok(key) => Ok(key.into_uref().into_iter().collect()),
                    Err(_) => Ok(vec![]),
                }
            }
            (CLType::Key, CLType::U64) => {
                let res: Result<Key, u64> = cl_value.to_owned().into_t()?;
                match res {
                    Ok(key) => Ok(key.into_uref().into_iter().collect()),
                    Err(_) => Ok(vec![]),
                }
            }
            (CLType::Key, CLType::U128) => {
                let res: Result<Key, U128> = cl_value.to_owned().into_t()?;
                match res {
                    Ok(key) => Ok(key.into_uref().into_iter().collect()),
                    Err(_) => Ok(vec![]),
                }
            }
            (CLType::Key, CLType::U256) => {
                let res: Result<Key, U256> = cl_value.to_owned().into_t()?;
                match res {
                    Ok(key) => Ok(key.into_uref().into_iter().collect()),
                    Err(_) => Ok(vec![]),
                }
            }
            (CLType::Key, CLType::U512) => {
                let res: Result<Key, U512> = cl_value.to_owned().into_t()?;
                match res {
                    Ok(key) => Ok(key.into_uref().into_iter().collect()),
                    Err(_) => Ok(vec![]),
                }
            }
            (CLType::Key, CLType::Unit) => {
                let res: Result<Key, ()> = cl_value.to_owned().into_t()?;
                match res {
                    Ok(key) => Ok(key.into_uref().into_iter().collect()),
                    Err(_) => Ok(vec![]),
                }
            }
            (CLType::Key, CLType::String) => {
                let res: Result<Key, String> = cl_value.to_owned().into_t()?;
                match res {
                    Ok(key) => Ok(key.into_uref().into_iter().collect()),
                    Err(_) => Ok(vec![]),
                }
            }
            (CLType::Key, CLType::URef) => {
                let res: Result<Key, URef> = cl_value.to_owned().into_t()?;
                match res {
                    Ok(key) => Ok(key.into_uref().into_iter().collect()),
                    Err(uref) => Ok(vec![uref]),
                }
            }
            (CLType::Key, CLType::Key) => {
                let res: Result<Key, Key> = cl_value.to_owned().into_t()?;
                match res {
                    Ok(key) => Ok(key.into_uref().into_iter().collect()),
                    Err(key) => Ok(key.into_uref().into_iter().collect()),
                }
            }
            (CLType::Bool, CLType::URef) => {
                let res: Result<bool, URef> = cl_value.to_owned().into_t()?;
                match res {
                    Ok(_) => Ok(vec![]),
                    Err(uref) => Ok(vec![uref]),
                }
            }
            (CLType::I32, CLType::URef) => {
                let res: Result<i32, URef> = cl_value.to_owned().into_t()?;
                match res {
                    Ok(_) => Ok(vec![]),
                    Err(uref) => Ok(vec![uref]),
                }
            }
            (CLType::I64, CLType::URef) => {
                let res: Result<i64, URef> = cl_value.to_owned().into_t()?;
                match res {
                    Ok(_) => Ok(vec![]),
                    Err(uref) => Ok(vec![uref]),
                }
            }
            (CLType::U8, CLType::URef) => {
                let res: Result<u8, URef> = cl_value.to_owned().into_t()?;
                match res {
                    Ok(_) => Ok(vec![]),
                    Err(uref) => Ok(vec![uref]),
                }
            }
            (CLType::U32, CLType::URef) => {
                let res: Result<u32, URef> = cl_value.to_owned().into_t()?;
                match res {
                    Ok(_) => Ok(vec![]),
                    Err(uref) => Ok(vec![uref]),
                }
            }
            (CLType::U64, CLType::URef) => {
                let res: Result<u64, URef> = cl_value.to_owned().into_t()?;
                match res {
                    Ok(_) => Ok(vec![]),
                    Err(uref) => Ok(vec![uref]),
                }
            }
            (CLType::U128, CLType::URef) => {
                let res: Result<U128, URef> = cl_value.to_owned().into_t()?;
                match res {
                    Ok(_) => Ok(vec![]),
                    Err(uref) => Ok(vec![uref]),
                }
            }
            (CLType::U256, CLType::URef) => {
                let res: Result<U256, URef> = cl_value.to_owned().into_t()?;
                match res {
                    Ok(_) => Ok(vec![]),
                    Err(uref) => Ok(vec![uref]),
                }
            }
            (CLType::U512, CLType::URef) => {
                let res: Result<U512, URef> = cl_value.to_owned().into_t()?;
                match res {
                    Ok(_) => Ok(vec![]),
                    Err(uref) => Ok(vec![uref]),
                }
            }
            (CLType::Unit, CLType::URef) => {
                let res: Result<(), URef> = cl_value.to_owned().into_t()?;
                match res {
                    Ok(_) => Ok(vec![]),
                    Err(uref) => Ok(vec![uref]),
                }
            }
            (CLType::String, CLType::URef) => {
                let res: Result<String, URef> = cl_value.to_owned().into_t()?;
                match res {
                    Ok(_) => Ok(vec![]),
                    Err(uref) => Ok(vec![uref]),
                }
            }
            (CLType::Bool, CLType::Key) => {
                let res: Result<bool, Key> = cl_value.to_owned().into_t()?;
                match res {
                    Ok(_) => Ok(vec![]),
                    Err(key) => Ok(key.into_uref().into_iter().collect()),
                }
            }
            (CLType::I32, CLType::Key) => {
                let res: Result<i32, Key> = cl_value.to_owned().into_t()?;
                match res {
                    Ok(_) => Ok(vec![]),
                    Err(key) => Ok(key.into_uref().into_iter().collect()),
                }
            }
            (CLType::I64, CLType::Key) => {
                let res: Result<i64, Key> = cl_value.to_owned().into_t()?;
                match res {
                    Ok(_) => Ok(vec![]),
                    Err(key) => Ok(key.into_uref().into_iter().collect()),
                }
            }
            (CLType::U8, CLType::Key) => {
                let res: Result<u8, Key> = cl_value.to_owned().into_t()?;
                match res {
                    Ok(_) => Ok(vec![]),
                    Err(key) => Ok(key.into_uref().into_iter().collect()),
                }
            }
            (CLType::U32, CLType::Key) => {
                let res: Result<u32, Key> = cl_value.to_owned().into_t()?;
                match res {
                    Ok(_) => Ok(vec![]),
                    Err(key) => Ok(key.into_uref().into_iter().collect()),
                }
            }
            (CLType::U64, CLType::Key) => {
                let res: Result<u64, Key> = cl_value.to_owned().into_t()?;
                match res {
                    Ok(_) => Ok(vec![]),
                    Err(key) => Ok(key.into_uref().into_iter().collect()),
                }
            }
            (CLType::U128, CLType::Key) => {
                let res: Result<U128, Key> = cl_value.to_owned().into_t()?;
                match res {
                    Ok(_) => Ok(vec![]),
                    Err(key) => Ok(key.into_uref().into_iter().collect()),
                }
            }
            (CLType::U256, CLType::Key) => {
                let res: Result<U256, Key> = cl_value.to_owned().into_t()?;
                match res {
                    Ok(_) => Ok(vec![]),
                    Err(key) => Ok(key.into_uref().into_iter().collect()),
                }
            }
            (CLType::U512, CLType::Key) => {
                let res: Result<U512, Key> = cl_value.to_owned().into_t()?;
                match res {
                    Ok(_) => Ok(vec![]),
                    Err(key) => Ok(key.into_uref().into_iter().collect()),
                }
            }
            (CLType::Unit, CLType::Key) => {
                let res: Result<(), Key> = cl_value.to_owned().into_t()?;
                match res {
                    Ok(_) => Ok(vec![]),
                    Err(key) => Ok(key.into_uref().into_iter().collect()),
                }
            }
            (CLType::String, CLType::Key) => {
                let res: Result<String, Key> = cl_value.to_owned().into_t()?;
                match res {
                    Ok(_) => Ok(vec![]),
                    Err(key) => Ok(key.into_uref().into_iter().collect()),
                }
            }
            (_, _) => Ok(vec![]),
        },
        CLType::Map { key, value } => match (&**key, &**value) {
            (CLType::URef, CLType::Bool) => {
                let map: BTreeMap<URef, bool> = cl_value.to_owned().into_t()?;
                Ok(map.keys().cloned().collect())
            }
            (CLType::URef, CLType::I32) => {
                let map: BTreeMap<URef, i32> = cl_value.to_owned().into_t()?;
                Ok(map.keys().cloned().collect())
            }
            (CLType::URef, CLType::I64) => {
                let map: BTreeMap<URef, i64> = cl_value.to_owned().into_t()?;
                Ok(map.keys().cloned().collect())
            }
            (CLType::URef, CLType::U8) => {
                let map: BTreeMap<URef, u8> = cl_value.to_owned().into_t()?;
                Ok(map.keys().cloned().collect())
            }
            (CLType::URef, CLType::U32) => {
                let map: BTreeMap<URef, u32> = cl_value.to_owned().into_t()?;
                Ok(map.keys().cloned().collect())
            }
            (CLType::URef, CLType::U64) => {
                let map: BTreeMap<URef, u64> = cl_value.to_owned().into_t()?;
                Ok(map.keys().cloned().collect())
            }
            (CLType::URef, CLType::U128) => {
                let map: BTreeMap<URef, U128> = cl_value.to_owned().into_t()?;
                Ok(map.keys().cloned().collect())
            }
            (CLType::URef, CLType::U256) => {
                let map: BTreeMap<URef, U256> = cl_value.to_owned().into_t()?;
                Ok(map.keys().cloned().collect())
            }
            (CLType::URef, CLType::U512) => {
                let map: BTreeMap<URef, U512> = cl_value.to_owned().into_t()?;
                Ok(map.keys().cloned().collect())
            }
            (CLType::URef, CLType::Unit) => {
                let map: BTreeMap<URef, ()> = cl_value.to_owned().into_t()?;
                Ok(map.keys().cloned().collect())
            }
            (CLType::URef, CLType::String) => {
                let map: BTreeMap<URef, String> = cl_value.to_owned().into_t()?;
                Ok(map.keys().cloned().collect())
            }
            (CLType::URef, CLType::Key) => {
                let map: BTreeMap<URef, Key> = cl_value.to_owned().into_t()?;
                Ok(map
                    .keys()
                    .cloned()
                    .chain(map.values().cloned().filter_map(Key::into_uref))
                    .collect())
            }
            (CLType::URef, CLType::URef) => {
                let map: BTreeMap<URef, URef> = cl_value.to_owned().into_t()?;
                Ok(map.keys().cloned().chain(map.values().cloned()).collect())
            }
            (CLType::Key, CLType::Bool) => {
                let map: BTreeMap<Key, bool> = cl_value.to_owned().into_t()?;
                Ok(map.keys().cloned().filter_map(Key::into_uref).collect())
            }
            (CLType::Key, CLType::I32) => {
                let map: BTreeMap<Key, i32> = cl_value.to_owned().into_t()?;
                Ok(map.keys().cloned().filter_map(Key::into_uref).collect())
            }
            (CLType::Key, CLType::I64) => {
                let map: BTreeMap<Key, i64> = cl_value.to_owned().into_t()?;
                Ok(map.keys().cloned().filter_map(Key::into_uref).collect())
            }
            (CLType::Key, CLType::U8) => {
                let map: BTreeMap<Key, u8> = cl_value.to_owned().into_t()?;
                Ok(map.keys().cloned().filter_map(Key::into_uref).collect())
            }
            (CLType::Key, CLType::U32) => {
                let map: BTreeMap<Key, u32> = cl_value.to_owned().into_t()?;
                Ok(map.keys().cloned().filter_map(Key::into_uref).collect())
            }
            (CLType::Key, CLType::U64) => {
                let map: BTreeMap<Key, u64> = cl_value.to_owned().into_t()?;
                Ok(map.keys().cloned().filter_map(Key::into_uref).collect())
            }
            (CLType::Key, CLType::U128) => {
                let map: BTreeMap<Key, U128> = cl_value.to_owned().into_t()?;
                Ok(map.keys().cloned().filter_map(Key::into_uref).collect())
            }
            (CLType::Key, CLType::U256) => {
                let map: BTreeMap<Key, U256> = cl_value.to_owned().into_t()?;
                Ok(map.keys().cloned().filter_map(Key::into_uref).collect())
            }
            (CLType::Key, CLType::U512) => {
                let map: BTreeMap<Key, U512> = cl_value.to_owned().into_t()?;
                Ok(map.keys().cloned().filter_map(Key::into_uref).collect())
            }
            (CLType::Key, CLType::Unit) => {
                let map: BTreeMap<Key, ()> = cl_value.to_owned().into_t()?;
                Ok(map.keys().cloned().filter_map(Key::into_uref).collect())
            }
            (CLType::Key, CLType::String) => {
                let map: BTreeMap<Key, String> = cl_value.to_owned().into_t()?;
                Ok(map.keys().cloned().filter_map(Key::into_uref).collect())
            }
            (CLType::Key, CLType::URef) => {
                let map: BTreeMap<Key, URef> = cl_value.to_owned().into_t()?;
                Ok(map
                    .keys()
                    .cloned()
                    .filter_map(Key::into_uref)
                    .chain(map.values().cloned())
                    .collect())
            }
            (CLType::Key, CLType::Key) => {
                let map: BTreeMap<Key, Key> = cl_value.to_owned().into_t()?;
                Ok(map
                    .keys()
                    .cloned()
                    .filter_map(Key::into_uref)
                    .chain(map.values().cloned().filter_map(Key::into_uref))
                    .collect())
            }
            (CLType::Bool, CLType::URef) => {
                let map: BTreeMap<bool, URef> = cl_value.to_owned().into_t()?;
                Ok(map.values().cloned().collect())
            }
            (CLType::I32, CLType::URef) => {
                let map: BTreeMap<i32, URef> = cl_value.to_owned().into_t()?;
                Ok(map.values().cloned().collect())
            }
            (CLType::I64, CLType::URef) => {
                let map: BTreeMap<i64, URef> = cl_value.to_owned().into_t()?;
                Ok(map.values().cloned().collect())
            }
            (CLType::U8, CLType::URef) => {
                let map: BTreeMap<u8, URef> = cl_value.to_owned().into_t()?;
                Ok(map.values().cloned().collect())
            }
            (CLType::U32, CLType::URef) => {
                let map: BTreeMap<u32, URef> = cl_value.to_owned().into_t()?;
                Ok(map.values().cloned().collect())
            }
            (CLType::U64, CLType::URef) => {
                let map: BTreeMap<u64, URef> = cl_value.to_owned().into_t()?;
                Ok(map.values().cloned().collect())
            }
            (CLType::U128, CLType::URef) => {
                let map: BTreeMap<U128, URef> = cl_value.to_owned().into_t()?;
                Ok(map.values().cloned().collect())
            }
            (CLType::U256, CLType::URef) => {
                let map: BTreeMap<U256, URef> = cl_value.to_owned().into_t()?;
                Ok(map.values().cloned().collect())
            }
            (CLType::U512, CLType::URef) => {
                let map: BTreeMap<U512, URef> = cl_value.to_owned().into_t()?;
                Ok(map.values().cloned().collect())
            }
            (CLType::Unit, CLType::URef) => {
                let map: BTreeMap<(), URef> = cl_value.to_owned().into_t()?;
                Ok(map.values().cloned().collect())
            }
            (CLType::String, CLType::URef) => {
                let map: BTreeMap<String, URef> = cl_value.to_owned().into_t()?;
                Ok(map.values().cloned().collect())
            }
            (CLType::PublicKey, CLType::URef) => {
                let map: BTreeMap<PublicKey, URef> = cl_value.to_owned().into_t()?;
                Ok(map.values().cloned().collect())
            }
            (CLType::Bool, CLType::Key) => {
                let map: BTreeMap<bool, Key> = cl_value.to_owned().into_t()?;
                Ok(map.values().cloned().filter_map(Key::into_uref).collect())
            }
            (CLType::I32, CLType::Key) => {
                let map: BTreeMap<i32, Key> = cl_value.to_owned().into_t()?;
                Ok(map.values().cloned().filter_map(Key::into_uref).collect())
            }
            (CLType::I64, CLType::Key) => {
                let map: BTreeMap<i64, Key> = cl_value.to_owned().into_t()?;
                Ok(map.values().cloned().filter_map(Key::into_uref).collect())
            }
            (CLType::U8, CLType::Key) => {
                let map: BTreeMap<u8, Key> = cl_value.to_owned().into_t()?;
                Ok(map.values().cloned().filter_map(Key::into_uref).collect())
            }
            (CLType::U32, CLType::Key) => {
                let map: BTreeMap<u32, Key> = cl_value.to_owned().into_t()?;
                Ok(map.values().cloned().filter_map(Key::into_uref).collect())
            }
            (CLType::U64, CLType::Key) => {
                let map: BTreeMap<u64, Key> = cl_value.to_owned().into_t()?;
                Ok(map.values().cloned().filter_map(Key::into_uref).collect())
            }
            (CLType::U128, CLType::Key) => {
                let map: BTreeMap<U128, Key> = cl_value.to_owned().into_t()?;
                Ok(map.values().cloned().filter_map(Key::into_uref).collect())
            }
            (CLType::U256, CLType::Key) => {
                let map: BTreeMap<U256, Key> = cl_value.to_owned().into_t()?;
                Ok(map.values().cloned().filter_map(Key::into_uref).collect())
            }
            (CLType::U512, CLType::Key) => {
                let map: BTreeMap<U512, Key> = cl_value.to_owned().into_t()?;
                Ok(map.values().cloned().filter_map(Key::into_uref).collect())
            }
            (CLType::Unit, CLType::Key) => {
                let map: BTreeMap<(), Key> = cl_value.to_owned().into_t()?;
                Ok(map.values().cloned().filter_map(Key::into_uref).collect())
            }
            (CLType::String, CLType::Key) => {
                let map: NamedKeys = cl_value.to_owned().into_t()?;
                Ok(map.values().cloned().filter_map(Key::into_uref).collect())
            }
            (CLType::PublicKey, CLType::Key) => {
                let map: BTreeMap<PublicKey, Key> = cl_value.to_owned().into_t()?;
                Ok(map.values().cloned().filter_map(Key::into_uref).collect())
            }
            (_, _) => Ok(vec![]),
        },
        CLType::Tuple1([ty]) => match **ty {
            CLType::URef => {
                let val: (URef,) = cl_value.to_owned().into_t()?;
                Ok(vec![val.0])
            }
            CLType::Key => {
                let val: (Key,) = cl_value.to_owned().into_t()?;
                Ok(val.0.into_uref().into_iter().collect())
            }
            _ => Ok(vec![]),
        },
        CLType::Tuple2([ty1, ty2]) => match (&**ty1, &**ty2) {
            (CLType::URef, CLType::Bool) => {
                let val: (URef, bool) = cl_value.to_owned().into_t()?;
                Ok(vec![val.0])
            }
            (CLType::URef, CLType::I32) => {
                let val: (URef, i32) = cl_value.to_owned().into_t()?;
                Ok(vec![val.0])
            }
            (CLType::URef, CLType::I64) => {
                let val: (URef, i64) = cl_value.to_owned().into_t()?;
                Ok(vec![val.0])
            }
            (CLType::URef, CLType::U8) => {
                let val: (URef, u8) = cl_value.to_owned().into_t()?;
                Ok(vec![val.0])
            }
            (CLType::URef, CLType::U32) => {
                let val: (URef, u32) = cl_value.to_owned().into_t()?;
                Ok(vec![val.0])
            }
            (CLType::URef, CLType::U64) => {
                let val: (URef, u64) = cl_value.to_owned().into_t()?;
                Ok(vec![val.0])
            }
            (CLType::URef, CLType::U128) => {
                let val: (URef, U128) = cl_value.to_owned().into_t()?;
                Ok(vec![val.0])
            }
            (CLType::URef, CLType::U256) => {
                let val: (URef, U256) = cl_value.to_owned().into_t()?;
                Ok(vec![val.0])
            }
            (CLType::URef, CLType::U512) => {
                let val: (URef, U512) = cl_value.to_owned().into_t()?;
                Ok(vec![val.0])
            }
            (CLType::URef, CLType::Unit) => {
                let val: (URef, ()) = cl_value.to_owned().into_t()?;
                Ok(vec![val.0])
            }
            (CLType::URef, CLType::String) => {
                let val: (URef, String) = cl_value.to_owned().into_t()?;
                Ok(vec![val.0])
            }
            (CLType::URef, CLType::Key) => {
                let val: (URef, Key) = cl_value.to_owned().into_t()?;
                let mut res = vec![val.0];
                res.extend(val.1.into_uref().into_iter());
                Ok(res)
            }
            (CLType::URef, CLType::URef) => {
                let val: (URef, URef) = cl_value.to_owned().into_t()?;
                Ok(vec![val.0, val.1])
            }
            (CLType::Key, CLType::Bool) => {
                let val: (Key, bool) = cl_value.to_owned().into_t()?;
                Ok(val.0.into_uref().into_iter().collect())
            }
            (CLType::Key, CLType::I32) => {
                let val: (Key, i32) = cl_value.to_owned().into_t()?;
                Ok(val.0.into_uref().into_iter().collect())
            }
            (CLType::Key, CLType::I64) => {
                let val: (Key, i64) = cl_value.to_owned().into_t()?;
                Ok(val.0.into_uref().into_iter().collect())
            }
            (CLType::Key, CLType::U8) => {
                let val: (Key, u8) = cl_value.to_owned().into_t()?;
                Ok(val.0.into_uref().into_iter().collect())
            }
            (CLType::Key, CLType::U32) => {
                let val: (Key, u32) = cl_value.to_owned().into_t()?;
                Ok(val.0.into_uref().into_iter().collect())
            }
            (CLType::Key, CLType::U64) => {
                let val: (Key, u64) = cl_value.to_owned().into_t()?;
                Ok(val.0.into_uref().into_iter().collect())
            }
            (CLType::Key, CLType::U128) => {
                let val: (Key, U128) = cl_value.to_owned().into_t()?;
                Ok(val.0.into_uref().into_iter().collect())
            }
            (CLType::Key, CLType::U256) => {
                let val: (Key, U256) = cl_value.to_owned().into_t()?;
                Ok(val.0.into_uref().into_iter().collect())
            }
            (CLType::Key, CLType::U512) => {
                let val: (Key, U512) = cl_value.to_owned().into_t()?;
                Ok(val.0.into_uref().into_iter().collect())
            }
            (CLType::Key, CLType::Unit) => {
                let val: (Key, ()) = cl_value.to_owned().into_t()?;
                Ok(val.0.into_uref().into_iter().collect())
            }
            (CLType::Key, CLType::String) => {
                let val: (Key, String) = cl_value.to_owned().into_t()?;
                Ok(val.0.into_uref().into_iter().collect())
            }
            (CLType::Key, CLType::URef) => {
                let val: (Key, URef) = cl_value.to_owned().into_t()?;
                let mut res: Vec<URef> = val.0.into_uref().into_iter().collect();
                res.push(val.1);
                Ok(res)
            }
            (CLType::Key, CLType::Key) => {
                let val: (Key, Key) = cl_value.to_owned().into_t()?;
                Ok(val
                    .0
                    .into_uref()
                    .into_iter()
                    .chain(val.1.into_uref().into_iter())
                    .collect())
            }
            (CLType::Bool, CLType::URef) => {
                let val: (bool, URef) = cl_value.to_owned().into_t()?;
                Ok(vec![val.1])
            }
            (CLType::I32, CLType::URef) => {
                let val: (i32, URef) = cl_value.to_owned().into_t()?;
                Ok(vec![val.1])
            }
            (CLType::I64, CLType::URef) => {
                let val: (i64, URef) = cl_value.to_owned().into_t()?;
                Ok(vec![val.1])
            }
            (CLType::U8, CLType::URef) => {
                let val: (u8, URef) = cl_value.to_owned().into_t()?;
                Ok(vec![val.1])
            }
            (CLType::U32, CLType::URef) => {
                let val: (u32, URef) = cl_value.to_owned().into_t()?;
                Ok(vec![val.1])
            }
            (CLType::U64, CLType::URef) => {
                let val: (u64, URef) = cl_value.to_owned().into_t()?;
                Ok(vec![val.1])
            }
            (CLType::U128, CLType::URef) => {
                let val: (U128, URef) = cl_value.to_owned().into_t()?;
                Ok(vec![val.1])
            }
            (CLType::U256, CLType::URef) => {
                let val: (U256, URef) = cl_value.to_owned().into_t()?;
                Ok(vec![val.1])
            }
            (CLType::U512, CLType::URef) => {
                let val: (U512, URef) = cl_value.to_owned().into_t()?;
                Ok(vec![val.1])
            }
            (CLType::Unit, CLType::URef) => {
                let val: ((), URef) = cl_value.to_owned().into_t()?;
                Ok(vec![val.1])
            }
            (CLType::String, CLType::URef) => {
                let val: (String, URef) = cl_value.to_owned().into_t()?;
                Ok(vec![val.1])
            }
            (CLType::Bool, CLType::Key) => {
                let val: (bool, Key) = cl_value.to_owned().into_t()?;
                Ok(val.1.into_uref().into_iter().collect())
            }
            (CLType::I32, CLType::Key) => {
                let val: (i32, Key) = cl_value.to_owned().into_t()?;
                Ok(val.1.into_uref().into_iter().collect())
            }
            (CLType::I64, CLType::Key) => {
                let val: (i64, Key) = cl_value.to_owned().into_t()?;
                Ok(val.1.into_uref().into_iter().collect())
            }
            (CLType::U8, CLType::Key) => {
                let val: (u8, Key) = cl_value.to_owned().into_t()?;
                Ok(val.1.into_uref().into_iter().collect())
            }
            (CLType::U32, CLType::Key) => {
                let val: (u32, Key) = cl_value.to_owned().into_t()?;
                Ok(val.1.into_uref().into_iter().collect())
            }
            (CLType::U64, CLType::Key) => {
                let val: (u64, Key) = cl_value.to_owned().into_t()?;
                Ok(val.1.into_uref().into_iter().collect())
            }
            (CLType::U128, CLType::Key) => {
                let val: (U128, Key) = cl_value.to_owned().into_t()?;
                Ok(val.1.into_uref().into_iter().collect())
            }
            (CLType::U256, CLType::Key) => {
                let val: (U256, Key) = cl_value.to_owned().into_t()?;
                Ok(val.1.into_uref().into_iter().collect())
            }
            (CLType::U512, CLType::Key) => {
                let val: (U512, Key) = cl_value.to_owned().into_t()?;
                Ok(val.1.into_uref().into_iter().collect())
            }
            (CLType::Unit, CLType::Key) => {
                let val: ((), Key) = cl_value.to_owned().into_t()?;
                Ok(val.1.into_uref().into_iter().collect())
            }
            (CLType::String, CLType::Key) => {
                let val: (String, Key) = cl_value.to_owned().into_t()?;
                Ok(val.1.into_uref().into_iter().collect())
            }
            (_, _) => Ok(vec![]),
        },
        // TODO: nested matches for Tuple3?
        CLType::Tuple3(_) => Ok(vec![]),
        CLType::Key => {
            let key: Key = cl_value.to_owned().into_t()?; // TODO: optimize?
            Ok(key.into_uref().into_iter().collect())
        }
        CLType::URef => {
            let uref: URef = cl_value.to_owned().into_t()?; // TODO: optimize?
            Ok(vec![uref])
        }
    }
}

impl<'a, R> Runtime<'a, R>
where
    R: StateReader<Key, StoredValue>,
    R::Error: Into<Error>,
{
    pub fn new(
        config: EngineConfig,
        system_contract_cache: SystemContractCache,
        memory: MemoryRef,
        module: Module,
        context: RuntimeContext<'a, R>,
    ) -> Self {
        Runtime {
            config,
            system_contract_cache,
            memory,
            module,
            host_buffer: None,
            context,
        }
    }

    pub fn memory(&self) -> &MemoryRef {
        &self.memory
    }

    pub fn module(&self) -> &Module {
        &self.module
    }

    pub fn context(&self) -> &RuntimeContext<'a, R> {
        &self.context
    }

    pub fn protocol_data(&self) -> &ProtocolData {
        self.context.protocol_data()
    }

<<<<<<< HEAD
    fn gas(&mut self, amount: Gas) -> Result<(), Error> {
        self.context.charge_gas(amount)
=======
    /// Safely charge the specified amount of gas, up to the available gas limit.
    ///
    /// Returns false if gas limit exceeded and true if not.
    fn charge_gas(&mut self, amount: Gas) -> bool {
        let prev = self.context.gas_counter();
        let gas_limit = self.context.gas_limit();
        // gas charge overflow protection
        match prev.checked_add(amount) {
            None => {
                self.context.set_gas_counter(gas_limit);
                false
            }
            Some(val) if val > gas_limit => {
                self.context.set_gas_counter(gas_limit);
                false
            }
            Some(val) => {
                self.context.set_gas_counter(val);
                true
            }
        }
    }

    fn gas(&mut self, amount: Gas) -> Result<(), Trap> {
        if self.charge_gas(amount) {
            Ok(())
        } else {
            Err(Error::GasLimit.into())
        }
>>>>>>> bd5ceb52
    }

    fn bytes_from_mem(&self, ptr: u32, size: usize) -> Result<Vec<u8>, Error> {
        self.memory.get(ptr, size).map_err(Into::into)
    }

    fn t_from_mem<T: FromBytes>(&self, ptr: u32, size: u32) -> Result<T, Error> {
        let bytes = self.bytes_from_mem(ptr, size as usize)?;
        bytesrepr::deserialize(bytes).map_err(Into::into)
    }

    /// Reads key (defined as `key_ptr` and `key_size` tuple) from Wasm memory.
    fn key_from_mem(&mut self, key_ptr: u32, key_size: u32) -> Result<Key, Error> {
        let bytes = self.bytes_from_mem(key_ptr, key_size as usize)?;
        bytesrepr::deserialize(bytes).map_err(Into::into)
    }

    /// Reads `CLValue` (defined as `cl_value_ptr` and `cl_value_size` tuple) from Wasm memory.
    fn cl_value_from_mem(
        &mut self,
        cl_value_ptr: u32,
        cl_value_size: u32,
    ) -> Result<CLValue, Error> {
        let bytes = self.bytes_from_mem(cl_value_ptr, cl_value_size as usize)?;
        bytesrepr::deserialize(bytes).map_err(Into::into)
    }

    fn string_from_mem(&self, ptr: u32, size: u32) -> Result<String, Trap> {
        let bytes = self.bytes_from_mem(ptr, size as usize)?;
        bytesrepr::deserialize(bytes).map_err(|e| Error::BytesRepr(e).into())
    }

    fn get_module_from_entry_points(
        &mut self,
        entry_points: &EntryPoints,
    ) -> Result<Vec<u8>, Error> {
        let export_section = self
            .module
            .export_section()
            .ok_or_else(|| Error::FunctionNotFound(String::from("Missing Export Section")))?;

        let entry_point_names: Vec<&str> = entry_points.keys().map(|s| s.as_str()).collect();

        let maybe_missing_name: Option<String> = entry_point_names
            .iter()
            .find(|name| {
                export_section
                    .entries()
                    .iter()
                    .find(|export_entry| export_entry.field() == **name)
                    .is_none()
            })
            .map(|s| String::from(*s));

        if let Some(missing_name) = maybe_missing_name {
            Err(Error::FunctionNotFound(missing_name))
        } else {
            let mut module = self.module.clone();
            pwasm_utils::optimize(&mut module, entry_point_names).unwrap();
            parity_wasm::serialize(module).map_err(Error::ParityWasm)
        }
    }

    fn is_valid_uref(&mut self, uref_ptr: u32, uref_size: u32) -> Result<bool, Trap> {
        let bytes = self.bytes_from_mem(uref_ptr, uref_size as usize)?;
        let uref: URef = bytesrepr::deserialize(bytes).map_err(Error::BytesRepr)?;
        Ok(self.context.validate_uref(&uref).is_ok())
    }

    /// Load the uref known by the given name into the Wasm memory
    fn load_key(
        &mut self,
        name_ptr: u32,
        name_size: u32,
        output_ptr: u32,
        output_size: usize,
        bytes_written_ptr: u32,
    ) -> Result<Result<(), ApiError>, Trap> {
        let name = self.string_from_mem(name_ptr, name_size)?;

        // Get a key and serialize it
        let key = match self.context.named_keys_get(&name) {
            Some(key) => key,
            None => return Ok(Err(ApiError::MissingKey)),
        };

        let key_bytes = match key.to_bytes() {
            Ok(bytes) => bytes,
            Err(error) => return Ok(Err(error.into())),
        };

        // `output_size` has to be greater or equal to the actual length of serialized Key bytes
        if output_size < key_bytes.len() {
            return Ok(Err(ApiError::BufferTooSmall));
        }

        // Set serialized Key bytes into the output buffer
        if let Err(error) = self.memory.set(output_ptr, &key_bytes) {
            return Err(Error::Interpreter(error.into()).into());
        }

        // For all practical purposes following cast is assumed to be safe
        let bytes_size = key_bytes.len() as u32;
        let size_bytes = bytes_size.to_le_bytes(); // Wasm is little-endian
        if let Err(error) = self.memory.set(bytes_written_ptr, &size_bytes) {
            return Err(Error::Interpreter(error.into()).into());
        }

        Ok(Ok(()))
    }

    fn has_key(&mut self, name_ptr: u32, name_size: u32) -> Result<i32, Trap> {
        let name = self.string_from_mem(name_ptr, name_size)?;
        if self.context.named_keys_contains_key(&name) {
            Ok(0)
        } else {
            Ok(1)
        }
    }

    fn put_key(
        &mut self,
        name_ptr: u32,
        name_size: u32,
        key_ptr: u32,
        key_size: u32,
    ) -> Result<(), Trap> {
        let name = self.string_from_mem(name_ptr, name_size)?;
        let key = self.key_from_mem(key_ptr, key_size)?;
        self.context.put_key(name, key).map_err(Into::into)
    }

    fn remove_key(&mut self, name_ptr: u32, name_size: u32) -> Result<(), Trap> {
        let name = self.string_from_mem(name_ptr, name_size)?;
        self.context.remove_key(&name)?;
        Ok(())
    }

    /// Writes runtime context's account main purse to [dest_ptr] in the Wasm memory.
    fn get_main_purse(&mut self, dest_ptr: u32) -> Result<(), Trap> {
        let purse = self.context.get_main_purse()?;
        let purse_bytes = purse.into_bytes().map_err(Error::BytesRepr)?;
        self.memory
            .set(dest_ptr, &purse_bytes)
            .map_err(|e| Error::Interpreter(e.into()).into())
    }

    /// Writes caller (deploy) account public key to [dest_ptr] in the Wasm
    /// memory.
    fn get_caller(&mut self, output_size: u32) -> Result<Result<(), ApiError>, Trap> {
        if !self.can_write_to_host_buffer() {
            // Exit early if the host buffer is already occupied
            return Ok(Err(ApiError::HostBufferFull));
        }
        let value = CLValue::from_t(self.context.get_caller()).map_err(Error::CLValue)?;
        let value_size = value.inner_bytes().len();

        // Save serialized public key into host buffer
        if let Err(error) = self.write_host_buffer(value) {
            return Ok(Err(error));
        }

        // Write output
        let output_size_bytes = value_size.to_le_bytes(); // Wasm is little-endian
        if let Err(error) = self.memory.set(output_size, &output_size_bytes) {
            return Err(Error::Interpreter(error.into()).into());
        }
        Ok(Ok(()))
    }

    /// Writes runtime context's phase to [dest_ptr] in the Wasm memory.
    fn get_phase(&mut self, dest_ptr: u32) -> Result<(), Trap> {
        let phase = self.context.phase();
        let bytes = phase.into_bytes().map_err(Error::BytesRepr)?;
        self.memory
            .set(dest_ptr, &bytes)
            .map_err(|e| Error::Interpreter(e.into()).into())
    }

    /// Writes current blocktime to [dest_ptr] in Wasm memory.
    fn get_blocktime(&self, dest_ptr: u32) -> Result<(), Trap> {
        let blocktime = self
            .context
            .get_blocktime()
            .into_bytes()
            .map_err(Error::BytesRepr)?;
        self.memory
            .set(dest_ptr, &blocktime)
            .map_err(|e| Error::Interpreter(e.into()).into())
    }

    /// Return some bytes from the memory and terminate the current `sub_call`. Note that the return
    /// type is `Trap`, indicating that this function will always kill the current Wasm instance.
    fn ret(
        &mut self,
        value_ptr: u32,
        value_size: usize,
        scoped_instrumenter: &mut ScopedInstrumenter,
    ) -> Trap {
        const UREF_COUNT: &str = "uref_count";
        self.host_buffer = None;
        let mem_get = self
            .memory
            .get(value_ptr, value_size)
            .map_err(|e| Error::Interpreter(e.into()));
        match mem_get {
            Ok(buf) => {
                // Set the result field in the runtime and return the proper element of the `Error`
                // enum indicating that the reason for exiting the module was a call to ret.
                self.host_buffer = bytesrepr::deserialize(buf).ok();

                let urefs = match &self.host_buffer {
                    Some(buf) => extract_urefs(buf),
                    None => Ok(vec![]),
                };
                match urefs {
                    Ok(urefs) => {
                        scoped_instrumenter.add_property(UREF_COUNT, urefs.len());
                        Error::Ret(urefs).into()
                    }
                    Err(e) => {
                        scoped_instrumenter.add_property(UREF_COUNT, 0);
                        e.into()
                    }
                }
            }
            Err(e) => {
                scoped_instrumenter.add_property(UREF_COUNT, 0);
                e.into()
            }
        }
    }

    pub fn is_mint(&self, key: Key) -> bool {
        key.into_seed() == self.protocol_data().mint()
    }

    pub fn is_proof_of_stake(&self, key: Key) -> bool {
        key.into_seed() == self.protocol_data().proof_of_stake()
    }

    pub fn is_auction(&self, key: Key) -> bool {
        key.into_seed() == self.protocol_data().auction()
    }

    fn get_named_argument<T: FromBytes + CLTyped>(
        args: &RuntimeArgs,
        name: &str,
    ) -> Result<T, Error> {
        let arg: CLValue = args
            .get(name)
            .cloned()
            .ok_or_else(|| Error::Revert(ApiError::MissingArgument))?;
        arg.into_t()
            .map_err(|_| Error::Revert(ApiError::InvalidArgument))
    }

    fn reverter<T: Into<ApiError>>(error: T) -> Error {
        let api_error: ApiError = error.into();
        Error::Revert(api_error)
    }

    pub fn call_host_mint(
        &mut self,
        protocol_version: ProtocolVersion,
        entry_point_name: &str,
        named_keys: &mut NamedKeys,
        runtime_args: &RuntimeArgs,
        extra_keys: &[Key],
    ) -> Result<CLValue, Error> {
        let access_rights = {
            let mut keys: Vec<Key> = named_keys.values().cloned().collect();
            keys.extend(extra_keys);
            keys.push(self.get_mint_contract().into());
            keys.push(self.get_pos_contract().into());
            extract_access_rights_from_keys(keys)
        };
        let authorization_keys = self.context.authorization_keys().to_owned();
        let account = self.context.account();
        let base_key = self.protocol_data().mint().into();
        let blocktime = self.context.get_blocktime();
        let deploy_hash = self.context.get_deploy_hash();
        let gas_limit = self.context.gas_limit();
        let gas_counter = self.context.gas_counter();
        let hash_address_generator = self.context.hash_address_generator();
        let uref_address_generator = self.context.uref_address_generator();
        let transfer_address_generator = self.context.transfer_address_generator();
        let correlation_id = self.context.correlation_id();
        let phase = self.context.phase();
        let protocol_data = self.context.protocol_data();
        let transfers = self.context.transfers().to_owned();

        let mint_context = self.context.fork(
            EntryPointType::Contract,
            named_keys,
            access_rights,
            runtime_args.to_owned(),
            authorization_keys,
            account,
            base_key,
            blocktime,
            deploy_hash,
            gas_limit,
            gas_counter,
            hash_address_generator,
            uref_address_generator,
            transfer_address_generator,
            protocol_version,
            correlation_id,
            phase,
            *protocol_data,
            transfers,
        );

        let mut mint_runtime = Runtime::new(
            self.config,
            SystemContractCache::clone(&self.system_contract_cache),
            self.memory.clone(),
            self.module.clone(),
            mint_context,
        );

        let ret: CLValue = match entry_point_name {
            // Type: `fn mint(amount: U512) -> Result<URef, Error>`
            mint::METHOD_MINT => {
                let amount: U512 = Self::get_named_argument(&runtime_args, mint::ARG_AMOUNT)?;
                let result: Result<URef, system_contract_errors::mint::Error> =
                    mint_runtime.mint(amount);
                CLValue::from_t(result)?
            }
            // Type: `fn create() -> URef`
            mint::METHOD_CREATE => {
                let uref = mint_runtime.mint(U512::zero()).map_err(Self::reverter)?;
                CLValue::from_t(uref).map_err(Self::reverter)?
            }
            // Type: `fn balance(purse: URef) -> Option<U512>`
            mint::METHOD_BALANCE => {
                let uref: URef = Self::get_named_argument(&runtime_args, mint::ARG_PURSE)?;
                let maybe_balance: Option<U512> =
                    mint_runtime.balance(uref).map_err(Self::reverter)?;
                CLValue::from_t(maybe_balance).map_err(Self::reverter)?
            }
            // Type: `fn transfer(source: URef, target: URef, amount: U512) -> Result<(), Error>`
            mint::METHOD_TRANSFER => {
                let source: URef = Self::get_named_argument(&runtime_args, mint::ARG_SOURCE)?;
                let target: URef = Self::get_named_argument(&runtime_args, mint::ARG_TARGET)?;
                let amount: U512 = Self::get_named_argument(&runtime_args, mint::ARG_AMOUNT)?;
                let result: Result<(), system_contract_errors::mint::Error> =
                    mint_runtime.transfer(source, target, amount);
                CLValue::from_t(result).map_err(Self::reverter)?
            }
            // Type: `fn read_base_round_reward() -> Result<U512, Error>`
            mint::METHOD_READ_BASE_ROUND_REWARD => {
                let result: U512 = mint_runtime
                    .read_base_round_reward()
                    .map_err(Self::reverter)?;
                CLValue::from_t(result).map_err(Self::reverter)?
            }
            _ => CLValue::from_t(()).map_err(Self::reverter)?,
        };
        let urefs = extract_urefs(&ret)?;
        let access_rights = extract_access_rights_from_urefs(urefs);
        self.context.access_rights_extend(access_rights);
        {
            let transfers = self.context.transfers_mut();
            *transfers = mint_runtime.context.transfers().to_owned();
        }
        Ok(ret)
    }

    pub fn call_host_proof_of_stake(
        &mut self,
        protocol_version: ProtocolVersion,
        entry_point_name: &str,
        named_keys: &mut NamedKeys,
        runtime_args: &RuntimeArgs,
        extra_keys: &[Key],
    ) -> Result<CLValue, Error> {
        let access_rights = {
            let mut keys: Vec<Key> = named_keys.values().cloned().collect();
            keys.extend(extra_keys);
            keys.push(self.get_mint_contract().into());
            keys.push(self.get_pos_contract().into());
            extract_access_rights_from_keys(keys)
        };
        let authorization_keys = self.context.authorization_keys().to_owned();
        let account = self.context.account();
        let base_key = self.protocol_data().proof_of_stake().into();
        let blocktime = self.context.get_blocktime();
        let deploy_hash = self.context.get_deploy_hash();
        let gas_limit = self.context.gas_limit();
        let gas_counter = self.context.gas_counter();
        let fn_store_id = self.context.hash_address_generator();
        let address_generator = self.context.uref_address_generator();
        let transfer_address_generator = self.context.transfer_address_generator();
        let correlation_id = self.context.correlation_id();
        let phase = self.context.phase();
        let protocol_data = self.context.protocol_data();
        let transfers = self.context.transfers().to_owned();

        let runtime_context = self.context.fork(
            EntryPointType::Contract,
            named_keys,
            access_rights,
            runtime_args.to_owned(),
            authorization_keys,
            account,
            base_key,
            blocktime,
            deploy_hash,
            gas_limit,
            gas_counter,
            fn_store_id,
            address_generator,
            transfer_address_generator,
            protocol_version,
            correlation_id,
            phase,
            *protocol_data,
            transfers,
        );

        let mut runtime = Runtime::new(
            self.config,
            SystemContractCache::clone(&self.system_contract_cache),
            self.memory.clone(),
            self.module.clone(),
            runtime_context,
        );

        let ret: CLValue = match entry_point_name {
            proof_of_stake::METHOD_GET_PAYMENT_PURSE => {
                let rights_controlled_purse =
                    runtime.get_payment_purse().map_err(Self::reverter)?;
                CLValue::from_t(rights_controlled_purse).map_err(Self::reverter)?
            }
            proof_of_stake::METHOD_SET_REFUND_PURSE => {
                let purse: URef =
                    Self::get_named_argument(&runtime_args, proof_of_stake::ARG_PURSE)?;
                runtime.set_refund_purse(purse).map_err(Self::reverter)?;
                CLValue::from_t(()).map_err(Self::reverter)?
            }
            proof_of_stake::METHOD_GET_REFUND_PURSE => {
                let maybe_purse = runtime.get_refund_purse().map_err(Self::reverter)?;
                CLValue::from_t(maybe_purse).map_err(Self::reverter)?
            }
            proof_of_stake::METHOD_FINALIZE_PAYMENT => {
                let amount_spent: U512 =
                    Self::get_named_argument(&runtime_args, proof_of_stake::ARG_AMOUNT)?;
                let account: AccountHash =
                    Self::get_named_argument(&runtime_args, proof_of_stake::ARG_ACCOUNT)?;
                let target: URef =
                    Self::get_named_argument(&runtime_args, proof_of_stake::ARG_TARGET)?;
                runtime
                    .finalize_payment(amount_spent, account, target)
                    .map_err(Self::reverter)?;
                CLValue::from_t(()).map_err(Self::reverter)?
            }
            _ => CLValue::from_t(()).map_err(Self::reverter)?,
        };
        let urefs = extract_urefs(&ret)?;
        let access_rights = extract_access_rights_from_urefs(urefs);
        self.context.access_rights_extend(access_rights);
        {
            let transfers = self.context.transfers_mut();
            *transfers = runtime.context.transfers().to_owned();
        }
        Ok(ret)
    }

    pub fn call_host_standard_payment(&mut self) -> Result<(), Error> {
        let amount: U512 =
            Self::get_named_argument(&self.context.args(), standard_payment::ARG_AMOUNT)?;
        self.pay(amount).map_err(Self::reverter)
    }

    pub fn call_host_auction(
        &mut self,
        protocol_version: ProtocolVersion,
        entry_point_name: &str,
        named_keys: &mut NamedKeys,
        runtime_args: &RuntimeArgs,
        extra_keys: &[Key],
    ) -> Result<CLValue, Error> {
        let access_rights = {
            let mut keys: Vec<Key> = named_keys.values().cloned().collect();
            keys.extend(extra_keys);
            keys.push(self.get_mint_contract().into());
            keys.push(self.get_pos_contract().into());
            extract_access_rights_from_keys(keys)
        };
        let authorization_keys = self.context.authorization_keys().to_owned();
        let account = self.context.account();
        let base_key = self.protocol_data().proof_of_stake().into();
        let blocktime = self.context.get_blocktime();
        let deploy_hash = self.context.get_deploy_hash();
        let gas_limit = self.context.gas_limit();
        let gas_counter = self.context.gas_counter();
        let fn_store_id = self.context.hash_address_generator();
        let address_generator = self.context.uref_address_generator();
        let transfer_address_generator = self.context.transfer_address_generator();
        let correlation_id = self.context.correlation_id();
        let phase = self.context.phase();
        let protocol_data = self.context.protocol_data();
        let transfers = self.context.transfers().to_owned();

        let runtime_context = self.context.fork(
            EntryPointType::Contract,
            named_keys,
            access_rights,
            runtime_args.to_owned(),
            authorization_keys,
            account,
            base_key,
            blocktime,
            deploy_hash,
            gas_limit,
            gas_counter,
            fn_store_id,
            address_generator,
            transfer_address_generator,
            protocol_version,
            correlation_id,
            phase,
            *protocol_data,
            transfers,
        );

        let mut runtime = Runtime::new(
            self.config,
            SystemContractCache::clone(&self.system_contract_cache),
            self.memory.clone(),
            self.module.clone(),
            runtime_context,
        );

        let ret: CLValue = match entry_point_name {
            auction::METHOD_GET_ERA_VALIDATORS => {
                let result = runtime.get_era_validators().map_err(Self::reverter)?;

                CLValue::from_t(result).map_err(Self::reverter)?
            }

            auction::METHOD_READ_SEIGNIORAGE_RECIPIENTS => {
                let result = runtime
                    .read_seigniorage_recipients()
                    .map_err(Self::reverter)?;

                CLValue::from_t(result).map_err(Self::reverter)?
            }

            auction::METHOD_ADD_BID => {
                let account_hash =
                    Self::get_named_argument(&runtime_args, auction::ARG_PUBLIC_KEY)?;
                let source_purse =
                    Self::get_named_argument(&runtime_args, auction::ARG_SOURCE_PURSE)?;
                let delegation_rate =
                    Self::get_named_argument(&runtime_args, auction::ARG_DELEGATION_RATE)?;
                let amount = Self::get_named_argument(&runtime_args, auction::ARG_AMOUNT)?;

                let result = runtime
                    .add_bid(account_hash, source_purse, delegation_rate, amount)
                    .map_err(Self::reverter)?;

                CLValue::from_t(result).map_err(Self::reverter)?
            }

            auction::METHOD_WITHDRAW_BID => {
                let account_hash =
                    Self::get_named_argument(&runtime_args, auction::ARG_PUBLIC_KEY)?;
                let amount = Self::get_named_argument(&runtime_args, auction::ARG_AMOUNT)?;
                let unbond_purse =
                    Self::get_named_argument(&runtime_args, auction::ARG_UNBOND_PURSE)?;

                let result = runtime
                    .withdraw_bid(account_hash, amount, unbond_purse)
                    .map_err(Self::reverter)?;
                CLValue::from_t(result).map_err(Self::reverter)?
            }

            auction::METHOD_DELEGATE => {
                let delegator = Self::get_named_argument(&runtime_args, auction::ARG_DELEGATOR)?;
                let source_purse =
                    Self::get_named_argument(&runtime_args, auction::ARG_SOURCE_PURSE)?;
                let validator = Self::get_named_argument(&runtime_args, auction::ARG_VALIDATOR)?;
                let amount = Self::get_named_argument(&runtime_args, auction::ARG_AMOUNT)?;

                let result = runtime
                    .delegate(delegator, source_purse, validator, amount)
                    .map_err(Self::reverter)?;

                CLValue::from_t(result).map_err(Self::reverter)?
            }

            auction::METHOD_UNDELEGATE => {
                let delegator = Self::get_named_argument(&runtime_args, auction::ARG_DELEGATOR)?;
                let validator = Self::get_named_argument(&runtime_args, auction::ARG_VALIDATOR)?;
                let amount = Self::get_named_argument(&runtime_args, auction::ARG_AMOUNT)?;
                let unbond_purse =
                    Self::get_named_argument(&runtime_args, auction::ARG_UNBOND_PURSE)?;

                let result = runtime
                    .undelegate(delegator, validator, amount, unbond_purse)
                    .map_err(Self::reverter)?;

                CLValue::from_t(result).map_err(Self::reverter)?
            }

            auction::METHOD_RUN_AUCTION => {
                runtime.run_auction().map_err(Self::reverter)?;
                CLValue::from_t(()).map_err(Self::reverter)?
            }

            // Type: `fn slash(validator_account_hashes: &[AccountHash]) -> Result<(), Error>`
            auction::METHOD_SLASH => {
                let validator_public_keys =
                    Self::get_named_argument(&runtime_args, auction::ARG_VALIDATOR_PUBLIC_KEYS)?;
                runtime
                    .slash(validator_public_keys)
                    .map_err(Self::reverter)?;
                CLValue::from_t(()).map_err(Self::reverter)?
            }
            // Type: `fn distribute(reward_factors: BTreeMap<PublicKey, u64>) -> Result<(), Error>`
            auction::METHOD_DISTRIBUTE => {
                let reward_factors: BTreeMap<PublicKey, u64> =
                    Self::get_named_argument(&runtime_args, auction::ARG_REWARD_FACTORS)?;
                runtime.distribute(reward_factors).map_err(Self::reverter)?;
                CLValue::from_t(()).map_err(Self::reverter)?
            }
            // Type: `fn withdraw_delegator_reward(validator_public_key: PublicKey,
            // delegator_public_key: PublicKey, target_purse: URef) -> Result<(), Error>`
            auction::METHOD_WITHDRAW_DELEGATOR_REWARD => {
                let validator_public_key: PublicKey =
                    Self::get_named_argument(&runtime_args, auction::ARG_VALIDATOR_PUBLIC_KEY)?;
                let delegator_public_key: PublicKey =
                    Self::get_named_argument(&runtime_args, auction::ARG_DELEGATOR_PUBLIC_KEY)?;
                let target_purse: URef =
                    Self::get_named_argument(&runtime_args, auction::ARG_TARGET_PURSE)?;
                runtime
                    .withdraw_delegator_reward(
                        validator_public_key,
                        delegator_public_key,
                        target_purse,
                    )
                    .map_err(Self::reverter)?;
                CLValue::from_t(()).map_err(Self::reverter)?
            }
            // Type: `fn withdraw_delegator_reward(validator_public_key: PublicKey, target_purse:
            // URef) -> Result<(), Error>`
            auction::METHOD_WITHDRAW_VALIDATOR_REWARD => {
                let validator_public_key: PublicKey =
                    Self::get_named_argument(&runtime_args, auction::ARG_VALIDATOR_PUBLIC_KEY)?;
                let target_purse: URef =
                    Self::get_named_argument(&runtime_args, auction::ARG_TARGET_PURSE)?;
                runtime
                    .withdraw_validator_reward(validator_public_key, target_purse)
                    .map_err(Self::reverter)?;
                CLValue::from_t(()).map_err(Self::reverter)?
            }
            // Type: `fn read_era_id() -> Result<EraId, Error>`
            auction::METHOD_READ_ERA_ID => {
                let result = runtime.read_era_id().map_err(Self::reverter)?;
                CLValue::from_t(result).map_err(Self::reverter)?
            }

            _ => CLValue::from_t(()).map_err(Self::reverter)?,
        };
        let urefs = extract_urefs(&ret)?;
        let access_rights = extract_access_rights_from_urefs(urefs);
        self.context.access_rights_extend(access_rights);
        {
            let transfers = self.context.transfers_mut();
            *transfers = runtime.context.transfers().to_owned();
        }
        Ok(ret)
    }

    /// Calls contract living under a `key`, with supplied `args`.
    pub fn call_contract(
        &mut self,
        contract_hash: ContractHash,
        entry_point_name: &str,
        args: RuntimeArgs,
    ) -> Result<CLValue, Error> {
        let key = contract_hash.into();
        let contract = match self.context.read_gs(&key)? {
            Some(StoredValue::Contract(contract)) => contract,
            Some(_) => {
                return Err(Error::FunctionNotFound(format!(
                    "Value at {:?} is not a contract",
                    key
                )));
            }
            None => return Err(Error::KeyNotFound(key)),
        };

        let entry_point = contract
            .entry_point(entry_point_name)
            .cloned()
            .ok_or_else(|| Error::NoSuchMethod(entry_point_name.to_owned()))?;

        let context_key = self.get_context_key_for_contract_call(contract_hash, &entry_point)?;

        self.execute_contract(
            key,
            context_key,
            contract,
            args,
            entry_point,
            self.context.protocol_version(),
        )
    }

    /// Calls `version` of the contract living at `key`, invoking `method` with
    /// supplied `args`. This function also checks the args conform with the
    /// types given in the contract header.
    pub fn call_versioned_contract(
        &mut self,
        contract_package_hash: ContractPackageHash,
        contract_version: Option<ContractVersion>,
        entry_point_name: String,
        args: RuntimeArgs,
    ) -> Result<CLValue, Error> {
        let key = contract_package_hash.into();

        let contract_package = match self.context.read_gs(&key)? {
            Some(StoredValue::ContractPackage(contract_package)) => contract_package,
            Some(_) => {
                return Err(Error::FunctionNotFound(format!(
                    "Value at {:?} is not a versioned contract",
                    contract_package_hash
                )));
            }
            None => return Err(Error::KeyNotFound(key)),
        };

        let contract_version_key = match contract_version {
            Some(version) => {
                ContractVersionKey::new(self.context.protocol_version().value().major, version)
            }
            None => match contract_package.current_contract_version() {
                Some(v) => v,
                None => return Err(Error::NoActiveContractVersions(contract_package_hash)),
            },
        };

        // Get contract entry point hash
        let contract_hash = contract_package
            .lookup_contract_hash(contract_version_key)
            .cloned()
            .ok_or_else(|| Error::InvalidContractVersion(contract_version_key))?;

        // Get contract data
        let contract = match self.context.read_gs(&contract_hash.into())? {
            Some(StoredValue::Contract(contract)) => contract,
            Some(_) => {
                return Err(Error::FunctionNotFound(format!(
                    "Value at {:?} is not a contract",
                    contract_package_hash
                )));
            }
            None => return Err(Error::KeyNotFound(key)),
        };

        let entry_point = contract
            .entry_point(&entry_point_name)
            .cloned()
            .ok_or_else(|| Error::NoSuchMethod(entry_point_name.to_owned()))?;

        self.validate_entry_point_access(&contract_package, entry_point.access())?;

        for (expected, found) in entry_point
            .args()
            .iter()
            .map(|a| a.cl_type())
            .cloned()
            .zip(args.to_values().into_iter().map(|v| v.cl_type()).cloned())
        {
            if expected != found {
                return Err(Error::type_mismatch(expected, found));
            }
        }

        let context_key = self.get_context_key_for_contract_call(contract_hash, &entry_point)?;

        self.execute_contract(
            context_key,
            context_key,
            contract,
            args,
            entry_point,
            self.context.protocol_version(),
        )
    }

    fn get_context_key_for_contract_call(
        &self,
        contract_hash: ContractHash,
        entry_point: &EntryPoint,
    ) -> Result<Key, Error> {
        match entry_point.entry_point_type() {
            EntryPointType::Session
                if self.context.entry_point_type() == EntryPointType::Contract =>
            {
                // Session code can't be called from Contract code for security reasons.
                Err(Error::InvalidContext)
            }
            EntryPointType::Session => {
                assert_eq!(self.context.entry_point_type(), EntryPointType::Session);
                // Session code called from session reuses current base key
                Ok(self.context.base_key())
            }
            EntryPointType::Contract => Ok(contract_hash.into()),
        }
    }

    pub(crate) fn access_rights_extend(
        &mut self,
        access_rights: HashMap<Address, HashSet<AccessRights>>,
    ) {
        self.context.access_rights_extend(access_rights)
    }

    fn execute_contract(
        &mut self,
        key: Key,
        base_key: Key,
        contract: Contract,
        args: RuntimeArgs,
        entry_point: EntryPoint,
        protocol_version: ProtocolVersion,
    ) -> Result<CLValue, Error> {
        // Check for major version compatibility before calling
        if !contract.is_compatible_protocol_version(protocol_version) {
            return Err(Error::IncompatibleProtocolMajorVersion {
                actual: contract.protocol_version().value().major,
                expected: protocol_version.value().major,
            });
        }

        // TODO: should we be using named_keys_mut() instead?
        let mut named_keys = match entry_point.entry_point_type() {
            EntryPointType::Session => self.context.account().named_keys().clone(),
            EntryPointType::Contract => contract.named_keys().clone(),
        };

        let extra_keys = {
            let mut extra_keys = vec![];
            // A loop is needed to be able to use the '?' operator
            for arg in args.to_values() {
                extra_keys.extend(
                    extract_urefs(arg)?
                        .into_iter()
                        .map(<Key as From<URef>>::from),
                );
            }
            for key in &extra_keys {
                if let Err(Error::ForgedReference(maybe_forged_uref)) =
                    self.context.validate_key(key)
                {
                    if !extra_keys.contains(&Key::from(maybe_forged_uref)) {
                        return Err(Error::ForgedReference(maybe_forged_uref));
                    }
                }
            }

            if !self.config.use_system_contracts() {
                if self.is_mint(key) {
                    return self.call_host_mint(
                        self.context.protocol_version(),
                        entry_point.name(),
                        &mut named_keys,
                        &args,
                        &extra_keys,
                    );
                } else if self.is_proof_of_stake(key) {
                    return self.call_host_proof_of_stake(
                        self.context.protocol_version(),
                        entry_point.name(),
                        &mut named_keys,
                        &args,
                        &extra_keys,
                    );
                } else if self.is_auction(key) {
                    return self.call_host_auction(
                        self.context.protocol_version(),
                        entry_point.name(),
                        &mut named_keys,
                        &args,
                        &extra_keys,
                    );
                }
            }

            extra_keys
        };

        let module = {
            let maybe_module = self.system_contract_cache.get(key.into_seed());
            let wasm_key = contract.contract_wasm_key();

            let contract_wasm: ContractWasm = match self.context.read_gs(&wasm_key)? {
                Some(StoredValue::ContractWasm(contract_wasm)) => contract_wasm,
                Some(_) => {
                    return Err(Error::FunctionNotFound(format!(
                        "Value at {:?} is not contract wasm",
                        key
                    )));
                }
                None => return Err(Error::KeyNotFound(key)),
            };
            match maybe_module {
                Some(module) => module,
                None => parity_wasm::deserialize_buffer(contract_wasm.bytes())?,
            }
        };

        let entry_point_name = entry_point.name();

        let (instance, memory) = instance_and_memory(module.clone(), protocol_version)?;

        let access_rights = {
            let mut keys: Vec<Key> = named_keys.values().cloned().collect();
            keys.extend(extra_keys);
            keys.push(self.get_mint_contract().into());
            keys.push(self.get_pos_contract().into());
            extract_access_rights_from_keys(keys)
        };

        let system_contract_cache = SystemContractCache::clone(&self.system_contract_cache);

        let config = self.config;

        let host_buffer = None;

        let context = self.context.fork(
            entry_point.entry_point_type(),
            &mut named_keys,
            access_rights,
            args,
            self.context.authorization_keys().clone(),
            &self.context.account(),
            base_key,
            self.context.get_blocktime(),
            self.context.get_deploy_hash(),
            self.context.gas_limit(),
            self.context.gas_counter(),
            self.context.hash_address_generator(),
            self.context.uref_address_generator(),
            self.context.transfer_address_generator(),
            protocol_version,
            self.context.correlation_id(),
            self.context.phase(),
            *self.context.protocol_data(),
            self.context.transfers().to_owned(),
        );

        let mut runtime = Runtime {
            system_contract_cache,
            config,
            memory,
            module,
            host_buffer,
            context,
        };

        let result = instance.invoke_export(entry_point_name, &[], &mut runtime);

        // The `runtime`'s context was initialized with our counter from before the call and any gas
        // charged by the sub-call was added to its counter - so let's copy the correct value of the
        // counter from there to our counter
        self.context.set_gas_counter(runtime.context.gas_counter());

        {
            let transfers = self.context.transfers_mut();
            *transfers = runtime.context.transfers().to_owned();
        }

        let error = match result {
            Err(error) => error,
            // If `Ok` and the `host_buffer` is `None`, the contract's execution succeeded but did
            // not explicitly call `runtime::ret()`.  Treat as though the execution
            // returned the unit type `()` as per Rust functions which don't specify a
            // return value.
            Ok(_) => {
                if self.context.entry_point_type() == EntryPointType::Session
                    && runtime.context.entry_point_type() == EntryPointType::Session
                {
                    // Overwrites parent's named keys with child's new named key but only when
                    // running session code
                    *self.context.named_keys_mut() = runtime.context.named_keys().clone();
                }
                return Ok(runtime.take_host_buffer().unwrap_or(CLValue::from_t(())?));
            }
        };

        if let Some(host_error) = error.as_host_error() {
            // If the "error" was in fact a trap caused by calling `ret` then
            // this is normal operation and we should return the value captured
            // in the Runtime result field.
            let downcasted_error = host_error.downcast_ref::<Error>().unwrap();
            match downcasted_error {
                Error::Ret(ref ret_urefs) => {
                    // insert extra urefs returned from call
                    let ret_urefs_map: HashMap<Address, HashSet<AccessRights>> =
                        extract_access_rights_from_urefs(ret_urefs.clone());
                    self.context.access_rights_extend(ret_urefs_map);
                    // if ret has not set host_buffer consider it programmer error
                    if self.context.entry_point_type() == EntryPointType::Session
                        && runtime.context.entry_point_type() == EntryPointType::Session
                    {
                        // Overwrites parent's named keys with child's new named key but only when
                        // running session code
                        *self.context.named_keys_mut() = runtime.context.named_keys().clone();
                    }
                    return runtime.take_host_buffer().ok_or(Error::ExpectedReturnValue);
                }
                error => return Err(error.clone()),
            }
        }

        Err(Error::Interpreter(error.into()))
    }

    fn call_contract_host_buffer(
        &mut self,
        contract_hash: ContractHash,
        entry_point_name: &str,
        args_bytes: Vec<u8>,
        result_size_ptr: u32,
        scoped_instrumenter: &mut ScopedInstrumenter,
    ) -> Result<Result<(), ApiError>, Error> {
        // Exit early if the host buffer is already occupied
        if let Err(err) = self.check_host_buffer() {
            return Ok(Err(err));
        }
        let args: RuntimeArgs = bytesrepr::deserialize(args_bytes)?;
        scoped_instrumenter.pause();
        let result = self.call_contract(contract_hash, entry_point_name, args)?;
        scoped_instrumenter.unpause();
        self.manage_call_contract_host_buffer(result_size_ptr, result)
    }

    fn call_versioned_contract_host_buffer(
        &mut self,
        contract_package_hash: ContractPackageHash,
        contract_version: Option<ContractVersion>,
        entry_point_name: String,
        args_bytes: Vec<u8>,
        result_size_ptr: u32,
        scoped_instrumenter: &mut ScopedInstrumenter,
    ) -> Result<Result<(), ApiError>, Error> {
        // Exit early if the host buffer is already occupied
        if let Err(err) = self.check_host_buffer() {
            return Ok(Err(err));
        }
        let args: RuntimeArgs = bytesrepr::deserialize(args_bytes)?;
        scoped_instrumenter.pause();
        let result = self.call_versioned_contract(
            contract_package_hash,
            contract_version,
            entry_point_name,
            args,
        )?;
        scoped_instrumenter.unpause();
        self.manage_call_contract_host_buffer(result_size_ptr, result)
    }

    fn check_host_buffer(&mut self) -> Result<(), ApiError> {
        if !self.can_write_to_host_buffer() {
            Err(ApiError::HostBufferFull)
        } else {
            Ok(())
        }
    }

    fn manage_call_contract_host_buffer(
        &mut self,
        result_size_ptr: u32,
        result: CLValue,
    ) -> Result<Result<(), ApiError>, Error> {
        let result_size = result.inner_bytes().len() as u32; // considered to be safe

        // leave the host buffer set to `None` if there's nothing to write there
        if result_size != 0 {
            if let Err(error) = self.write_host_buffer(result) {
                return Ok(Err(error));
            }
        }

        let result_size_bytes = result_size.to_le_bytes(); // Wasm is little-endian
        if let Err(error) = self.memory.set(result_size_ptr, &result_size_bytes) {
            return Err(Error::Interpreter(error.into()));
        }

        Ok(Ok(()))
    }

    fn load_named_keys(
        &mut self,
        total_keys_ptr: u32,
        result_size_ptr: u32,
        scoped_instrumenter: &mut ScopedInstrumenter,
    ) -> Result<Result<(), ApiError>, Trap> {
        scoped_instrumenter.add_property(
            "names_total_length",
            self.context
                .named_keys()
                .keys()
                .map(|name| name.len())
                .sum::<usize>(),
        );

        if !self.can_write_to_host_buffer() {
            // Exit early if the host buffer is already occupied
            return Ok(Err(ApiError::HostBufferFull));
        }

        let total_keys = self.context.named_keys().len() as u32;
        let total_keys_bytes = total_keys.to_le_bytes();
        if let Err(error) = self.memory.set(total_keys_ptr, &total_keys_bytes) {
            return Err(Error::Interpreter(error.into()).into());
        }

        if total_keys == 0 {
            // No need to do anything else, we leave host buffer empty.
            return Ok(Ok(()));
        }

        let named_keys =
            CLValue::from_t(self.context.named_keys().clone()).map_err(Error::CLValue)?;

        let length = named_keys.inner_bytes().len() as u32;
        if let Err(error) = self.write_host_buffer(named_keys) {
            return Ok(Err(error));
        }

        let length_bytes = length.to_le_bytes();
        if let Err(error) = self.memory.set(result_size_ptr, &length_bytes) {
            return Err(Error::Interpreter(error.into()).into());
        }

        Ok(Ok(()))
    }

    fn create_contract_value(&mut self) -> Result<(ContractPackage, URef), Error> {
        let access_key = self.context.new_unit_uref()?;
        let contract_package = ContractPackage::new(
            access_key,
            ContractVersions::default(),
            DisabledVersions::default(),
            Groups::default(),
        );

        Ok((contract_package, access_key))
    }

    fn create_contract_package_at_hash(&mut self) -> Result<([u8; 32], [u8; 32]), Error> {
        let addr = self.context.new_hash_address()?;
        let (contract_package, access_key) = self.create_contract_value()?;
        self.context
            .metered_write_gs_unsafe(addr, contract_package)?;
        Ok((addr, access_key.addr()))
    }

    fn create_contract_user_group(
        &mut self,
        contract_package_hash: ContractPackageHash,
        label: String,
        num_new_urefs: u32,
        mut existing_urefs: BTreeSet<URef>,
        output_size_ptr: u32,
    ) -> Result<Result<(), ApiError>, Error> {
        let mut contract_package: ContractPackage = self
            .context
            .get_validated_contract_package(contract_package_hash)?;

        let groups = contract_package.groups_mut();
        let new_group = Group::new(label);

        // Ensure group does not already exist
        if groups.get(&new_group).is_some() {
            return Ok(Err(contracts::Error::GroupAlreadyExists.into()));
        }

        // Ensure there are not too many groups
        if groups.len() >= (contracts::MAX_GROUPS as usize) {
            return Ok(Err(contracts::Error::MaxGroupsExceeded.into()));
        }

        // Ensure there are not too many urefs
        let total_urefs: usize = groups.values().map(|urefs| urefs.len()).sum::<usize>()
            + (num_new_urefs as usize)
            + existing_urefs.len();
        if total_urefs > contracts::MAX_TOTAL_UREFS {
            let err = contracts::Error::MaxTotalURefsExceeded;
            return Ok(Err(ApiError::ContractHeader(err as u8)));
        }

        // Proceed with creating user group
        let mut new_urefs = Vec::with_capacity(num_new_urefs as usize);
        for _ in 0..num_new_urefs {
            let u = self.context.new_unit_uref()?;
            new_urefs.push(u);
        }

        for u in new_urefs.iter().cloned() {
            existing_urefs.insert(u);
        }
        groups.insert(new_group, existing_urefs);

        // check we can write to the host buffer
        if let Err(err) = self.check_host_buffer() {
            return Ok(Err(err));
        }
        // create CLValue for return value
        let new_urefs_value = CLValue::from_t(new_urefs)?;
        let value_size = new_urefs_value.inner_bytes().len();
        // write return value to buffer
        if let Err(err) = self.write_host_buffer(new_urefs_value) {
            return Ok(Err(err));
        }
        // Write return value size to output location
        let output_size_bytes = value_size.to_le_bytes(); // Wasm is little-endian
        if let Err(error) = self.memory.set(output_size_ptr, &output_size_bytes) {
            return Err(Error::Interpreter(error.into()));
        }

        // Write updated package to the global state
        self.context
            .metered_write_gs_unsafe(contract_package_hash, contract_package)?;

        Ok(Ok(()))
    }

    #[allow(clippy::too_many_arguments)]
    fn add_contract_version(
        &mut self,
        contract_package_hash: ContractPackageHash,
        entry_points: EntryPoints,
        mut named_keys: NamedKeys,
        output_ptr: u32,
        output_size: usize,
        bytes_written_ptr: u32,
        version_ptr: u32,
    ) -> Result<Result<(), ApiError>, Error> {
        self.context
            .validate_key(&Key::from(contract_package_hash))?;

        let mut contract_package: ContractPackage = self
            .context
            .get_validated_contract_package(contract_package_hash)?;

        let contract_wasm_hash = self.context.new_hash_address()?;
        let contract_wasm = {
            let module_bytes = self.get_module_from_entry_points(&entry_points)?;
            ContractWasm::new(module_bytes)
        };

        let contract_hash = self.context.new_hash_address()?;

        let protocol_version = self.context.protocol_version();
        let major = protocol_version.value().major;

        // TODO: EE-1032 - Implement different ways of carrying on existing named keys
        if let Some(previous_contract_hash) = contract_package.current_contract_hash() {
            let previous_contract: Contract =
                self.context.read_gs_typed(&previous_contract_hash.into())?;

            let mut previous_named_keys = previous_contract.take_named_keys();
            named_keys.append(&mut previous_named_keys);
        }

        let contract = Contract::new(
            contract_package_hash,
            contract_wasm_hash,
            named_keys,
            entry_points,
            protocol_version,
        );

        let insert_contract_result = contract_package.insert_contract_version(major, contract_hash);

        self.context
            .metered_write_gs_unsafe(contract_wasm_hash, contract_wasm)?;
        self.context
            .metered_write_gs_unsafe(contract_hash, contract)?;
        self.context
            .metered_write_gs_unsafe(contract_package_hash, contract_package)?;

        // return contract key to caller
        {
            let key_bytes = match contract_hash.to_bytes() {
                Ok(bytes) => bytes,
                Err(error) => return Ok(Err(error.into())),
            };

            // `output_size` must be >= actual length of serialized Key bytes
            if output_size < key_bytes.len() {
                return Ok(Err(ApiError::BufferTooSmall));
            }

            // Set serialized Key bytes into the output buffer
            if let Err(error) = self.memory.set(output_ptr, &key_bytes) {
                return Err(Error::Interpreter(error.into()));
            }

            // Following cast is assumed to be safe
            let bytes_size = key_bytes.len() as u32;
            let size_bytes = bytes_size.to_le_bytes(); // Wasm is little-endian
            if let Err(error) = self.memory.set(bytes_written_ptr, &size_bytes) {
                return Err(Error::Interpreter(error.into()));
            }

            let version_value: u32 = insert_contract_result.contract_version();
            let version_bytes = version_value.to_le_bytes();
            if let Err(error) = self.memory.set(version_ptr, &version_bytes) {
                return Err(Error::Interpreter(error.into()));
            }
        }

        Ok(Ok(()))
    }

    fn disable_contract_version(
        &mut self,
        contract_package_hash: ContractPackageHash,
        contract_hash: ContractHash,
    ) -> Result<Result<(), ApiError>, Error> {
        let contract_package_key = contract_package_hash.into();
        self.context.validate_key(&contract_package_key)?;

        let mut contract_package: ContractPackage = self
            .context
            .get_validated_contract_package(contract_package_hash)?;

        if let Err(err) = contract_package.disable_contract_version(contract_hash) {
            return Ok(Err(err.into()));
        }

        self.context
            .metered_write_gs_unsafe(contract_package_key, contract_package)?;

        Ok(Ok(()))
    }

    /// Writes function address (`hash_bytes`) into the Wasm memory (at
    /// `dest_ptr` pointer).
    fn function_address(&mut self, hash_bytes: [u8; 32], dest_ptr: u32) -> Result<(), Trap> {
        self.memory
            .set(dest_ptr, &hash_bytes)
            .map_err(|e| Error::Interpreter(e.into()).into())
    }

    /// Generates new unforgable reference and adds it to the context's
    /// access_rights set.
    fn new_uref(&mut self, uref_ptr: u32, value_ptr: u32, value_size: u32) -> Result<(), Trap> {
        let cl_value = self.cl_value_from_mem(value_ptr, value_size)?; // read initial value from memory
        let uref = self.context.new_uref(StoredValue::CLValue(cl_value))?;
        self.memory
            .set(uref_ptr, &uref.into_bytes().map_err(Error::BytesRepr)?)
            .map_err(|e| Error::Interpreter(e.into()).into())
    }

    /// Writes `value` under `key` in GlobalState.
    fn write(
        &mut self,
        key_ptr: u32,
        key_size: u32,
        value_ptr: u32,
        value_size: u32,
    ) -> Result<(), Trap> {
        let key = self.key_from_mem(key_ptr, key_size)?;
        let cl_value = self.cl_value_from_mem(value_ptr, value_size)?;
        self.context
            .metered_write_gs(key, cl_value)
            .map_err(Into::into)
    }

    /// Writes `value` under a key derived from `key` in the "local cluster" of
    /// GlobalState
    fn write_local(
        &mut self,
        key_ptr: u32,
        key_size: u32,
        value_ptr: u32,
        value_size: u32,
    ) -> Result<(), Trap> {
        let key_bytes = self.bytes_from_mem(key_ptr, key_size as usize)?;
        let cl_value = self.cl_value_from_mem(value_ptr, value_size)?;
        self.context
            .write_ls(&key_bytes, cl_value)
            .map_err(Into::into)
    }

    /// Records a transfer.
    fn record_transfer(&mut self, source: URef, target: URef, amount: U512) -> Result<(), Error> {
        if self.context.base_key() != Key::from(self.protocol_data().mint()) {
            return Err(Error::InvalidContext);
        }

        if self.context.phase() != Phase::Session {
            return Ok(());
        }

        let transfer_addr = self.context.new_transfer_addr()?;
        let transfer = {
            let deploy_hash: DeployHash = self.context.get_deploy_hash();
            let from: AccountHash = self.context.account().account_hash();
            let fee: U512 = U512::zero(); // TODO
            Transfer::new(deploy_hash, from, source, target, amount, fee)
        };
        {
            let transfers = self.context.transfers_mut();
            transfers.push(transfer_addr);
        }
        self.context
            .write_transfer(Key::Transfer(transfer_addr), transfer);
        Ok(())
    }

    /// Adds `value` to the cell that `key` points at.
    fn add(
        &mut self,
        key_ptr: u32,
        key_size: u32,
        value_ptr: u32,
        value_size: u32,
    ) -> Result<(), Trap> {
        let key = self.key_from_mem(key_ptr, key_size)?;
        let cl_value = self.cl_value_from_mem(value_ptr, value_size)?;
        self.context
            .metered_add_gs(key, cl_value)
            .map_err(Into::into)
    }

    /// Reads value from the GS living under key specified by `key_ptr` and
    /// `key_size`. Wasm and host communicate through memory that Wasm
    /// module exports. If contract wants to pass data to the host, it has
    /// to tell it [the host] where this data lives in the exported memory
    /// (pass its pointer and length).
    fn read(
        &mut self,
        key_ptr: u32,
        key_size: u32,
        output_size_ptr: u32,
    ) -> Result<Result<(), ApiError>, Trap> {
        if !self.can_write_to_host_buffer() {
            // Exit early if the host buffer is already occupied
            return Ok(Err(ApiError::HostBufferFull));
        }

        let key = self.key_from_mem(key_ptr, key_size)?;
        let cl_value = match self.context.read_gs(&key)? {
            Some(stored_value) => CLValue::try_from(stored_value).map_err(Error::TypeMismatch)?,
            None => return Ok(Err(ApiError::ValueNotFound)),
        };

        let value_size = cl_value.inner_bytes().len() as u32;
        if let Err(error) = self.write_host_buffer(cl_value) {
            return Ok(Err(error));
        }

        let value_bytes = value_size.to_le_bytes(); // Wasm is little-endian
        if let Err(error) = self.memory.set(output_size_ptr, &value_bytes) {
            return Err(Error::Interpreter(error.into()).into());
        }

        Ok(Ok(()))
    }

    /// Similar to `read`, this function is for reading from the "local cluster"
    /// of global state
    fn read_local(
        &mut self,
        key_ptr: u32,
        key_size: u32,
        output_size_ptr: u32,
    ) -> Result<Result<(), ApiError>, Trap> {
        if !self.can_write_to_host_buffer() {
            // Exit early if the host buffer is already occupied
            return Ok(Err(ApiError::HostBufferFull));
        }

        let key_bytes = self.bytes_from_mem(key_ptr, key_size as usize)?;

        let cl_value = match self.context.read_ls(&key_bytes)? {
            Some(cl_value) => cl_value,
            None => return Ok(Err(ApiError::ValueNotFound)),
        };

        let value_size = cl_value.inner_bytes().len() as u32;
        if let Err(error) = self.write_host_buffer(cl_value) {
            return Ok(Err(error));
        }

        let value_bytes = value_size.to_le_bytes(); // Wasm is little-endian
        if let Err(error) = self.memory.set(output_size_ptr, &value_bytes) {
            return Err(Error::Interpreter(error.into()).into());
        }

        Ok(Ok(()))
    }

    /// Reverts contract execution with a status specified.
    fn revert(&mut self, status: u32) -> Trap {
        Error::Revert(status.into()).into()
    }

    fn add_associated_key(
        &mut self,
        account_hash_ptr: u32,
        account_hash_size: usize,
        weight_value: u8,
    ) -> Result<i32, Trap> {
        let account_hash = {
            // Account hash as serialized bytes
            let source_serialized = self.bytes_from_mem(account_hash_ptr, account_hash_size)?;
            // Account hash deserialized
            let source: AccountHash =
                bytesrepr::deserialize(source_serialized).map_err(Error::BytesRepr)?;
            source
        };
        let weight = Weight::new(weight_value);

        match self.context.add_associated_key(account_hash, weight) {
            Ok(_) => Ok(0),
            // This relies on the fact that `AddKeyFailure` is represented as
            // i32 and first variant start with number `1`, so all other variants
            // are greater than the first one, so it's safe to assume `0` is success,
            // and any error is greater than 0.
            Err(Error::AddKeyFailure(e)) => Ok(e as i32),
            // Any other variant just pass as `Trap`
            Err(e) => Err(e.into()),
        }
    }

    fn remove_associated_key(
        &mut self,
        account_hash_ptr: u32,
        account_hash_size: usize,
    ) -> Result<i32, Trap> {
        let account_hash = {
            // Account hash as serialized bytes
            let source_serialized = self.bytes_from_mem(account_hash_ptr, account_hash_size)?;
            // Account hash deserialized
            let source: AccountHash =
                bytesrepr::deserialize(source_serialized).map_err(Error::BytesRepr)?;
            source
        };
        match self.context.remove_associated_key(account_hash) {
            Ok(_) => Ok(0),
            Err(Error::RemoveKeyFailure(e)) => Ok(e as i32),
            Err(e) => Err(e.into()),
        }
    }

    fn update_associated_key(
        &mut self,
        account_hash_ptr: u32,
        account_hash_size: usize,
        weight_value: u8,
    ) -> Result<i32, Trap> {
        let account_hash = {
            // Account hash as serialized bytes
            let source_serialized = self.bytes_from_mem(account_hash_ptr, account_hash_size)?;
            // Account hash deserialized
            let source: AccountHash =
                bytesrepr::deserialize(source_serialized).map_err(Error::BytesRepr)?;
            source
        };
        let weight = Weight::new(weight_value);

        match self.context.update_associated_key(account_hash, weight) {
            Ok(_) => Ok(0),
            // This relies on the fact that `UpdateKeyFailure` is represented as
            // i32 and first variant start with number `1`, so all other variants
            // are greater than the first one, so it's safe to assume `0` is success,
            // and any error is greater than 0.
            Err(Error::UpdateKeyFailure(e)) => Ok(e as i32),
            // Any other variant just pass as `Trap`
            Err(e) => Err(e.into()),
        }
    }

    fn set_action_threshold(
        &mut self,
        action_type_value: u32,
        threshold_value: u8,
    ) -> Result<i32, Trap> {
        match ActionType::try_from(action_type_value) {
            Ok(action_type) => {
                let threshold = Weight::new(threshold_value);
                match self.context.set_action_threshold(action_type, threshold) {
                    Ok(_) => Ok(0),
                    Err(Error::SetThresholdFailure(e)) => Ok(e as i32),
                    Err(e) => Err(e.into()),
                }
            }
            Err(_) => Err(Trap::new(TrapKind::Unreachable)),
        }
    }

    /// Looks up the public mint contract key in the context's protocol data.
    ///
    /// Returned URef is already attenuated depending on the calling account.
    fn get_mint_contract(&self) -> ContractHash {
        self.context.protocol_data().mint()
    }

    /// Looks up the public PoS contract key in the context's protocol data.
    ///
    /// Returned URef is already attenuated depending on the calling account.
    fn get_pos_contract(&self) -> ContractHash {
        self.context.protocol_data().proof_of_stake()
    }

    /// Looks up the public standard payment contract key in the context's protocol data.
    ///
    /// Returned URef is already attenuated depending on the calling account.
    fn get_standard_payment_contract(&self) -> ContractHash {
        self.context.protocol_data().standard_payment()
    }

    /// Looks up the public auction contract key in the context's protocol data.
    ///
    /// Returned URef is already attenuated depending on the calling account.
    fn get_auction_contract(&self) -> ContractHash {
        self.context.protocol_data().auction()
    }

    /// Calls the `read_base_round_reward` method on the mint contract at the given mint
    /// contract key
    fn mint_read_base_round_reward(
        &mut self,
        mint_contract_hash: ContractHash,
    ) -> Result<U512, Error> {
        let result = self.call_contract(
            mint_contract_hash,
            mint::METHOD_READ_BASE_ROUND_REWARD,
            RuntimeArgs::default(),
        )?;
        let reward = result.into_t()?;
        Ok(reward)
    }

    /// Calls the `mint` method on the mint contract at the given mint
    /// contract key
    fn mint_mint(&mut self, mint_contract_hash: ContractHash, amount: U512) -> Result<URef, Error> {
        let runtime_args = runtime_args! {
            mint::ARG_AMOUNT => amount,
        };
        let result = self.call_contract(mint_contract_hash, mint::METHOD_MINT, runtime_args)?;
        let result: Result<URef, system_contract_errors::mint::Error> = result.into_t()?;
        Ok(result.map_err(system_contract_errors::Error::from)?)
    }

    /// Calls the "create" method on the mint contract at the given mint
    /// contract key
    fn mint_create(&mut self, mint_contract_hash: ContractHash) -> Result<URef, Error> {
        let result = self.call_contract(mint_contract_hash, "create", RuntimeArgs::new())?;
        let purse = result.into_t()?;

        Ok(purse)
    }

    fn create_purse(&mut self) -> Result<URef, Error> {
        self.mint_create(self.get_mint_contract())
    }

    /// Calls the "transfer" method on the mint contract at the given mint
    /// contract key
    fn mint_transfer(
        &mut self,
        mint_contract_hash: ContractHash,
        source: URef,
        target: URef,
        amount: U512,
    ) -> Result<(), Error> {
        const ARG_SOURCE: &str = "source";
        const ARG_TARGET: &str = "target";
        const ARG_AMOUNT: &str = "amount";

        let args_values: RuntimeArgs = runtime_args! {
            ARG_SOURCE => source,
            ARG_TARGET => target,
            ARG_AMOUNT => amount,
        };

        let result = self.call_contract(mint_contract_hash, "transfer", args_values)?;
        let result: Result<(), system_contract_errors::mint::Error> = result.into_t()?;
        Ok(result.map_err(system_contract_errors::Error::from)?)
    }

    /// Creates a new account at a given public key, transferring a given amount
    /// of motes from the given source purse to the new account's purse.
    fn transfer_to_new_account(
        &mut self,
        source: URef,
        target: AccountHash,
        amount: U512,
    ) -> Result<TransferResult, Error> {
        let mint_contract_hash = self.get_mint_contract();

        let target_key = Key::Account(target);

        // A precondition check that verifies that the transfer can be done
        // as the source purse has enough funds to cover the transfer.
        if amount > self.get_balance(source)?.unwrap_or_default() {
            return Ok(Err(ApiError::Transfer));
        }

        let target_purse = self.mint_create(mint_contract_hash)?;

        if source == target_purse {
            return Ok(Err(ApiError::Transfer));
        }

        match self.mint_transfer(
            mint_contract_hash,
            source,
            target_purse.with_access_rights(AccessRights::ADD),
            amount,
        ) {
            Ok(_) => {
                let account = Account::create(target, Default::default(), target_purse);
                self.context.write_account(target_key, account)?;
                Ok(Ok(TransferredTo::NewAccount))
            }
            Err(_) => Ok(Err(ApiError::Transfer)),
        }
    }

    /// Transferring a given amount of motes from the given source purse to the
    /// new account's purse. Requires that the [`URef`]s have already
    /// been created by the mint contract (or are the genesis account's).
    fn transfer_to_existing_account(
        &mut self,
        source: URef,
        target: URef,
        amount: U512,
    ) -> Result<TransferResult, Error> {
        let mint_contract_key = self.get_mint_contract();

        // This appears to be a load-bearing use of `RuntimeContext::insert_uref`.
        self.context.insert_uref(target);

        match self.mint_transfer(mint_contract_key, source, target, amount) {
            Ok(_) => Ok(Ok(TransferredTo::ExistingAccount)),
            Err(_) => Ok(Err(ApiError::Transfer)),
        }
    }

    /// Transfers `amount` of motes from default purse of the account to
    /// `target` account. If that account does not exist, creates one.
    fn transfer_to_account(
        &mut self,
        target: AccountHash,
        amount: U512,
    ) -> Result<TransferResult, Error> {
        let source = self.context.get_main_purse()?;
        self.transfer_from_purse_to_account(source, target, amount)
    }

    /// Transfers `amount` of motes from `source` purse to `target` account.
    /// If that account does not exist, creates one.
    fn transfer_from_purse_to_account(
        &mut self,
        source: URef,
        target: AccountHash,
        amount: U512,
    ) -> Result<TransferResult, Error> {
        let target_key = Key::Account(target);
        // Look up the account at the given public key's address
        match self.context.read_account(&target_key)? {
            None => {
                // If no account exists, create a new account and transfer the amount to its
                // purse.
                self.transfer_to_new_account(source, target, amount)
            }
            Some(StoredValue::Account(account)) => {
                let target = account.main_purse_add_only();
                if source == target {
                    return Ok(Ok(TransferredTo::ExistingAccount));
                }
                // If an account exists, transfer the amount to its purse
                self.transfer_to_existing_account(source, target, amount)
            }
            Some(_) => {
                // If some other value exists, return an error
                Err(Error::AccountNotFound(target_key))
            }
        }
    }

    /// Transfers `amount` of motes from `source` purse to `target` purse.
    fn transfer_from_purse_to_purse(
        &mut self,
        source_ptr: u32,
        source_size: u32,
        target_ptr: u32,
        target_size: u32,
        amount_ptr: u32,
        amount_size: u32,
    ) -> Result<Result<(), ApiError>, Error> {
        let source: URef = {
            let bytes = self.bytes_from_mem(source_ptr, source_size as usize)?;
            bytesrepr::deserialize(bytes).map_err(Error::BytesRepr)?
        };

        let target: URef = {
            let bytes = self.bytes_from_mem(target_ptr, target_size as usize)?;
            bytesrepr::deserialize(bytes).map_err(Error::BytesRepr)?
        };

        let amount: U512 = {
            let bytes = self.bytes_from_mem(amount_ptr, amount_size as usize)?;
            bytesrepr::deserialize(bytes).map_err(Error::BytesRepr)?
        };

        let mint_contract_key = self.get_mint_contract();

        if self
            .mint_transfer(mint_contract_key, source, target, amount)
            .is_ok()
        {
            Ok(Ok(()))
        } else {
            Ok(Err(ApiError::Transfer))
        }
    }

    fn get_balance(&mut self, purse: URef) -> Result<Option<U512>, Error> {
        let key = purse.addr();

        let uref_key = match self.context.read_ls(&key)? {
            Some(cl_value) => {
                let key: Key = cl_value.into_t().expect("expected Key type");
                match key {
                    Key::URef(_) => (),
                    _ => panic!("expected Key::Uref(_)"),
                }
                key
            }
            None => return Ok(None),
        };

        let ret = match self.context.read_gs_direct(&uref_key)? {
            Some(StoredValue::CLValue(cl_value)) => {
                if *cl_value.cl_type() == CLType::U512 {
                    let balance: U512 = cl_value.into_t()?;
                    Some(balance)
                } else {
                    panic!("expected U512")
                }
            }
            Some(_) => panic!("expected U512"),
            None => None,
        };

        Ok(ret)
    }

    fn get_balance_host_buffer(
        &mut self,
        purse_ptr: u32,
        purse_size: usize,
        output_size_ptr: u32,
    ) -> Result<Result<(), ApiError>, Error> {
        if !self.can_write_to_host_buffer() {
            // Exit early if the host buffer is already occupied
            return Ok(Err(ApiError::HostBufferFull));
        }

        let purse: URef = {
            let bytes = self.bytes_from_mem(purse_ptr, purse_size)?;
            match bytesrepr::deserialize(bytes) {
                Ok(purse) => purse,
                Err(error) => return Ok(Err(error.into())),
            }
        };

        let balance = match self.get_balance(purse)? {
            Some(balance) => balance,
            None => return Ok(Err(ApiError::InvalidPurse)),
        };

        let balance_cl_value = match CLValue::from_t(balance) {
            Ok(cl_value) => cl_value,
            Err(error) => return Ok(Err(error.into())),
        };

        let balance_size = balance_cl_value.inner_bytes().len() as i32;
        if let Err(error) = self.write_host_buffer(balance_cl_value) {
            return Ok(Err(error));
        }

        let balance_size_bytes = balance_size.to_le_bytes(); // Wasm is little-endian
        if let Err(error) = self.memory.set(output_size_ptr, &balance_size_bytes) {
            return Err(Error::Interpreter(error.into()));
        }

        Ok(Ok(()))
    }

    fn get_system_contract(
        &mut self,
        system_contract_index: u32,
        dest_ptr: u32,
        _dest_size: u32,
    ) -> Result<Result<(), ApiError>, Trap> {
        let contract_hash: ContractHash = match SystemContractType::try_from(system_contract_index)
        {
            Ok(SystemContractType::Mint) => self.get_mint_contract(),
            Ok(SystemContractType::ProofOfStake) => self.get_pos_contract(),
            Ok(SystemContractType::StandardPayment) => self.get_standard_payment_contract(),
            Ok(SystemContractType::Auction) => self.get_auction_contract(),
            Err(error) => return Ok(Err(error)),
        };

        match self.memory.set(dest_ptr, &contract_hash) {
            Ok(_) => Ok(Ok(())),
            Err(error) => Err(Error::Interpreter(error.into()).into()),
        }
    }

    /// If host_buffer set, clears the host_buffer and returns value, else None
    pub fn take_host_buffer(&mut self) -> Option<CLValue> {
        self.host_buffer.take()
    }

    /// Checks if a write to host buffer can happen.
    ///
    /// This will check if the host buffer is empty.
    fn can_write_to_host_buffer(&self) -> bool {
        self.host_buffer.is_none()
    }

    /// Overwrites data in host buffer only if it's in empty state
    fn write_host_buffer(&mut self, data: CLValue) -> Result<(), ApiError> {
        match self.host_buffer {
            Some(_) => return Err(ApiError::HostBufferFull),
            None => self.host_buffer = Some(data),
        }
        Ok(())
    }

    fn read_host_buffer(
        &mut self,
        dest_ptr: u32,
        dest_size: usize,
        bytes_written_ptr: u32,
    ) -> Result<Result<(), ApiError>, Error> {
        let (_cl_type, serialized_value) = match self.take_host_buffer() {
            None => return Ok(Err(ApiError::HostBufferEmpty)),
            Some(cl_value) => cl_value.destructure(),
        };

        if serialized_value.len() > u32::max_value() as usize {
            return Ok(Err(ApiError::OutOfMemory));
        }
        if serialized_value.len() > dest_size {
            return Ok(Err(ApiError::BufferTooSmall));
        }

        // Slice data, so if `dest_size` is larger than host_buffer size, it will take host_buffer
        // as whole.
        let sliced_buf = &serialized_value[..cmp::min(dest_size, serialized_value.len())];
        if let Err(error) = self.memory.set(dest_ptr, sliced_buf) {
            return Err(Error::Interpreter(error.into()));
        }

        let bytes_written = sliced_buf.len() as u32;
        let bytes_written_data = bytes_written.to_le_bytes();

        if let Err(error) = self.memory.set(bytes_written_ptr, &bytes_written_data) {
            return Err(Error::Interpreter(error.into()));
        }

        Ok(Ok(()))
    }

    #[cfg(feature = "test-support")]
    fn print(&mut self, text_ptr: u32, text_size: u32) -> Result<(), Trap> {
        let text = self.string_from_mem(text_ptr, text_size)?;
        println!("{}", text);
        Ok(())
    }

    fn get_named_arg_size(
        &mut self,
        name_ptr: u32,
        name_size: usize,
        size_ptr: u32,
    ) -> Result<Result<(), ApiError>, Trap> {
        let name_bytes = self.bytes_from_mem(name_ptr, name_size)?;
        let name = String::from_utf8_lossy(&name_bytes);

        let arg_size = match self.context.args().get(&name) {
            Some(arg) if arg.inner_bytes().len() > u32::max_value() as usize => {
                return Ok(Err(ApiError::OutOfMemory));
            }
            Some(arg) => arg.inner_bytes().len() as u32,
            None => return Ok(Err(ApiError::MissingArgument)),
        };

        let arg_size_bytes = arg_size.to_le_bytes(); // Wasm is little-endian

        if let Err(e) = self.memory.set(size_ptr, &arg_size_bytes) {
            return Err(Error::Interpreter(e.into()).into());
        }

        Ok(Ok(()))
    }

    fn get_named_arg(
        &mut self,
        name_ptr: u32,
        name_size: usize,
        output_ptr: u32,
        output_size: usize,
    ) -> Result<Result<(), ApiError>, Trap> {
        let name_bytes = self.bytes_from_mem(name_ptr, name_size)?;
        let name = String::from_utf8_lossy(&name_bytes);

        let arg = match self.context.args().get(&name) {
            Some(arg) => arg,
            None => return Ok(Err(ApiError::MissingArgument)),
        };

        if arg.inner_bytes().len() > output_size {
            return Ok(Err(ApiError::OutOfMemory));
        }

        if let Err(e) = self
            .memory
            .set(output_ptr, &arg.inner_bytes()[..output_size])
        {
            return Err(Error::Interpreter(e.into()).into());
        }

        Ok(Ok(()))
    }

    fn validate_entry_point_access(
        &self,
        package: &ContractPackage,
        access: &EntryPointAccess,
    ) -> Result<(), Error> {
        runtime_context::validate_entry_point_access_with(package, access, |uref| {
            self.context.validate_uref(uref).is_ok()
        })
    }

    /// Remove a user group from access to a contract
    fn remove_contract_user_group(
        &mut self,
        package_key: ContractPackageHash,
        label: Group,
    ) -> Result<Result<(), ApiError>, Error> {
        let mut package: ContractPackage =
            self.context.get_validated_contract_package(package_key)?;

        let group_to_remove = Group::new(label);
        let groups = package.groups_mut();

        // Ensure group exists in groups
        if groups.get(&group_to_remove).is_none() {
            return Ok(Err(contracts::Error::GroupDoesNotExist.into()));
        }

        // Remove group if it is not referenced by at least one entry_point in active versions.
        let versions = package.versions();
        for contract_hash in versions.values() {
            let entry_points = {
                let contract: Contract = self.context.read_gs_typed(&Key::from(*contract_hash))?;
                contract.entry_points().clone().take_entry_points()
            };
            for entry_point in entry_points {
                match entry_point.access() {
                    EntryPointAccess::Public => {
                        continue;
                    }
                    EntryPointAccess::Groups(groups) => {
                        if groups.contains(&group_to_remove) {
                            return Ok(Err(contracts::Error::GroupInUse.into()));
                        }
                    }
                }
            }
        }

        if !package.remove_group(&group_to_remove) {
            return Ok(Err(contracts::Error::GroupInUse.into()));
        }

        // Write updated package to the global state
        self.context.metered_write_gs_unsafe(package_key, package)?;
        Ok(Ok(()))
    }

    #[allow(clippy::too_many_arguments)]
    fn provision_contract_user_group_uref(
        &mut self,
        package_ptr: u32,
        package_size: u32,
        label_ptr: u32,
        label_size: u32,
        output_size_ptr: u32,
    ) -> Result<Result<(), ApiError>, Error> {
        let contract_package_hash = self.t_from_mem(package_ptr, package_size)?;
        let label: String = self.t_from_mem(label_ptr, label_size)?;
        let mut contract_package = self
            .context
            .get_validated_contract_package(contract_package_hash)?;
        let groups = contract_package.groups_mut();

        let group_label = Group::new(label);

        // Ensure there are not too many urefs
        let total_urefs: usize = groups.values().map(|urefs| urefs.len()).sum();

        if total_urefs + 1 > contracts::MAX_TOTAL_UREFS {
            return Ok(Err(contracts::Error::MaxTotalURefsExceeded.into()));
        }

        // Ensure given group exists and does not exceed limits
        let group = match groups.get_mut(&group_label) {
            Some(group) if group.len() + 1 > contracts::MAX_GROUPS as usize => {
                // Ensures there are not too many groups to fit in amount of new urefs
                return Ok(Err(contracts::Error::MaxTotalURefsExceeded.into()));
            }
            Some(group) => group,
            None => return Ok(Err(contracts::Error::GroupDoesNotExist.into())),
        };

        // Proceed with creating new URefs
        let new_uref = self.context.new_unit_uref()?;
        if !group.insert(new_uref) {
            return Ok(Err(contracts::Error::URefAlreadyExists.into()));
        }

        // check we can write to the host buffer
        if let Err(err) = self.check_host_buffer() {
            return Ok(Err(err));
        }
        // create CLValue for return value
        let new_uref_value = CLValue::from_t(new_uref)?;
        let value_size = new_uref_value.inner_bytes().len();
        // write return value to buffer
        if let Err(err) = self.write_host_buffer(new_uref_value) {
            return Ok(Err(err));
        }
        // Write return value size to output location
        let output_size_bytes = value_size.to_le_bytes(); // Wasm is little-endian
        if let Err(error) = self.memory.set(output_size_ptr, &output_size_bytes) {
            return Err(Error::Interpreter(error.into()));
        }

        // Write updated package to the global state
        self.context
            .metered_write_gs_unsafe(contract_package_hash, contract_package)?;

        Ok(Ok(()))
    }

    #[allow(clippy::too_many_arguments)]
    fn remove_contract_user_group_urefs(
        &mut self,
        package_ptr: u32,
        package_size: u32,
        label_ptr: u32,
        label_size: u32,
        urefs_ptr: u32,
        urefs_size: u32,
    ) -> Result<Result<(), ApiError>, Error> {
        let contract_package_hash: ContractPackageHash =
            self.t_from_mem(package_ptr, package_size)?;
        let label: String = self.t_from_mem(label_ptr, label_size)?;
        let urefs: BTreeSet<URef> = self.t_from_mem(urefs_ptr, urefs_size)?;

        let mut contract_package = self
            .context
            .get_validated_contract_package(contract_package_hash)?;

        let groups = contract_package.groups_mut();
        let group_label = Group::new(label);

        let group = match groups.get_mut(&group_label) {
            Some(group) => group,
            None => return Ok(Err(contracts::Error::GroupDoesNotExist.into())),
        };

        if urefs.is_empty() {
            return Ok(Ok(()));
        }

        for uref in urefs {
            if !group.remove(&uref) {
                return Ok(Err(contracts::Error::UnableToRemoveURef.into()));
            }
        }
        // Write updated package to the global state
        self.context
            .metered_write_gs_unsafe(contract_package_hash, contract_package)?;

        Ok(Ok(()))
    }

    /// Calculate gas cost for a host function
    fn charge_host_function_call<T>(
        &mut self,
        host_function: &HostFunction<T>,
        weights: T,
    ) -> Result<(), Trap>
    where
        T: AsRef<[Cost]> + Copy,
    {
        let cost = host_function.calculate_gas_cost(weights);
        self.gas(cost)?;
        Ok(())
    }
}

#[cfg(test)]
mod tests {
    use proptest::{
        array,
        collection::{btree_map, vec},
        option,
        prelude::*,
        result,
    };

    use casper_types::{gens::*, AccessRights, CLType, CLValue, Key, URef};

    use super::extract_urefs;
    use std::collections::BTreeMap;

    fn cl_value_with_urefs_arb() -> impl Strategy<Value = (CLValue, Vec<URef>)> {
        // If compiler brings you here it most probably means you've added a variant to `CLType`
        // enum but forgot to add generator for it.
        let stub: Option<CLType> = None;
        if let Some(cl_type) = stub {
            match cl_type {
                CLType::Bool
                | CLType::I32
                | CLType::I64
                | CLType::U8
                | CLType::U32
                | CLType::U64
                | CLType::U128
                | CLType::U256
                | CLType::U512
                | CLType::Unit
                | CLType::String
                | CLType::Key
                | CLType::URef
                | CLType::Option(_)
                | CLType::List(_)
                | CLType::FixedList(..)
                | CLType::Result { .. }
                | CLType::Map { .. }
                | CLType::Tuple1(_)
                | CLType::Tuple2(_)
                | CLType::Tuple3(_)
                | CLType::PublicKey
                | CLType::Any => (),
            }
        };

        prop_oneof![
            Just((CLValue::from_t(()).expect("should create CLValue"), vec![])),
            any::<bool>()
                .prop_map(|x| (CLValue::from_t(x).expect("should create CLValue"), vec![])),
            any::<i32>().prop_map(|x| (CLValue::from_t(x).expect("should create CLValue"), vec![])),
            any::<i64>().prop_map(|x| (CLValue::from_t(x).expect("should create CLValue"), vec![])),
            any::<u8>().prop_map(|x| (CLValue::from_t(x).expect("should create CLValue"), vec![])),
            any::<u32>().prop_map(|x| (CLValue::from_t(x).expect("should create CLValue"), vec![])),
            any::<u64>().prop_map(|x| (CLValue::from_t(x).expect("should create CLValue"), vec![])),
            u128_arb().prop_map(|x| (CLValue::from_t(x).expect("should create CLValue"), vec![])),
            u256_arb().prop_map(|x| (CLValue::from_t(x).expect("should create CLValue"), vec![])),
            u512_arb().prop_map(|x| (CLValue::from_t(x).expect("should create CLValue"), vec![])),
            key_arb().prop_map(|x| {
                let urefs = x.as_uref().into_iter().cloned().collect();
                (CLValue::from_t(x).expect("should create CLValue"), urefs)
            }),
            uref_arb().prop_map(|x| (CLValue::from_t(x).expect("should create CLValue"), vec![x])),
            ".*".prop_map(|x: String| (CLValue::from_t(x).expect("should create CLValue"), vec![])),
            option::of(any::<u64>())
                .prop_map(|x| (CLValue::from_t(x).expect("should create CLValue"), vec![])),
            option::of(uref_arb()).prop_map(|x| {
                let urefs = x.iter().cloned().collect();
                (CLValue::from_t(x).expect("should create CLValue"), urefs)
            }),
            option::of(key_arb()).prop_map(|x| {
                let urefs = x.iter().filter_map(Key::as_uref).cloned().collect();
                (CLValue::from_t(x).expect("should create CLValue"), urefs)
            }),
            vec(any::<i32>(), 0..100)
                .prop_map(|x| (CLValue::from_t(x).expect("should create CLValue"), vec![])),
            vec(uref_arb(), 0..100).prop_map(|x| (
                CLValue::from_t(x.clone()).expect("should create CLValue"),
                x
            )),
            vec(key_arb(), 0..100).prop_map(|x| (
                CLValue::from_t(x.clone()).expect("should create CLValue"),
                x.into_iter().filter_map(Key::into_uref).collect()
            )),
            [any::<u64>(); 32]
                .prop_map(|x| (CLValue::from_t(x).expect("should create CLValue"), vec![])),
            array::uniform8(uref_arb()).prop_map(|x| {
                let urefs = x.to_vec();
                (CLValue::from_t(x).expect("should create CLValue"), urefs)
            }),
            array::uniform8(key_arb()).prop_map(|x| {
                let urefs = x.iter().filter_map(Key::as_uref).cloned().collect();
                (CLValue::from_t(x).expect("should create CLValue"), urefs)
            }),
            result::maybe_err(key_arb(), ".*").prop_map(|x| {
                let urefs = match &x {
                    Ok(key) => key.as_uref().into_iter().cloned().collect(),
                    Err(_) => vec![],
                };
                (CLValue::from_t(x).expect("should create CLValue"), urefs)
            }),
            result::maybe_ok(".*", uref_arb()).prop_map(|x| {
                let urefs = match &x {
                    Ok(_) => vec![],
                    Err(uref) => vec![*uref],
                };
                (CLValue::from_t(x).expect("should create CLValue"), urefs)
            }),
            btree_map(".*", u512_arb(), 0..100)
                .prop_map(|x| (CLValue::from_t(x).expect("should create CLValue"), vec![])),
            btree_map(uref_arb(), u512_arb(), 0..100).prop_map(|x| {
                let urefs = x.keys().cloned().collect();
                (CLValue::from_t(x).expect("should create CLValue"), urefs)
            }),
            btree_map(".*", uref_arb(), 0..100).prop_map(|x| {
                let urefs = x.values().cloned().collect();
                (CLValue::from_t(x).expect("should create CLValue"), urefs)
            }),
            btree_map(uref_arb(), key_arb(), 0..100).prop_map(|x| {
                let mut urefs: Vec<URef> = x.keys().cloned().collect();
                urefs.extend(x.values().filter_map(Key::as_uref).cloned());
                (CLValue::from_t(x).expect("should create CLValue"), urefs)
            }),
            (any::<bool>())
                .prop_map(|x| (CLValue::from_t(x).expect("should create CLValue"), vec![])),
            (uref_arb())
                .prop_map(|x| (CLValue::from_t(x).expect("should create CLValue"), vec![x])),
            (any::<bool>(), any::<i32>())
                .prop_map(|x| (CLValue::from_t(x).expect("should create CLValue"), vec![])),
            (uref_arb(), any::<i32>()).prop_map(|x| {
                let uref = x.0;
                (
                    CLValue::from_t(x).expect("should create CLValue"),
                    vec![uref],
                )
            }),
            (any::<i32>(), key_arb()).prop_map(|x| {
                let urefs = x.1.as_uref().into_iter().cloned().collect();
                (CLValue::from_t(x).expect("should create CLValue"), urefs)
            }),
            (uref_arb(), key_arb()).prop_map(|x| {
                let mut urefs = vec![x.0];
                urefs.extend(x.1.as_uref().into_iter().cloned());
                (CLValue::from_t(x).expect("should create CLValue"), urefs)
            }),
        ]
    }

    proptest! {
        #[test]
        fn should_extract_urefs((cl_value, urefs) in cl_value_with_urefs_arb()) {
            let extracted_urefs = extract_urefs(&cl_value).unwrap();
            assert_eq!(extracted_urefs, urefs);
        }
    }

    #[test]
    fn extract_from_public_keys_to_urefs_map() {
        let uref = URef::new([43; 32], AccessRights::READ_ADD_WRITE);
        let mut map = BTreeMap::new();
        map.insert(casper_types::PublicKey::Ed25519([42; 32]), uref);
        let cl_value = CLValue::from_t(map).unwrap();
        assert_eq!(extract_urefs(&cl_value).unwrap(), vec![uref]);
    }

    #[test]
    fn extract_from_public_keys_to_uref_keys_map() {
        let uref = URef::new([43; 32], AccessRights::READ_ADD_WRITE);
        let key = Key::from(uref);
        let mut map = BTreeMap::new();
        map.insert(casper_types::PublicKey::Ed25519([42; 32]), key);
        let cl_value = CLValue::from_t(map).unwrap();
        assert_eq!(extract_urefs(&cl_value).unwrap(), vec![uref]);
    }
}<|MERGE_RESOLUTION|>--- conflicted
+++ resolved
@@ -1402,40 +1402,8 @@
         self.context.protocol_data()
     }
 
-<<<<<<< HEAD
     fn gas(&mut self, amount: Gas) -> Result<(), Error> {
         self.context.charge_gas(amount)
-=======
-    /// Safely charge the specified amount of gas, up to the available gas limit.
-    ///
-    /// Returns false if gas limit exceeded and true if not.
-    fn charge_gas(&mut self, amount: Gas) -> bool {
-        let prev = self.context.gas_counter();
-        let gas_limit = self.context.gas_limit();
-        // gas charge overflow protection
-        match prev.checked_add(amount) {
-            None => {
-                self.context.set_gas_counter(gas_limit);
-                false
-            }
-            Some(val) if val > gas_limit => {
-                self.context.set_gas_counter(gas_limit);
-                false
-            }
-            Some(val) => {
-                self.context.set_gas_counter(val);
-                true
-            }
-        }
-    }
-
-    fn gas(&mut self, amount: Gas) -> Result<(), Trap> {
-        if self.charge_gas(amount) {
-            Ok(())
-        } else {
-            Err(Error::GasLimit.into())
-        }
->>>>>>> bd5ceb52
     }
 
     fn bytes_from_mem(&self, ptr: u32, size: usize) -> Result<Vec<u8>, Error> {
