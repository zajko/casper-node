--- conflicted
+++ resolved
@@ -64,13 +64,9 @@
 /// Representation of a step request.
 #[derive(Debug)]
 pub struct StepRequest {
-<<<<<<< HEAD
     /// State root hash.
-    pub pre_state_hash: Blake2bHash,
+    pub pre_state_hash: Digest,
     /// Protocol version for this request.
-=======
-    pub pre_state_hash: Digest,
->>>>>>> ca029425
     pub protocol_version: ProtocolVersion,
     /// List of validators to be slashed.
     ///
@@ -145,14 +141,8 @@
 pub enum StepError {
     /// Invalid state root hash.
     #[error("Root not found: {0:?}")]
-<<<<<<< HEAD
-    RootNotFound(Blake2bHash),
+    RootNotFound(Digest),
     /// Error creating a tracking copy instance.
-=======
-    RootNotFound(Digest),
-    #[error("Get protocol data error: {0}")]
-    GetProtocolDataError(Error),
->>>>>>> ca029425
     #[error("Tracking copy error: {0}")]
     TrackingCopyError(Error),
     #[error("Get contract error: {0}")]
@@ -173,25 +163,12 @@
     /// Invalid protocol version.
     #[error("Invalid protocol version: {0}")]
     InvalidProtocolVersion(ProtocolVersion),
-<<<<<<< HEAD
     /// Error while (de)serializing data.
-    #[error(transparent)]
-    BytesRepr(#[from] bytesrepr::Error),
-    /// Error converting `CLValue`.
-    #[error(transparent)]
-    CLValueError(#[from] CLValueError),
-=======
-    #[error("Key not found: {0}")]
-    KeyNotFound(Key),
-    #[error("Type mismatch: {0}")]
-    TypeMismatch(StoredValueTypeMismatch),
-    #[error("Era validators missing: {0}")]
-    EraValidatorsMissing(EraId),
     #[error("{0}")]
     BytesRepr(bytesrepr::Error),
+    /// Error converting `CLValue`.
     #[error("{0}")]
     CLValueError(CLValueError),
->>>>>>> ca029425
     #[error("Other engine state error: {0}")]
     /// Other engine state error.
     OtherEngineStateError(#[from] Error),
@@ -200,14 +177,6 @@
     ExecutionError(#[from] execution::Error),
 }
 
-<<<<<<< HEAD
-/// Represents a successfully executed step request.
-#[derive(Debug)]
-pub struct StepSuccess {
-    /// New state root hash generated after effects were applied.
-    pub post_state_hash: Blake2bHash,
-    /// Effects of executing a step request.
-=======
 impl From<bytesrepr::Error> for StepError {
     fn from(error: bytesrepr::Error) -> Self {
         StepError::BytesRepr(error)
@@ -220,9 +189,11 @@
     }
 }
 
+/// Represents a successfully executed step request.
 #[derive(Debug)]
 pub struct StepSuccess {
+    /// New state root hash generated after effects were applied.
     pub post_state_hash: Digest,
->>>>>>> ca029425
+    /// Effects of executing a step request.
     pub execution_effect: ExecutionEffect,
 }